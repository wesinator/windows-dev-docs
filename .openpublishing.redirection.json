--- conflicted
+++ resolved
@@ -6946,7 +6946,6 @@
       "redirect_document_id": true
     },
     {
-<<<<<<< HEAD
       "source_path": "windows-apps-src/publish/account-types-locations-and-fees.md",
       "redirect_url": "/windows/apps/publish/partner-center/account-types-locations-and-fees",
       "redirect_document_id": false
@@ -7215,11 +7214,11 @@
       "source_path": "windows-apps-src/publish/write-a-great-app-description.md",
       "redirect_url": "/windows/apps/publish/publish-your-app/write-great-app-description?pivots=store-installer-msix",
       "redirect_document_id": false
-=======
+    },
+    {
       "source_path": "hub/apps/develop/widgets/widget-service-providers.md",
       "redirect_url": "/windows/apps/develop/widgets/widget-providers",
       "redirect_document_id": true
->>>>>>> 5978830f
     }
   ]
 }
