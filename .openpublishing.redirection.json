--- conflicted
+++ resolved
@@ -5086,8 +5086,6 @@
       "redirect_document_id": false
     },
     {
-<<<<<<< HEAD
-=======
       "source_path": "hub/apps/features-and-technologies.md",
       "redirect_url": "/windows/apps/develop/features-and-technologies",
       "redirect_document_id": true
@@ -5102,8 +5100,6 @@
       "redirect_url": "/windows/apps/develop/accessibility",
       "redirect_document_id": true
     },
-    {
->>>>>>> f3d8c83a
       "source_path": "hub/apps/project-reunion/index.md",
       "redirect_url": "/windows/apps/windows-app-sdk/index",
       "redirect_document_id": false
@@ -5129,10 +5125,6 @@
       "redirect_document_id": false
     },
     {
-<<<<<<< HEAD
-      "source_path": "hub/apps/project-reunion/get-started.md",
-      "redirect_url": "/windows/apps/windows-app-sdk/get-started",
-=======
       "source_path": "hub/apps/project-reunion/get-started-with-project-reunion.md",
       "redirect_url": "/windows/apps/windows-app-sdk",
       "redirect_document_id": false
@@ -5145,7 +5137,6 @@
     {
       "source_path": "hub/apps/windows-app-sdk/get-started.md",
       "redirect_url": "/windows/apps/windows-app-sdk",
->>>>>>> f3d8c83a
       "redirect_document_id": false
     },
     {
@@ -5209,8 +5200,6 @@
       "redirect_document_id": false
     },
     {
-<<<<<<< HEAD
-=======
       "source_path": "hub/apps/winui/winui3-winui2-comparison.md",
       "redirect_url": "/windows/apps/winui/",
       "redirect_document_id": false
@@ -5221,7 +5210,6 @@
       "redirect_document_id": false
     },
     {
->>>>>>> f3d8c83a
       "source_path": "hub/apps/winui/reference/iwindownative.md",
       "redirect_url": "/windows/windows-app-sdk/api/win32/microsoft.ui.xaml.window/nn-microsoft-ui-xaml-window-iwindownative",
       "redirect_document_id": false
@@ -5232,8 +5220,6 @@
       "redirect_document_id": false
     },
     {
-<<<<<<< HEAD
-=======
       "source_path": "hub/apps/winui/winui3/index.md",
       "redirect_url": "/windows/apps/winui/",
       "redirect_document_id": false
@@ -5244,7 +5230,6 @@
       "redirect_document_id": false
     },
     {
->>>>>>> f3d8c83a
       "source_path": "hub/apps/winui/winui3/get-started-winui3-for-desktop.md",
       "redirect_url": "/windows/apps/winui/winui3/create-your-first-winui3-app",
       "redirect_document_id": false
@@ -5255,14 +5240,11 @@
       "redirect_document_id": false
     },
     {
-<<<<<<< HEAD
-=======
       "source_path": "hub/apps/winui/winui2/winui-2.6.md",
       "redirect_url": "/windows/apps/winui/winui2/release-notes/winui-2.6",
       "redirect_document_id": false
     },
     {
->>>>>>> f3d8c83a
       "source_path": "hub/apps/desktop/choose-your-platform.md",
       "redirect_url": "/windows/apps/desktop#choose-your-app-type",
       "redirect_document_id": false
@@ -6699,9 +6681,6 @@
     },
     {
       "source_path": "hub/apps/fluent-design-system.md",
-<<<<<<< HEAD
-      "redirect_url": "/hub/apps/design/index",
-=======
       "redirect_url": "/windows/apps/design/index",
       "redirect_document_id": false
     },
@@ -6723,7 +6702,6 @@
     {
       "source_path": "hub/apps/whats-new/build2021-docs.md",
       "redirect_url": "/windows/apps",
->>>>>>> f3d8c83a
       "redirect_document_id": false
     }
   ]
