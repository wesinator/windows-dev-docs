{
  "redirections": [
    {
      "source_path": "windows-apps-src/get-started/get-uwp-app-samples.md",
      "redirect_url": "/windows/uwp/get-started/get-app-samples",
      "redirect_document_id": true
    },
    {
      "source_path": "windows-apps-src/home.md",
      "redirect_url": "/windows/uwp/",
      "redirect_document_id": false
    },
    {
      "source_path": "windows-apps-src/app-to-app/use-edp-to-protect-enterprise-data-transferred-between-apps.md",
      "redirect_url": "/windows/uwp/enterprise/wip-dev-guide",
      "redirect_document_id": false
    },
    {
      "source_path": "windows-apps-src/audio-video-camera/capture-photos-and-video-with-mediacapture.md",
      "redirect_url": "/windows/uwp/audio-video-camera/",
      "redirect_document_id": false
    },
    {
      "source_path": "windows-apps-src/contacts-and-calendar/integrating-social-feeds-into-contact-cards.md",
      "redirect_url": "/windows/uwp/contacts-and-calendar",
      "redirect_document_id": false
    },
    {
      "source_path": "windows-apps-src/controls-and-patterns/dialogs-popups-menus.md",
      "redirect_url": "/windows/uwp/design/controls-and-patterns/dialogs-and-flyouts",
      "redirect_document_id": false
    },
    {
      "source_path": "windows-apps-src/controls-and-patterns/nav-pane.md",
      "redirect_url": "/windows/uwp/design/controls-and-patterns/navigationview",
      "redirect_document_id": false
    },
    {
      "source_path": "windows-apps-src/controls-and-patterns/segoe-ui-symbol-font.md",
      "redirect_url": "/windows/uwp/design/style/segoe-ui-symbol-font",
      "redirect_document_id": false
    },
    {
      "source_path": "windows-apps-src/controls-and-patterns/spell-checking-and-prediction.md",
      "redirect_url": "/windows/uwp/controls-and-patterns/text-controls",
      "redirect_document_id": false
    },
    {
      "source_path": "windows-apps-src/controls-and-patterns/styling-controls.md",
      "redirect_url": "/windows/uwp/controls-and-patterns/xaml-styles",
      "redirect_document_id": false
    },
    {
      "source_path": "windows-apps-src/design/controls-and-patterns/hub.md",
      "redirect_url": "/windows/uwp/design/basics/navigation-basics",
      "redirect_document_id": false
    },
    {
      "source_path": "windows-apps-src/files/protect-your-enterprise-data-with-edp.md",
      "redirect_url": "/windows/uwp/files/../enterprise/wip-dev-guide",
      "redirect_document_id": false
    },
    {
      "source_path": "windows-apps-src/files/use-edp-to-protect-streams-and-buffers.md",
      "redirect_url": "/windows/uwp/files/../enterprise/wip-dev-guide",
      "redirect_document_id": false
    },
    {
      "source_path": "windows-apps-src/get-started/application-development-for-windows-as-a-service.md",
      "redirect_url": "/windows/uwp/get-started/../updates-and-versions/application-development-for-windows-as-a-service/",
      "redirect_document_id": false
    },
    {
      "source_path": "windows-apps-src/get-started/create-js-apps.md",
      "redirect_url": "/windows/uwp/get-started/your-first-app#javascript-and-html",
      "redirect_document_id": false
    },
    {
      "source_path": "windows-apps-src/get-started/radialcontroller-walkthrough.md",
      "redirect_url": "/windows/uwp/design/input/radialcontroller-walkthrough/",
      "redirect_document_id": false
    },
    {
      "source_path": "windows-apps-src/get-started/ink-walkthrough.md",
      "redirect_url": "/windows/uwp/design/input/ink-walkthrough/",
      "redirect_document_id": false
    },
    {
      "source_path": "windows-apps-src/get-started/xaml-basics-intro.md",
      "redirect_url": "/windows/uwp/design/basics/xaml-basics-ui",
      "redirect_document_id": false
    },
    {
      "source_path": "windows-apps-src/get-started/xaml-basics-ui.md",
      "redirect_url": "/windows/uwp/design/basics/xaml-basics-ui",
      "redirect_document_id": false
    },
    {
      "source_path": "windows-apps-src/get-started/xaml-basics-style.md",
      "redirect_url": "/windows/uwp/design/controls-and-patterns/xaml-styles",
      "redirect_document_id": false
    },
    {
      "source_path": "windows-apps-src/get-started/xaml-basics-adaptive-layout.md",
      "redirect_url": "/windows/uwp/design/basics/xaml-basics-adaptive-layout",
      "redirect_document_id": false
    },
    {
      "source_path": "windows-apps-src/get-started/xaml-basics-data-binding.md",
      "redirect_url": "/windows/uwp/data-binding/xaml-basics-data-binding",
      "redirect_document_id": false
    },
    {
      "source_path": "windows-apps-src/get-started/choose-a-uwp-version.md",
      "redirect_url": "/windows/uwp/get-started/../updates-and-versions/choose-a-uwp-version/",
      "redirect_document_id": false
    },
    {
      "source_path": "windows-apps-src/get-started/learn-more.md",
      "redirect_url": "/windows/uwp/get-started/create-uwp-apps",
      "redirect_document_id": false
    },
    {
      "source_path": "windows-apps-src/graphics/composition-animation.md",
      "redirect_url": "/windows/uwp/composition/composition-animation",
      "redirect_document_id": false
    },
    {
      "source_path": "windows-apps-src/graphics/composition-brushes.md",
      "redirect_url": "/windows/uwp/composition/composition-brushes",
      "redirect_document_id": false
    },
    {
      "source_path": "windows-apps-src/graphics/composition-effects.md",
      "redirect_url": "/windows/uwp/composition/composition-effects",
      "redirect_document_id": false
    },
    {
      "source_path": "windows-apps-src/graphics/composition-native-interop.md",
      "redirect_url": "/windows/uwp/composition/composition-native-interop",
      "redirect_document_id": false
    },
    {
      "source_path": "windows-apps-src/graphics/composition-visual-tree.md",
      "redirect_url": "/windows/uwp/composition/composition-visual-tree",
      "redirect_document_id": false
    },
    {
      "source_path": "windows-apps-src/graphics/using-the-visual-layer-with-xaml.md",
      "redirect_url": "/windows/uwp/composition/using-the-visual-layer-with-xaml",
      "redirect_document_id": false
    },
    {
      "source_path": "windows-apps-src/graphics/visual-layer.md",
      "redirect_url": "/windows/uwp/composition/visual-layer",
      "redirect_document_id": false
    },
    {
      "source_path": "windows-apps-src/input-and-devices/cortana-design-guidelines.md",
      "redirect_url": "https://docs.microsoft.com/cortana/skills/#pivot=start&panel=designskill",
      "redirect_document_id": false
    },
    {
      "source_path": "windows-apps-src/input-and-devices/deep-link-into-your-app-from-cortana.md",
      "redirect_url": "https://docs.microsoft.com/cortana/voice-commands/deep-link-into-your-app-from-cortana",
      "redirect_document_id": false
    },
    {
      "source_path": "windows-apps-src/input-and-devices/dynamically-modify-voice-command-definition-vcd-phrase-lists.md",
      "redirect_url": "https://docs.microsoft.com/cortana/voice-commands/dynamically-modify-voice-command-definition-vcd-phrase-lists",
      "redirect_document_id": false
    },
    {
      "source_path": "windows-apps-src/input-and-devices/guidelines-for-user-interaction.md",
      "redirect_url": "/windows/uwp/input-and-devices/touch-interactions",
      "redirect_document_id": false
    },
    {
      "source_path": "windows-apps-src/input-and-devices/interact-with-a-background-app-in-cortana.md",
      "redirect_url": "https://docs.microsoft.com/cortana/voice-commands/interact-with-a-background-app-in-cortana",
      "redirect_document_id": false
    },
    {
      "source_path": "windows-apps-src/input-and-devices/launch-a-background-app-with-voice-commands-in-cortana.md",
      "redirect_url": "https://docs.microsoft.com/cortana/voice-commands/launch-a-background-app-with-voice-commands-in-cortana",
      "redirect_document_id": false
    },
    {
      "source_path": "windows-apps-src/input-and-devices/launch-a-foreground-app-with-voice-commands-in-cortana.md",
      "redirect_url": "https://docs.microsoft.com/cortana/voice-commands/launch-a-foreground-app-with-voice-commands-in-cortana",
      "redirect_document_id": false
    },
    {
      "source_path": "windows-apps-src/input-and-devices/support-natural-language-voice-commands-in-cortana.md",
      "redirect_url": "https://docs.microsoft.com/cortana/voice-commands/support-natural-language-voice-commands-in-cortana",
      "redirect_document_id": false
    },
    {
      "source_path": "windows-apps-src/layout/peer-to-peer-navigation-between-two-pages.md",
      "redirect_url": "/windows/uwp/layout/navigate-between-two-pages",
      "redirect_document_id": false
    },
    {
      "source_path": "windows-apps-src/maps-and-location/controls-map.md",
      "redirect_url": "/windows/uwp/maps-and-location/display-maps#map-control",
      "redirect_document_id": false
    },
    {
      "source_path": "windows-apps-src/monetize/adcontrol-error-handling.md",
      "redirect_url": "/windows/uwp/monetize/error-handling-in-xamlc-walkthrough",
      "redirect_document_id": false
    },
    {
      "source_path": "windows-apps-src/monetize/adcontrol-events-in-c.md",
      "redirect_url": "/windows/uwp/monetize/adcontrol-in-xaml-and--net",
      "redirect_document_id": false
    },
    {
      "source_path": "windows-apps-src/monetize/adcontrol-events-in-javascript.md",
      "redirect_url": "/windows/uwp/monetize/adcontrol-in-html-5-and-javascript",
      "redirect_document_id": false
    },
    {
      "source_path": "windows-apps-src/monetize/adcontrol-in-windows-phone-silverlight.md",
      "redirect_url": "https://docs.microsoft.com/previous-versions/windows/apps/mt842563(v=win.10)",
      "redirect_document_id": false
    },
    {
      "source_path": "windows-apps-src/monetize/add-ads-to-apps-with-microsoft-advertising.md",
      "redirect_url": "/windows/uwp/monetize/display-ads-in-your-app",
      "redirect_document_id": false
    },
    {
      "source_path": "windows-apps-src/monetize/add-and-use-the-ad-mediator-control.md",
      "redirect_url": "https://docs.microsoft.com/previous-versions/windows/apps/dn792120(v=win.10",
      "redirect_document_id": false
    },
    {
      "source_path": "windows-apps-src/monetize/additional-help.md",
      "redirect_url": "/windows/uwp/monetize/display-ads-in-your-app#additional-help",
      "redirect_document_id": false
    },
    {
      "source_path": "windows-apps-src/monetize/claim-a-targeted-offer.md",
      "redirect_url": "/windows/uwp/monetize/manage-targeted-offers-using-windows-store-services",
      "redirect_document_id": false
    },
    {
      "source_path": "windows-apps-src/monetize/code-samples.md",
      "redirect_url": "/windows/uwp/monetize/developer-walkthroughs",
      "redirect_document_id": false
    },
    {
      "source_path": "windows-apps-src/monetize/create-an-adcontrol-in-javascript.md",
      "redirect_url": "/windows/uwp/monetize/adcontrol-in-html-5-and-javascript",
      "redirect_document_id": false
    },
    {
      "source_path": "windows-apps-src/monetize/developer-information.md",
      "redirect_url": "/windows/uwp/monetize/display-ads-in-your-app",
      "redirect_document_id": false
    },
    {
      "source_path": "windows-apps-src/monetize/display-ads-using-the-microsoft-advertising-libraries.md",
      "redirect_url": "/windows/uwp/monetize/display-ads-in-your-app",
      "redirect_document_id": false
    },
    {
      "source_path": "windows-apps-src/monetize/get-app-failures.md",
      "redirect_url": "/windows/uwp/monetize/get-error-reporting-data",
      "redirect_document_id": false
    },
    {
      "source_path": "windows-apps-src/monetize/get-started-with-microsoft-advertising-libraries.md",
      "redirect_url": "/windows/uwp/monetize/display-ads-in-your-app",
      "redirect_document_id": false
    },
    {
      "source_path": "windows-apps-src/monetize/html-properties-example.md",
      "redirect_url": "/windows/uwp/monetize/adcontrol-in-html-5-and-javascript",
      "redirect_document_id": false
    },
    {
      "source_path": "windows-apps-src/monetize/important-notice-eula.md",
      "redirect_url": "/windows/uwp/monetize/display-ads-in-your-app",
      "redirect_document_id": false
    },
    {
      "source_path": "windows-apps-src/monetize/install-the-microsoft-universal-ad-client-sdk.md",
      "redirect_url": "/windows/uwp/monetize/microsoft-store-services-sdk",
      "redirect_document_id": false
    },
    {
      "source_path": "windows-apps-src/monetize/migrate-from-admediatorcontrol-to-adcontrol.md",
      "redirect_url": "/windows/uwp/monetize/display-ads-in-your-app",
      "redirect_document_id": false
    },
    {
      "source_path": "windows-apps-src/monetize/monetize-your-app-with-the-microsoft-store-engagement-and-monetization-sdk.md",
      "redirect_url": "/windows/uwp/monetize/microsoft-store-services-sdk",
      "redirect_document_id": false
    },
    {
      "source_path": "windows-apps-src/monetize/select-and-manage-your-ad-networks.md",
      "redirect_url": "https://docs.microsoft.com/previous-versions/windows/apps/dn792120(v=win.10)",
      "redirect_document_id": false
    },
    {
      "source_path": "windows-apps-src/monetize/submit-an-app-with-ads-to-the-windows-store.md",
      "redirect_url": "/windows/uwp/monetize/display-ads-in-your-app",
      "redirect_document_id": false
    },
    {
      "source_path": "windows-apps-src/monetize/submit-your-app-and-configure-ad-mediation.md",
      "redirect_url": "https://docs.microsoft.com/previous-versions/windows/apps/dn792120(v=win.10)",
      "redirect_document_id": false
    },
    {
      "source_path": "windows-apps-src/monetize/supported-markets-for-microsoft-advertising.md",
      "redirect_url": "/windows/uwp/monetize/display-ads-in-your-app",
      "redirect_document_id": false
    },
    {
      "source_path": "windows-apps-src/monetize/test-mode-values.md",
      "redirect_url": "/windows/uwp/monetize/set-up-ad-units-in-your-app",
      "redirect_document_id": false
    },
    {
      "source_path": "windows-apps-src/monetize/test-your-ad-mediation-implementation.md",
      "redirect_url": "https://docs.microsoft.com/previous-versions/windows/apps/dn792120(v=win.10)",
      "redirect_document_id": false
    },
    {
      "source_path": "windows-apps-src/monetize/troubleshoot-ad-mediation.md",
      "redirect_url": "https://docs.microsoft.com/previous-versions/windows/apps/dn792120(v=win.10)",
      "redirect_document_id": false
    },
    {
      "source_path": "windows-apps-src/monetize/troubleshooting-guides.md",
      "redirect_url": "/windows/uwp/monetize/known-issues-for-the-advertising-libraries",
      "redirect_document_id": false
    },
    {
      "source_path": "windows-apps-src/monetize/use-ad-mediation-to-maximize-revenue.md",
      "redirect_url": "https://docs.microsoft.com/previous-versions/windows/apps/dn792120(v=win.10)",
      "redirect_document_id": false
    },
    {
      "source_path": "windows-apps-src/monetize/what-is-the-difference-admediatorcontrol-or-adcontrol.md",
      "redirect_url": "/windows/uwp/monetize/display-ads-in-your-app",
      "redirect_document_id": false
    },
    {
      "source_path": "windows-apps-src/monetize/workflows-for-creating-apps-with-ads.md",
      "redirect_url": "/windows/uwp/monetize/display-ads-in-your-app",
      "redirect_document_id": false
    },
    {
      "source_path": "windows-apps-src/monetize/xaml-properties-example.md",
      "redirect_url": "/windows/uwp/monetize/adcontrol-in-xaml-and--net",
      "redirect_document_id": false
    },
    {
      "source_path": "windows-apps-src/networking/tagging_network_connections_with_edp_identity.md",
      "redirect_url": "/windows/uwp/networking/../enterprise/wip-dev-guide",
      "redirect_document_id": false
    },
    {
      "source_path": "windows-apps-src/porting/desktop-to-uwp-deploy-and-debug.md",
      "redirect_url": "/windows/uwp/porting/desktop-to-uwp-debug",
      "redirect_document_id": false
    },
    {
      "source_path": "windows-apps-src/porting/desktop-to-uwp-signing.md",
      "redirect_url": "/windows/uwp/porting/desktop-to-uwp-debug#test-your-app",
      "redirect_document_id": false
    },
    {
      "source_path": "windows-apps-src/porting/update-your-visual-studio-2015-rc-project-to-rtm.md",
      "redirect_url": "https://docs.microsoft.com/visualstudio/porting/port-migrate-and-upgrade-visual-studio-projects",
      "redirect_document_id": false
    },
    {
      "source_path": "windows-apps-src/publish/about-affiliate-ads.md",
      "redirect_url": "/windows/uwp/publish/in-app-ads",
      "redirect_document_id": false
    },
    {
      "source_path": "windows-apps-src/publish/ad-mediation-report.md",
      "redirect_url": "/windows/uwp/publish/advertising-performance-report",
      "redirect_document_id": false
    },
    {
      "source_path": "windows-apps-src/publish/affiliates-performance-report.md",
      "redirect_url": "/windows/uwp/publish/advertising-performance-report",
      "redirect_document_id": false
    },
    {
      "source_path": "windows-apps-src/publish/app-install-ads-reports.md",
      "redirect_url": "/windows/uwp/publish/ad-campaign-report",
      "redirect_document_id": false
    },
    {
      "source_path": "windows-apps-src/publish/app-promotion-and-customer-engagement.md",
      "redirect_url": "/windows/uwp/publish/attract-customers-and-promote-your-apps",
      "redirect_document_id": false
    },
    {
      "source_path": "windows-apps-src/publish/channels-and-conversions-report.md",
      "redirect_url": "/windows/uwp/publish/acquisitions-report",
      "redirect_document_id": false
    },
    {
      "source_path": "windows-apps-src/publish/create-add-on-descriptions.md",
      "redirect_url": "/windows/uwp/publish/create-app-store-listings",
      "redirect_document_id": false
    },
    {
      "source_path": "windows-apps-src/publish/create-app-descriptions.md",
      "redirect_url": "/windows/uwp/publish/create-app-store-listings",
      "redirect_document_id": false
    },
    {
      "source_path": "windows-apps-src/publish/create-iap-descriptions.md",
      "redirect_url": "/windows/uwp/publish/create-add-on-store-listings",
      "redirect_document_id": false
    },
    {
      "source_path": "windows-apps-src/publish/create-platform-specific-descriptions.md",
      "redirect_url": "/windows/uwp/publish/create-platform-specific-store-listings",
      "redirect_document_id": false
    },
    {
      "source_path": "windows-apps-src/publish/enter-iap-properties.md",
      "redirect_url": "/windows/uwp/publish/enter-add-on-properties",
      "redirect_document_id": false
    },
    {
      "source_path": "windows-apps-src/publish/how-your-app-appears-in-the-store-for-windows-10-customers.md",
      "redirect_url": "/windows/uwp/publish/using-the-windows-dev-center-dashboard",
      "redirect_document_id": false
    },
    {
      "source_path": "windows-apps-src/publish/iap-acquisitions-report.md",
      "redirect_url": "/windows/uwp/publish/add-on-acquisitions-report",
      "redirect_document_id": false
    },
    {
      "source_path": "windows-apps-src/publish/iap-submissions.md",
      "redirect_url": "/windows/uwp/publish/add-on-submissions",
      "redirect_document_id": false
    },
    {
      "source_path": "windows-apps-src/publish/installs-report.md",
      "redirect_url": "/windows/uwp/publish/acquisitions-report",
      "redirect_document_id": false
    },
    {
      "source_path": "windows-apps-src/publish/manage-iaps-in-bulk.md",
      "redirect_url": "/windows/uwp/publish/add-on-submissions",
      "redirect_document_id": false
    },
    {
      "source_path": "windows-apps-src/publish/microsoft-advertising-payment-process.md",
      "redirect_url": "/windows/uwp/publish/payout-summary",
      "redirect_document_id": false
    },
    {
      "source_path": "windows-apps-src/publish/monetize-with-ads.md",
      "redirect_url": "/windows/uwp/publish/in-app-ads",
      "redirect_document_id": false
    },
    {
      "source_path": "windows-apps-src/publish/pubcenter-dev-center-integration.md",
      "redirect_url": "/windows/uwp/publish/in-app-ads",
      "redirect_document_id": false
    },
    {
      "source_path": "windows-apps-src/publish/pubcenter-devcenter-payout-account-and-tax-profile-consolidation.md",
      "redirect_url": "/windows/uwp/publish/setting-up-your-payout-account-and-tax-forms",
      "redirect_document_id": false
    },
    {
      "source_path": "windows-apps-src/publish/put-apps-and-iaps-on-sale.md",
      "redirect_url": "/windows/uwp/publish/put-apps-and-add-ons-on-sale",
      "redirect_document_id": false
    },
    {
      "source_path": "windows-apps-src/publish/set-iap-pricing-and-availability.md",
      "redirect_url": "/windows/uwp/publish/set-add-on-pricing-and-availability",
      "redirect_document_id": false
    },
    {
      "source_path": "windows-apps-src/publish/set-your-iap-product-id.md",
      "redirect_url": "/windows/uwp/publish/set-your-add-on-product-id",
      "redirect_document_id": false
    },
    {
      "source_path": "windows-apps-src/publish/using-the-windows-dev-center-dashboard.md",
      "redirect_url": "/windows/uwp/publish/",
      "redirect_document_id": false
    },
    {
      "source_path": "windows-apps-src/publish/use-map-services.md",
      "redirect_url": "/windows/uwp/publish/app-management-and-services",
      "redirect_document_id": false
    },
    {
      "source_path": "windows-apps-src/whats-new/windows-10-build-15021-api-diff.md",
      "redirect_url": "/windows/uwp/whats-new/windows-10-build-16299-api-diff",
      "redirect_document_id": false
    },
    {
      "source_path": "windows-apps-src/whats-new/windows-10-build-16190-api-diff.md",
      "redirect_url": "/windows/uwp/whats-new/windows-10-build-16299-api-diff",
      "redirect_document_id": false
    },
    {
      "source_path": "windows-apps-src/whats-new/windows-10-build-16225-api-diff.md",
      "redirect_url": "/windows/uwp/whats-new/windows-10-build-16299-api-diff",
      "redirect_document_id": false
    },
    {
      "source_path": "windows-apps-src/whats-new/windows-10-creators-preview.md",
      "redirect_url": "/windows/uwp/whats-new/windows-10-build-15063",
      "redirect_document_id": false
    },
    {
      "source_path": "windows-apps-src/whats-new/windows-10-latest-preview-api-diff.md",
      "redirect_url": "/windows/uwp/whats-new/windows-10-build-19041-api-diff",
      "redirect_document_id": false
    },
    {
      "source_path": "windows-apps-src/whats-new/windows-10-version-1710-api-diff.md",
      "redirect_url": "/windows/uwp/whats-new/windows-10-build-16299-api-diff",
      "redirect_document_id": false
    },
    {
      "source_path": "windows-apps-src/whats-new/windows-10-version-1507.md",
      "redirect_url": "/windows/uwp/whats-new/windows-10-build-10240",
      "redirect_document_id": false
    },
    {
      "source_path": "windows-apps-src/whats-new/windows-10-version-1511.md",
      "redirect_url": "/windows/uwp/whats-new/windows-10-build-10586",
      "redirect_document_id": false
    },
    {
      "source_path": "windows-apps-src/whats-new/windows-10-sdk-preview.md",
      "redirect_url": "/windows/uwp/whats-new/windows-10-build-14393",
      "redirect_document_id": false
    },
    {
      "source_path": "windows-apps-src/whats-new/windows-10-version-1607.md",
      "redirect_url": "/windows/uwp/whats-new/windows-10-build-14393",
      "redirect_document_id": false
    },
    {
      "source_path": "windows-apps-src/whats-new/windows-10-version-1607-api-diff.md",
      "redirect_url": "/windows/uwp/whats-new/windows-10-build-14393-api-diff",
      "redirect_document_id": false
    },
    {
      "source_path": "windows-apps-src/whats-new/windows-10-version-1703.md",
      "redirect_url": "/windows/uwp/whats-new/windows-10-build-15063",
      "redirect_document_id": false
    },
    {
      "source_path": "windows-apps-src/whats-new/windows-10-version-1703-api-diff.md",
      "redirect_url": "/windows/uwp/whats-new/windows-10-build-15063-api-diff",
      "redirect_document_id": false
    },
    {
      "source_path": "windows-apps-src/whats-new/windows-10-build-16190.md",
      "redirect_url": "/windows/uwp/whats-new/windows-10-build-17134",
      "redirect_document_id": false
    },
    {
      "source_path": "windows-apps-src/whats-new/windows-10-version-latest.md",
      "redirect_url": "/windows/uwp/whats-new/windows-10-build-19041",
      "redirect_document_id": false
    },
    {
      "source_path": "windows-apps-src/whats-new/windows-10-version-latest-diff.md",
      "redirect_url": "/windows/uwp/whats-new/windows-10-build-19041-api-diff",
      "redirect_document_id": false
    },
    {
      "source_path": "windows-apps-src/whats-new/windows-10-build-17110.md",
      "redirect_url": "/windows/uwp/whats-new/windows-10-build-17134",
      "redirect_document_id": false
    },
    {
      "source_path": "windows-apps-src/whats-new/windows-10-build-17110-api-diff.md",
      "redirect_url": "/windows/uwp/whats-new/windows-10-build-17134-api-diff",
      "redirect_document_id": false
    },
    {
      "source_path": "windows-apps-src/whats-new/windows-docs-latest.md",
      "redirect_url": "/windows/uwp/whats-new/windows-docs-january-2019",
      "redirect_document_id": false
    },
    {
      "source_path": "windows-apps-src/whats-new/windows-10-version-1709-api-diff.md",
      "redirect_url": "/windows/uwp/whats-new/windows-10-build-16299-api-diff",
      "redirect_document_id": false
    },
    {
      "source_path": "windows-apps-src/accessibility/accessibility-checklist.md",
      "redirect_url": "/windows/uwp/design/accessibility/accessibility-checklist",
      "redirect_document_id": true
    },
    {
      "source_path": "windows-apps-src/accessibility/accessibility-in-the-store.md",
      "redirect_url": "/windows/uwp/design/accessibility/accessibility-in-the-store",
      "redirect_document_id": true
    },
    {
      "source_path": "windows-apps-src/accessibility/accessibility-overview.md",
      "redirect_url": "/windows/uwp/design/accessibility/accessibility-overview",
      "redirect_document_id": true
    },
    {
      "source_path": "windows-apps-src/accessibility/accessibility-testing.md",
      "redirect_url": "/windows/uwp/design/accessibility/accessibility-testing",
      "redirect_document_id": true
    },
    {
      "source_path": "windows-apps-src/accessibility/accessibility.md",
      "redirect_url": "/windows/uwp/design/accessibility/accessibility",
      "redirect_document_id": true
    },
    {
      "source_path": "windows-apps-src/accessibility/accessible-text-requirements.md",
      "redirect_url": "/windows/uwp/design/accessibility/accessible-text-requirements",
      "redirect_document_id": true
    },
    {
      "source_path": "windows-apps-src/accessibility/basic-accessibility-information.md",
      "redirect_url": "/windows/uwp/design/accessibility/basic-accessibility-information",
      "redirect_document_id": true
    },
    {
      "source_path": "windows-apps-src/accessibility/control-patterns-and-interfaces.md",
      "redirect_url": "/windows/uwp/design/accessibility/control-patterns-and-interfaces",
      "redirect_document_id": true
    },
    {
      "source_path": "windows-apps-src/accessibility/custom-automation-peers.md",
      "redirect_url": "/windows/uwp/design/accessibility/custom-automation-peers",
      "redirect_document_id": true
    },
    {
      "source_path": "windows-apps-src/accessibility/designing-inclusive-software.md",
      "redirect_url": "/windows/uwp/design/accessibility/designing-inclusive-software",
      "redirect_document_id": true
    },
    {
      "source_path": "windows-apps-src/accessibility/developing-inclusive-windows-apps.md",
      "redirect_url": "/windows/uwp/design/accessibility/developing-inclusive-windows-apps",
      "redirect_document_id": true
    },
    {
      "source_path": "windows-apps-src/accessibility/high-contrast-themes.md",
      "redirect_url": "/windows/uwp/design/accessibility/high-contrast-themes",
      "redirect_document_id": true
    },
    {
      "source_path": "windows-apps-src/accessibility/keyboard-accessibility.md",
      "redirect_url": "/windows/uwp/design/accessibility/keyboard-accessibility",
      "redirect_document_id": true
    },
    {
      "source_path": "windows-apps-src/accessibility/practices-to-avoid.md",
      "redirect_url": "/windows/uwp/design/accessibility/practices-to-avoid",
      "redirect_document_id": true
    },
    {
      "source_path": "windows-apps-src/app-settings/app-settings-and-data.md",
      "redirect_url": "/windows/uwp/design/app-settings/app-settings-and-data",
      "redirect_document_id": true
    },
    {
      "source_path": "windows-apps-src/design/app-settings/app-settings-and-data.md",
      "redirect_url": "/windows/uwp/design/app-settings/guidelines-for-app-settings",
      "redirect_document_id": false
    },
    {
      "source_path": "windows-apps-src/app-settings/guidelines-for-app-settings.md",
      "redirect_url": "/windows/uwp/design/app-settings/guidelines-for-app-settings",
      "redirect_document_id": true
    },
    {
      "source_path": "windows-apps-src/app-settings/store-and-retrieve-app-data.md",
      "redirect_url": "/windows/uwp/design/app-settings/store-and-retrieve-app-data",
      "redirect_document_id": true
    },
    {
      "source_path": "windows-apps-src/controls-and-patterns/app-bars.md",
      "redirect_url": "/windows/uwp/design/controls-and-patterns/app-bars",
      "redirect_document_id": true
    },
    {
      "source_path": "windows-apps-src/controls-and-patterns/auto-suggest-box.md",
      "redirect_url": "/windows/uwp/design/controls-and-patterns/auto-suggest-box",
      "redirect_document_id": true
    },
    {
      "source_path": "windows-apps-src/controls-and-patterns/buttons.md",
      "redirect_url": "/windows/uwp/design/controls-and-patterns/buttons",
      "redirect_document_id": true
    },
    {
      "source_path": "windows-apps-src/controls-and-patterns/calendar-date-picker.md",
      "redirect_url": "/windows/uwp/design/controls-and-patterns/calendar-date-picker",
      "redirect_document_id": true
    },
    {
      "source_path": "windows-apps-src/controls-and-patterns/calendar-view.md",
      "redirect_url": "/windows/uwp/design/controls-and-patterns/calendar-view",
      "redirect_document_id": true
    },
    {
      "source_path": "windows-apps-src/controls-and-patterns/checkbox.md",
      "redirect_url": "/windows/uwp/design/controls-and-patterns/checkbox",
      "redirect_document_id": true
    },
    {
      "source_path": "windows-apps-src/controls-and-patterns/collection-commanding.md",
      "redirect_url": "/windows/uwp/design/controls-and-patterns/collection-commanding",
      "redirect_document_id": true
    },
    {
      "source_path": "windows-apps-src/controls-and-patterns/color-picker.md",
      "redirect_url": "/windows/uwp/design/controls-and-patterns/color-picker",
      "redirect_document_id": true
    },
    {
      "source_path": "windows-apps-src/controls-and-patterns/control-templates.md",
      "redirect_url": "/windows/uwp/design/controls-and-patterns/control-templates",
      "redirect_document_id": true
    },
    {
      "source_path": "windows-apps-src/controls-and-patterns/controls-and-events-intro.md",
      "redirect_url": "/windows/uwp/design/controls-and-patterns/controls-and-events-intro",
      "redirect_document_id": true
    },
    {
      "source_path": "windows-apps-src/controls-and-patterns/controls-by-function.md",
      "redirect_url": "/windows/uwp/design/controls-and-patterns/controls-by-function",
      "redirect_document_id": true
    },
    {
      "source_path": "windows-apps-src/controls-and-patterns/custom-transport-controls.md",
      "redirect_url": "/windows/uwp/design/controls-and-patterns/custom-transport-controls",
      "redirect_document_id": true
    },
    {
      "source_path": "windows-apps-src/controls-and-patterns/date-and-time.md",
      "redirect_url": "/windows/uwp/design/controls-and-patterns/date-and-time",
      "redirect_document_id": true
    },
    {
      "source_path": "windows-apps-src/controls-and-patterns/date-picker.md",
      "redirect_url": "/windows/uwp/design/controls-and-patterns/date-picker",
      "redirect_document_id": true
    },
    {
      "source_path": "windows-apps-src/controls-and-patterns/dialogs.md",
      "redirect_url": "/windows/uwp/design/controls-and-patterns/dialogs",
      "redirect_document_id": true
    },
    {
      "source_path": "windows-apps-src/controls-and-patterns/flipview.md",
      "redirect_url": "/windows/uwp/design/controls-and-patterns/flipview",
      "redirect_document_id": true
    },
    {
      "source_path": "windows-apps-src/controls-and-patterns/hub.md",
      "redirect_url": "/windows/uwp/design/controls-and-patterns/hub",
      "redirect_document_id": true
    },
    {
      "source_path": "windows-apps-src/controls-and-patterns/hyperlinks.md",
      "redirect_url": "/windows/uwp/design/controls-and-patterns/hyperlinks",
      "redirect_document_id": true
    },
    {
      "source_path": "windows-apps-src/controls-and-patterns/images-imagebrushes.md",
      "redirect_url": "/windows/uwp/design/controls-and-patterns/images-imagebrushes",
      "redirect_document_id": true
    },
    {
      "source_path": "windows-apps-src/controls-and-patterns/index.md",
      "redirect_url": "/windows/uwp/design/controls-and-patterns/index",
      "redirect_document_id": true
    },
    {
      "source_path": "windows-apps-src/controls-and-patterns/inking-controls.md",
      "redirect_url": "/windows/uwp/design/controls-and-patterns/inking-controls",
      "redirect_document_id": true
    },
    {
      "source_path": "windows-apps-src/controls-and-patterns/inverted-lists.md",
      "redirect_url": "/windows/uwp/design/controls-and-patterns/inverted-lists",
      "redirect_document_id": true
    },
    {
      "source_path": "windows-apps-src/controls-and-patterns/item-templates-gridview.md",
      "redirect_url": "/windows/uwp/design/controls-and-patterns/item-templates-gridview",
      "redirect_document_id": true
    },
    {
      "source_path": "windows-apps-src/controls-and-patterns/item-templates-listview.md",
      "redirect_url": "/windows/uwp/design/controls-and-patterns/item-templates-listview",
      "redirect_document_id": false
    },
    {
      "source_path": "windows-apps-src/controls-and-patterns/labels.md",
      "redirect_url": "/windows/uwp/design/controls-and-patterns/labels",
      "redirect_document_id": true
    },
    {
      "source_path": "windows-apps-src/controls-and-patterns/lists.md",
      "redirect_url": "/windows/uwp/design/controls-and-patterns/lists",
      "redirect_document_id": true
    },
    {
      "source_path": "windows-apps-src/controls-and-patterns/listview-and-gridview.md",
      "redirect_url": "/windows/uwp/design/controls-and-patterns/listview-and-gridview",
      "redirect_document_id": true
    },
    {
      "source_path": "windows-apps-src/controls-and-patterns/listview-item-templates.md",
      "redirect_url": "/windows/uwp/design/controls-and-patterns/item-templates-listview",
      "redirect_document_id": false
    },
    {
      "source_path": "windows-apps-src/controls-and-patterns/master-details.md",
      "redirect_url": "/windows/uwp/design/controls-and-patterns/master-details",
      "redirect_document_id": true
    },
    {
      "source_path": "windows-apps-src/controls-and-patterns/media-playback.md",
      "redirect_url": "/windows/uwp/design/controls-and-patterns/media-playback",
      "redirect_document_id": true
    },
    {
      "source_path": "windows-apps-src/controls-and-patterns/menus.md",
      "redirect_url": "/windows/uwp/design/controls-and-patterns/menus",
      "redirect_document_id": true
    },
    {
      "source_path": "windows-apps-src/controls-and-patterns/navigationview.md",
      "redirect_url": "/windows/uwp/design/controls-and-patterns/navigationview",
      "redirect_document_id": true
    },
    {
      "source_path": "windows-apps-src/controls-and-patterns/nested-ui.md",
      "redirect_url": "/windows/uwp/design/controls-and-patterns/nested-ui",
      "redirect_document_id": true
    },
    {
      "source_path": "windows-apps-src/controls-and-patterns/password-box.md",
      "redirect_url": "/windows/uwp/design/controls-and-patterns/password-box",
      "redirect_document_id": true
    },
    {
      "source_path": "windows-apps-src/controls-and-patterns/person-picture.md",
      "redirect_url": "/windows/uwp/design/controls-and-patterns/person-picture",
      "redirect_document_id": true
    },
    {
      "source_path": "windows-apps-src/controls-and-patterns/pin-to-taskbar.md",
      "redirect_url": "/windows/uwp/design/shell/pin-to-taskbar",
      "redirect_document_id": true
    },
    {
      "source_path": "windows-apps-src/controls-and-patterns/progress-controls.md",
      "redirect_url": "/windows/uwp/design/controls-and-patterns/progress-controls",
      "redirect_document_id": true
    },
    {
      "source_path": "windows-apps-src/controls-and-patterns/pull-to-refresh.md",
      "redirect_url": "/windows/uwp/design/controls-and-patterns/pull-to-refresh",
      "redirect_document_id": true
    },
    {
      "source_path": "windows-apps-src/controls-and-patterns/radio-button.md",
      "redirect_url": "/windows/uwp/design/controls-and-patterns/radio-button",
      "redirect_document_id": true
    },
    {
      "source_path": "windows-apps-src/controls-and-patterns/rating.md",
      "redirect_url": "/windows/uwp/design/controls-and-patterns/rating",
      "redirect_document_id": true
    },
    {
      "source_path": "windows-apps-src/controls-and-patterns/resourcedictionary-and-xaml-resource-references.md",
      "redirect_url": "/windows/uwp/design/controls-and-patterns/resourcedictionary-and-xaml-resource-references",
      "redirect_document_id": true
    },
    {
      "source_path": "windows-apps-src/controls-and-patterns/rich-edit-box.md",
      "redirect_url": "/windows/uwp/design/controls-and-patterns/rich-edit-box",
      "redirect_document_id": true
    },
    {
      "source_path": "windows-apps-src/controls-and-patterns/rich-text-block.md",
      "redirect_url": "/windows/uwp/design/controls-and-patterns/rich-text-block",
      "redirect_document_id": true
    },
    {
      "source_path": "windows-apps-src/controls-and-patterns/scroll-controls.md",
      "redirect_url": "/windows/uwp/design/controls-and-patterns/scroll-controls",
      "redirect_document_id": true
    },
    {
      "source_path": "windows-apps-src/controls-and-patterns/search.md",
      "redirect_url": "/windows/uwp/design/controls-and-patterns/search",
      "redirect_document_id": true
    },
    {
      "source_path": "windows-apps-src/controls-and-patterns/semantic-zoom.md",
      "redirect_url": "/windows/uwp/design/controls-and-patterns/semantic-zoom",
      "redirect_document_id": true
    },
    {
      "source_path": "windows-apps-src/controls-and-patterns/slider.md",
      "redirect_url": "/windows/uwp/design/controls-and-patterns/slider",
      "redirect_document_id": true
    },
    {
      "source_path": "windows-apps-src/controls-and-patterns/split-view.md",
      "redirect_url": "/windows/uwp/design/controls-and-patterns/split-view",
      "redirect_document_id": true
    },
    {
      "source_path": "windows-apps-src/controls-and-patterns/swipe.md",
      "redirect_url": "/windows/uwp/design/controls-and-patterns/swipe",
      "redirect_document_id": true
    },
    {
      "source_path": "windows-apps-src/controls-and-patterns/tabs-pivot.md",
      "redirect_url": "/windows/uwp/design/controls-and-patterns/tab-view",
      "redirect_document_id": true
    },
    {
      "source_path": "windows-apps-src/controls-and-patterns/text-block.md",
      "redirect_url": "/windows/uwp/design/controls-and-patterns/text-block",
      "redirect_document_id": true
    },
    {
      "source_path": "windows-apps-src/controls-and-patterns/text-box.md",
      "redirect_url": "/windows/uwp/design/controls-and-patterns/text-box",
      "redirect_document_id": true
    },
    {
      "source_path": "windows-apps-src/controls-and-patterns/text-controls.md",
      "redirect_url": "/windows/uwp/design/controls-and-patterns/text-controls",
      "redirect_document_id": true
    },
    {
      "source_path": "windows-apps-src/controls-and-patterns/tiles-and-notifications-adaptive-interactive-toasts.md",
      "redirect_url": "/windows/uwp/design/shell/tiles-and-notifications/adaptive-interactive-toasts",
      "redirect_document_id": true
    },
    {
      "source_path": "windows-apps-src/controls-and-patterns/tiles-and-notifications-adaptive-tiles-schema.md",
      "redirect_url": "/windows/uwp/design/shell/tiles-and-notifications/adaptive-tiles-schema",
      "redirect_document_id": true
    },
    {
      "source_path": "windows-apps-src/controls-and-patterns/tiles-and-notifications-app-assets.md",
      "redirect_url": "/windows/uwp/app-resources/images-tailored-for-scale-theme-contrast",
      "redirect_document_id": true
    },
    {
      "source_path": "windows-apps-src/controls-and-patterns/tiles-and-notifications-badges.md",
      "redirect_url": "/windows/uwp/design/shell/tiles-and-notifications/badges",
      "redirect_document_id": true
    },
    {
      "source_path": "windows-apps-src/controls-and-patterns/tiles-and-notifications-choosing-a-notification-delivery-method.md",
      "redirect_url": "/windows/uwp/design/shell/tiles-and-notifications/choosing-a-notification-delivery-method",
      "redirect_document_id": true
    },
    {
      "source_path": "windows-apps-src/controls-and-patterns/tiles-and-notifications-create-adaptive-tiles.md",
      "redirect_url": "/windows/uwp/design/shell/tiles-and-notifications/create-adaptive-tiles",
      "redirect_document_id": true
    },
    {
      "source_path": "windows-apps-src/controls-and-patterns/tiles-and-notifications-creating-tiles.md",
      "redirect_url": "/windows/uwp/design/shell/tiles-and-notifications/creating-tiles",
      "redirect_document_id": true
    },
    {
      "source_path": "windows-apps-src/controls-and-patterns/tiles-and-notifications-notifications-visualizer.md",
      "redirect_url": "/windows/uwp/design/shell/tiles-and-notifications/notifications-visualizer",
      "redirect_document_id": true
    },
    {
      "source_path": "windows-apps-src/controls-and-patterns/tiles-and-notifications-periodic-notification-overview.md",
      "redirect_url": "/windows/uwp/design/shell/tiles-and-notifications/periodic-notification-overview",
      "redirect_document_id": true
    },
    {
      "source_path": "windows-apps-src/controls-and-patterns/tiles-and-notifications-primary-tile-apis.md",
      "redirect_url": "/windows/uwp/design/shell/tiles-and-notifications/primary-tile-apis",
      "redirect_document_id": true
    },
    {
      "source_path": "windows-apps-src/controls-and-patterns/tiles-and-notifications-raw-notification-overview.md",
      "redirect_url": "/windows/uwp/design/shell/tiles-and-notifications/raw-notification-overview",
      "redirect_document_id": true
    },
    {
      "source_path": "windows-apps-src/controls-and-patterns/tiles-and-notifications-secondary-tiles-desktop-pinning.md",
      "redirect_url": "/windows/uwp/design/shell/tiles-and-notifications/secondary-tiles-desktop-pinning",
      "redirect_document_id": true
    },
    {
      "source_path": "windows-apps-src/controls-and-patterns/tiles-and-notifications-secondary-tiles-guidance.md",
      "redirect_url": "/windows/uwp/design/shell/tiles-and-notifications/secondary-tiles-guidance",
      "redirect_document_id": true
    },
    {
      "source_path": "windows-apps-src/controls-and-patterns/tiles-and-notifications-secondary-tiles-pinning.md",
      "redirect_url": "/windows/uwp/design/shell/tiles-and-notifications/secondary-tiles-pinning",
      "redirect_document_id": true
    },
    {
      "source_path": "windows-apps-src/controls-and-patterns/tiles-and-notifications-secondary-tiles.md",
      "redirect_url": "/windows/uwp/design/shell/tiles-and-notifications/secondary-tiles",
      "redirect_document_id": true
    },
    {
      "source_path": "windows-apps-src/controls-and-patterns/tiles-and-notifications-send-local-toast.md",
      "redirect_url": "/windows/uwp/design/shell/tiles-and-notifications/send-local-toast",
      "redirect_document_id": true
    },
    {
      "source_path": "windows-apps-src/controls-and-patterns/tiles-and-notifications-sending-a-local-tile-notification.md",
      "redirect_url": "/windows/uwp/design/shell/tiles-and-notifications/sending-a-local-tile-notification",
      "redirect_document_id": true
    },
    {
      "source_path": "windows-apps-src/controls-and-patterns/tiles-and-notifications-special-tile-templates-catalog.md",
      "redirect_url": "/windows/uwp/design/shell/tiles-and-notifications/special-tile-templates-catalog",
      "redirect_document_id": true
    },
    {
      "source_path": "windows-apps-src/controls-and-patterns/tiles-and-notifications-the-code-generated-by-the-push-notification-wizard.md",
      "redirect_url": "/windows/uwp/design/shell/tiles-and-notifications/the-code-generated-by-the-push-notification-wizard",
      "redirect_document_id": true
    },
    {
      "source_path": "windows-apps-src/controls-and-patterns/tiles-and-notifications-toast-schema.md",
      "redirect_url": "/windows/uwp/design/shell/tiles-and-notifications/toast-schema",
      "redirect_document_id": true
    },
    {
      "source_path": "windows-apps-src/controls-and-patterns/tiles-and-notifications-toast-xml-schema.md",
      "redirect_url": "/windows/uwp/design/shell/tiles-and-notifications/toast-xml-schema",
      "redirect_document_id": true
    },
    {
      "source_path": "windows-apps-src/controls-and-patterns/tiles-and-notifications-windows-push-notification-services--wns--overview.md",
      "redirect_url": "/windows/uwp/design/shell/tiles-and-notifications/windows-push-notification-services--wns--overview",
      "redirect_document_id": true
    },
    {
      "source_path": "windows-apps-src/controls-and-patterns/tiles-badges-notifications.md",
      "redirect_url": "/windows/uwp/design/shell/tiles-and-notifications/index",
      "redirect_document_id": true
    },
    {
      "source_path": "windows-apps-src/controls-and-patterns/time-picker.md",
      "redirect_url": "/windows/uwp/design/controls-and-patterns/time-picker",
      "redirect_document_id": true
    },
    {
      "source_path": "windows-apps-src/controls-and-patterns/toggles.md",
      "redirect_url": "/windows/uwp/design/controls-and-patterns/toggles",
      "redirect_document_id": true
    },
    {
      "source_path": "windows-apps-src/controls-and-patterns/tooltips.md",
      "redirect_url": "/windows/uwp/design/controls-and-patterns/tooltips",
      "redirect_document_id": true
    },
    {
      "source_path": "windows-apps-src/controls-and-patterns/tree-view.md",
      "redirect_url": "/windows/uwp/design/controls-and-patterns/tree-view",
      "redirect_document_id": true
    },
    {
      "source_path": "windows-apps-src/controls-and-patterns/web-view.md",
      "redirect_url": "/windows/uwp/design/controls-and-patterns/web-view",
      "redirect_document_id": true
    },
    {
      "source_path": "windows-apps-src/controls-and-patterns/xaml-styles.md",
      "redirect_url": "/windows/uwp/design/controls-and-patterns/xaml-styles",
      "redirect_document_id": true
    },
    {
      "source_path": "windows-apps-src/controls-and-patterns/xaml-theme-resources.md",
      "redirect_url": "/windows/uwp/design/controls-and-patterns/xaml-theme-resources",
      "redirect_document_id": true
    },
    {
      "source_path": "windows-apps-src/controls-and-patterns/tiles-and-notifications/channel-types.md",
      "redirect_url": "/windows/uwp/design/shell/tiles-and-notifications/channel-types",
      "redirect_document_id": true
    },
    {
      "source_path": "windows-apps-src/controls-and-patterns/tiles-and-notifications/chaseable-tile-notifications.md",
      "redirect_url": "/windows/uwp/design/shell/tiles-and-notifications/chaseable-tile-notifications",
      "redirect_document_id": true
    },
    {
      "source_path": "windows-apps-src/controls-and-patterns/tiles-and-notifications/notification-listener.md",
      "redirect_url": "/windows/uwp/design/shell/tiles-and-notifications/notification-listener",
      "redirect_document_id": true
    },
    {
      "source_path": "windows-apps-src/controls-and-patterns/tiles-and-notifications/tile-schema.md",
      "redirect_url": "/windows/uwp/design/shell/tiles-and-notifications/tile-schema",
      "redirect_document_id": true
    },
    {
      "source_path": "windows-apps-src/design-downloads/index.md",
      "redirect_url": "/windows/uwp/design/downloads/index",
      "redirect_document_id": true
    },
    {
      "source_path": "windows-apps-src/in-app-help/external-help.md",
      "redirect_url": "/windows/uwp/design/in-app-help/external-help",
      "redirect_document_id": true
    },
    {
      "source_path": "windows-apps-src/in-app-help/guidelines-for-app-help.md",
      "redirect_url": "/windows/uwp/design/in-app-help/guidelines-for-app-help",
      "redirect_document_id": true
    },
    {
      "source_path": "windows-apps-src/in-app-help/in-app-help.md",
      "redirect_url": "/windows/uwp/design/in-app-help/in-app-help",
      "redirect_document_id": true
    },
    {
      "source_path": "windows-apps-src/in-app-help/instructional-ui.md",
      "redirect_url": "/windows/uwp/design/in-app-help/instructional-ui",
      "redirect_document_id": true
    },
    {
      "source_path": "windows-apps-src/in-app-help/voice-and-tone.md",
      "redirect_url": "/windows/uwp/design/style/writing-style",
      "redirect_document_id": false
    },
    {
      "source_path": "windows-apps-src/design/style/voice-and-tone.md",
      "redirect_url": "/windows/uwp/design/style/writing-style",
      "redirect_document_id": true
    },
    {
      "source_path": "windows-apps-src/input-and-devices/access-keys.md",
      "redirect_url": "/windows/uwp/design/input/access-keys",
      "redirect_document_id": true
    },
    {
      "source_path": "windows-apps-src/input-and-devices/convert-ink-to-text.md",
      "redirect_url": "/windows/uwp/design/input/convert-ink-to-text",
      "redirect_document_id": true
    },
    {
      "source_path": "windows-apps-src/input-and-devices/cortana-interactions.md",
      "redirect_url": "/windows/uwp/design/input/cortana-interactions",
      "redirect_document_id": true
    },
    {
      "source_path": "windows-apps-src/input-and-devices/custom-keyboard-interactions.md",
      "redirect_url": "/windows/uwp/design/input/custom-keyboard-interactions",
      "redirect_document_id": true
    },
    {
      "source_path": "windows-apps-src/input-and-devices/custom-text-input.md",
      "redirect_url": "/windows/uwp/design/input/custom-text-input",
      "redirect_document_id": true
    },
    {
      "source_path": "windows-apps-src/input-and-devices/define-custom-recognition-constraints.md",
      "redirect_url": "/windows/uwp/design/input/define-custom-recognition-constraints",
      "redirect_document_id": true
    },
    {
      "source_path": "windows-apps-src/input-and-devices/designing-for-tv.md",
      "redirect_url": "/windows/uwp/design/devices/designing-for-tv",
      "redirect_document_id": true
    },
    {
      "source_path": "windows-apps-src/input-and-devices/device-primer.md",
      "redirect_url": "/windows/uwp/design/devices/index",
      "redirect_document_id": true
    },
    {
      "source_path": "windows-apps-src/input-and-devices/enable-continuous-dictation.md",
      "redirect_url": "/windows/uwp/design/input/enable-continuous-dictation",
      "redirect_document_id": true
    },
    {
      "source_path": "windows-apps-src/input-and-devices/gamepad-and-remote-interactions.md",
      "redirect_url": "/windows/uwp/design/input/gamepad-and-remote-interactions",
      "redirect_document_id": true
    },
    {
      "source_path": "windows-apps-src/input-and-devices/guidelines-for-cross-slide.md",
      "redirect_url": "/windows/uwp/design/input/guidelines-for-cross-slide",
      "redirect_document_id": true
    },
    {
      "source_path": "windows-apps-src/input-and-devices/guidelines-for-optical-zoom.md",
      "redirect_url": "/windows/uwp/design/input/guidelines-for-optical-zoom",
      "redirect_document_id": true
    },
    {
      "source_path": "windows-apps-src/input-and-devices/guidelines-for-panning.md",
      "redirect_url": "/windows/uwp/design/input/guidelines-for-panning",
      "redirect_document_id": true
    },
    {
      "source_path": "windows-apps-src/input-and-devices/guidelines-for-rotation.md",
      "redirect_url": "/windows/uwp/design/input/guidelines-for-rotation",
      "redirect_document_id": true
    },
    {
      "source_path": "windows-apps-src/input-and-devices/guidelines-for-targeting.md",
      "redirect_url": "/windows/uwp/design/input/guidelines-for-targeting",
      "redirect_document_id": true
    },
    {
      "source_path": "windows-apps-src/input-and-devices/guidelines-for-textselection.md",
      "redirect_url": "/windows/uwp/design/input/guidelines-for-textselection",
      "redirect_document_id": true
    },
    {
      "source_path": "windows-apps-src/input-and-devices/guidelines-for-visualfeedback.md",
      "redirect_url": "/windows/uwp/design/input/guidelines-for-visualfeedback",
      "redirect_document_id": true
    },
    {
      "source_path": "windows-apps-src/input-and-devices/handle-pointer-input.md",
      "redirect_url": "/windows/uwp/design/input/handle-pointer-input",
      "redirect_document_id": true
    },
    {
      "source_path": "windows-apps-src/input-and-devices/identify-input-devices.md",
      "redirect_url": "/windows/uwp/design/input/identify-input-devices",
      "redirect_document_id": true
    },
    {
      "source_path": "windows-apps-src/input-and-devices/index.md",
      "redirect_url": "/windows/uwp/design/input/index",
      "redirect_document_id": true
    },
    {
      "source_path": "windows-apps-src/input-and-devices/ink-toolbar.md",
      "redirect_url": "/windows/uwp/design/input/ink-toolbar",
      "redirect_document_id": true
    },
    {
      "source_path": "windows-apps-src/input-and-devices/input-primer.md",
      "redirect_url": "/windows/uwp/design/input/input-primer",
      "redirect_document_id": true
    },
    {
      "source_path": "windows-apps-src/input-and-devices/keyboard-accelerators.md",
      "redirect_url": "/windows/uwp/design/input/keyboard-accelerators",
      "redirect_document_id": true
    },
    {
      "source_path": "windows-apps-src/input-and-devices/keyboard-events.md",
      "redirect_url": "/windows/uwp/design/input/keyboard-events",
      "redirect_document_id": true
    },
    {
      "source_path": "windows-apps-src/input-and-devices/keyboard-interactions.md",
      "redirect_url": "/windows/uwp/design/input/keyboard-interactions",
      "redirect_document_id": true
    },
    {
      "source_path": "windows-apps-src/input-and-devices/manage-issues-with-audio-input.md",
      "redirect_url": "/windows/uwp/design/input/manage-issues-with-audio-input",
      "redirect_document_id": true
    },
    {
      "source_path": "windows-apps-src/input-and-devices/managing-focus-navigation.md",
      "redirect_url": "/windows/uwp/design/input/managing-focus-navigation",
      "redirect_document_id": true
    },
    {
      "source_path": "windows-apps-src/input-and-devices/mouse-interactions.md",
      "redirect_url": "/windows/uwp/design/input/mouse-interactions",
      "redirect_document_id": true
    },
    {
      "source_path": "windows-apps-src/input-and-devices/multiple-input-design-guidelines.md",
      "redirect_url": "/windows/uwp/design/input/multiple-input-design-guidelines",
      "redirect_document_id": true
    },
    {
      "source_path": "windows-apps-src/input-and-devices/pen-and-stylus-interactions.md",
      "redirect_url": "/windows/uwp/design/input/pen-and-stylus-interactions",
      "redirect_document_id": true
    },
    {
      "source_path": "windows-apps-src/input-and-devices/respond-to-the-presence-of-the-touch-keyboard.md",
      "redirect_url": "/windows/uwp/design/input/respond-to-the-presence-of-the-touch-keyboard",
      "redirect_document_id": true
    },
    {
      "source_path": "windows-apps-src/input-and-devices/save-and-load-ink.md",
      "redirect_url": "/windows/uwp/design/input/save-and-load-ink",
      "redirect_document_id": true
    },
    {
      "source_path": "windows-apps-src/input-and-devices/set-speech-recognition-timeouts.md",
      "redirect_url": "/windows/uwp/design/input/set-speech-recognition-timeouts",
      "redirect_document_id": true
    },
    {
      "source_path": "windows-apps-src/input-and-devices/specify-the-speech-recognizer-language.md",
      "redirect_url": "/windows/uwp/design/input/specify-the-speech-recognizer-language",
      "redirect_document_id": true
    },
    {
      "source_path": "windows-apps-src/input-and-devices/speech-interactions.md",
      "redirect_url": "/windows/uwp/design/input/speech-interactions",
      "redirect_document_id": true
    },
    {
      "source_path": "windows-apps-src/input-and-devices/speech-recognition.md",
      "redirect_url": "/windows/uwp/design/input/speech-recognition",
      "redirect_document_id": true
    },
    {
      "source_path": "windows-apps-src/input-and-devices/touch-interactions.md",
      "redirect_url": "/windows/uwp/design/input/touch-interactions",
      "redirect_document_id": true
    },
    {
      "source_path": "windows-apps-src/input-and-devices/touchpad-interactions.md",
      "redirect_url": "/windows/uwp/design/input/touchpad-interactions",
      "redirect_document_id": true
    },
    {
      "source_path": "windows-apps-src/input-and-devices/use-input-scope-to-change-the-touch-keyboard.md",
      "redirect_url": "/windows/uwp/design/input/use-input-scope-to-change-the-touch-keyboard",
      "redirect_document_id": true
    },
    {
      "source_path": "windows-apps-src/input-and-devices/windows-wheel-interactions.md",
      "redirect_url": "/windows/uwp/design/input/windows-wheel-interactions",
      "redirect_document_id": true
    },
    {
      "source_path": "windows-apps-src/layout/alignment-margin-padding.md",
      "redirect_url": "/windows/uwp/design/layout/alignment-margin-padding",
      "redirect_document_id": true
    },
    {
      "source_path": "windows-apps-src/layout/boxpanel-example-custom-panel.md",
      "redirect_url": "/windows/uwp/design/layout/boxpanel-example-custom-panel",
      "redirect_document_id": true
    },
    {
      "source_path": "windows-apps-src/layout/commanding-basics.md",
      "redirect_url": "/windows/uwp/design/basics/commanding-basics",
      "redirect_document_id": true
    },
    {
      "source_path": "windows-apps-src/layout/content-as-objects.md",
      "redirect_url": "/windows/uwp/design",
      "redirect_document_id": true
    },
    {
      "source_path": "windows-apps-src/layout/content-basics.md",
      "redirect_url": "/windows/uwp/design/basics/content-basics",
      "redirect_document_id": true
    },
    {
      "source_path": "windows-apps-src/layout/custom-panels-overview.md",
      "redirect_url": "/windows/uwp/design/layout/custom-panels-overview",
      "redirect_document_id": true
    },
    {
      "source_path": "windows-apps-src/layout/design-and-ui-intro.md",
      "redirect_url": "/windows/uwp/design/basics/design-and-ui-intro",
      "redirect_document_id": true
    },
    {
      "source_path": "windows-apps-src/layout/grid-tutorial.md",
      "redirect_url": "/windows/uwp/design/layout/grid-tutorial",
      "redirect_document_id": true
    },
    {
      "source_path": "windows-apps-src/layout/index.md",
      "redirect_url": "/windows/uwp/design/layout/index",
      "redirect_document_id": true
    },
    {
      "source_path": "windows-apps-src/layout/layout-panels.md",
      "redirect_url": "/windows/uwp/design/layout/layout-panels",
      "redirect_document_id": true
    },
    {
      "source_path": "windows-apps-src/layout/layouts-with-xaml.md",
      "redirect_url": "/windows/uwp/design/layout/layouts-with-xaml",
      "redirect_document_id": true
    },
    {
      "source_path": "windows-apps-src/layout/navigate-between-two-pages.md",
      "redirect_url": "/windows/uwp/design/basics/navigate-between-two-pages",
      "redirect_document_id": true
    },
    {
      "source_path": "windows-apps-src/layout/navigation-basics.md",
      "redirect_url": "/windows/uwp/design/basics/navigation-basics",
      "redirect_document_id": true
    },
    {
      "source_path": "windows-apps-src/layout/navigation-history-and-backwards-navigation.md",
      "redirect_url": "/windows/uwp/design/basics/navigation-history-and-backwards-navigation",
      "redirect_document_id": true
    },
    {
      "source_path": "windows-apps-src/layout/screen-sizes-and-breakpoints-for-responsive-design.md",
      "redirect_url": "/windows/uwp/design/layout/screen-sizes-and-breakpoints-for-responsive-design",
      "redirect_document_id": true
    },
    {
      "source_path": "windows-apps-src/layout/show-multiple-views.md",
      "redirect_url": "/windows/uwp/design/layout/show-multiple-views",
      "redirect_document_id": true
    },
    {
      "source_path": "windows-apps-src/style/acrylic.md",
      "redirect_url": "/windows/uwp/design/style/acrylic",
      "redirect_document_id": true
    },
    {
      "source_path": "windows-apps-src/style/balancing-style-and-consistency.md",
      "redirect_url": "/windows/uwp/design/style/balancing-style-and-consistency",
      "redirect_document_id": true
    },
    {
      "source_path": "windows-apps-src/style/color.md",
      "redirect_url": "/windows/uwp/design/style/color",
      "redirect_document_id": true
    },
    {
      "source_path": "windows-apps-src/style/connected-animation.md",
      "redirect_url": "/windows/uwp/design/motion/connected-animation",
      "redirect_document_id": true
    },
    {
      "source_path": "windows-apps-src/style/content-transition-animations.md",
      "redirect_url": "/windows/uwp/design/motion/content-transition-animations",
      "redirect_document_id": true
    },
    {
      "source_path": "windows-apps-src/style/icons.md",
      "redirect_url": "/windows/uwp/design/style/icons",
      "redirect_document_id": true
    },
    {
      "source_path": "windows-apps-src/style/index.md",
      "redirect_url": "/windows/uwp/design/style/index",
      "redirect_document_id": true
    },
    {
      "source_path": "windows-apps-src/style/motion-dragdrop.md",
      "redirect_url": "/windows/uwp/design/motion/motion-dragdrop",
      "redirect_document_id": true
    },
    {
      "source_path": "windows-apps-src/style/motion-edgebased.md",
      "redirect_url": "/windows/uwp/design/motion/motion-edgebased",
      "redirect_document_id": true
    },
    {
      "source_path": "windows-apps-src/style/motion-fade.md",
      "redirect_url": "/windows/uwp/design/motion/motion-fade",
      "redirect_document_id": true
    },
    {
      "source_path": "windows-apps-src/style/motion-list.md",
      "redirect_url": "/windows/uwp/design/motion/motion-list",
      "redirect_document_id": true
    },
    {
      "source_path": "windows-apps-src/style/motion-pointer.md",
      "redirect_url": "/windows/uwp/design/motion/motion-pointer",
      "redirect_document_id": true
    },
    {
      "source_path": "windows-apps-src/style/motion-popup-animations.md",
      "redirect_url": "/windows/uwp/design/motion/motion-popup-animations",
      "redirect_document_id": true
    },
    {
      "source_path": "windows-apps-src/style/motion-reposition.md",
      "redirect_url": "/windows/uwp/design/motion/motion-reposition",
      "redirect_document_id": true
    },
    {
      "source_path": "windows-apps-src/style/motion.md",
      "redirect_url": "/windows/uwp/design/motion/index",
      "redirect_document_id": true
    },
    {
      "source_path": "windows-apps-src/style/parallax.md",
      "redirect_url": "/windows/uwp/design/motion/parallax",
      "redirect_document_id": true
    },
    {
      "source_path": "windows-apps-src/style/reveal.md",
      "redirect_url": "/windows/uwp/design/style/reveal",
      "redirect_document_id": true
    },
    {
      "source_path": "windows-apps-src/style/segoe-ui-symbol-font.md",
      "redirect_url": "/windows/uwp/design/style/segoe-ui-symbol-font",
      "redirect_document_id": true
    },
    {
      "source_path": "windows-apps-src/style/sound.md",
      "redirect_url": "/windows/uwp/design/style/sound",
      "redirect_document_id": true
    },
    {
      "source_path": "windows-apps-src/style/title-bar.md",
      "redirect_url": "/windows/uwp/design/shell/title-bar",
      "redirect_document_id": true
    },
    {
      "source_path": "windows-apps-src/design/style/fonts.md",
      "redirect_url": "/windows/uwp/design/style/typography",
      "redirect_document_id": true
    },
    {
      "source_path": "windows-apps-src/usability/index.md",
      "redirect_url": "/windows/uwp/design/usability/index",
      "redirect_document_id": true
    },
    {
      "source_path": "windows-apps-src/globalizing/adjust-layout-and-fonts--and-support-rtl.md",
      "redirect_url": "/windows/uwp/design/globalizing/adjust-layout-and-fonts--and-support-rtl",
      "redirect_document_id": true
    },
    {
      "source_path": "windows-apps-src/globalizing/glob-numeralsystem-values.md",
      "redirect_url": "/windows/uwp/design/globalizing/glob-numeralsystem-values",
      "redirect_document_id": true
    },
    {
      "source_path": "windows-apps-src/globalizing/globalizing-portal.md",
      "redirect_url": "/windows/uwp/design/globalizing/globalizing-portal",
      "redirect_document_id": true
    },
    {
      "source_path": "windows-apps-src/globalizing/guidelines-and-checklist-for-globalizing-your-app.md",
      "redirect_url": "/windows/uwp/design/globalizing/guidelines-and-checklist-for-globalizing-your-app",
      "redirect_document_id": true
    },
    {
      "source_path": "windows-apps-src/globalizing/loc-international-fonts.md",
      "redirect_url": "/windows/uwp/design/globalizing/loc-international-fonts",
      "redirect_document_id": true
    },
    {
      "source_path": "windows-apps-src/globalizing/manage-language-and-region.md",
      "redirect_url": "/windows/uwp/design/globalizing/manage-language-and-region",
      "redirect_document_id": true
    },
    {
      "source_path": "windows-apps-src/globalizing/prepare-your-app-for-localization.md",
      "redirect_url": "/windows/uwp/design/globalizing/prepare-your-app-for-localization",
      "redirect_document_id": true
    },
    {
      "source_path": "windows-apps-src/globalizing/use-global-ready-formats.md",
      "redirect_url": "/windows/uwp/design/globalizing/use-global-ready-formats",
      "redirect_document_id": true
    },
    {
      "source_path": "windows-apps-src/globalizing/use-patterns-to-format-dates-and-times.md",
      "redirect_url": "/windows/uwp/design/globalizing/use-patterns-to-format-dates-and-times",
      "redirect_document_id": true
    },
    {
      "source_path": "windows-apps-src/data-access/entity-framework-7-with-sqlite-for-csharp-apps.md",
      "redirect_url": "https://docs.microsoft.com/ef/core/get-started/uwp/getting-started",
      "redirect_document_id": true
    },
    {
      "source_path": "windows-apps-src/app-resources/tile-toast-language-scale-contrast.md",
      "redirect_url": "/windows/uwp/design/shell/tiles-and-notifications/tile-toast-language-scale-contrast",
      "redirect_document_id": false
    },
    {
      "source_path": "windows-apps-src/graphics/using-brushes.md",
      "redirect_url": "/windows/uwp/design/style/brushes",
      "redirect_document_id": false
    },
    {
      "source_path": "windows-apps-src/graphics/animations-overview.md",
      "redirect_url": "/windows/uwp/design/motion/xaml-animation",
      "redirect_document_id": false
    },
    {
      "source_path": "windows-apps-src/graphics/storyboarded-animations.md",
      "redirect_url": "/windows/uwp/design/motion/storyboarded-animations",
      "redirect_document_id": false
    },
    {
      "source_path": "windows-apps-src/graphics/key-frame-and-easing-function-animations.md",
      "redirect_url": "/windows/uwp/design/motion/key-frame-and-easing-function-animations",
      "redirect_document_id": false
    },
    {
      "source_path": "windows-apps-src/graphics/drawing-shapes.md",
      "redirect_url": "/windows/uwp/design/controls-and-patterns/shapes",
      "redirect_document_id": false
    },
    {
      "source_path": "windows-apps-src/graphics/transforms-overview.md",
      "redirect_url": "/windows/uwp/design/layout/transforms",
      "redirect_document_id": false
    },
    {
      "source_path": "windows-apps-src/graphics/3-d-perspective-effects.md",
      "redirect_url": "/windows/uwp/design/layout/3-d-perspective-effects",
      "redirect_document_id": false
    },
    {
      "source_path": "windows-apps-src/graphics/index.md",
      "redirect_url": "/windows/uwp/design/style",
      "redirect_document_id": false
    },
    {
      "source_path": "windows-apps-src/debug-test-perf/device-portal-xbox.md",
      "redirect_url": "/windows/uwp/xbox-apps/device-portal-xbox",
      "redirect_document_id": true
    },
    {
      "source_path": "windows-apps-src/xbox-live/social-platform/people-system/xbox-360-friends-backward-compatibility.md",
      "redirect_url": "https://docs.microsoft.com/gaming/xbox-live/social-platform/people-system/people-system_nav",
      "redirect_document_id": true
    },
    {
      "source_path": "windows-apps-src/xbox-live/get-started-with-creators/sign-in-to-xbox-live-in-unity.md",
      "redirect_url": "https://docs.microsoft.com/gaming/xbox-live/get-started/setup-ide/creators/unity-win10/signin/unity-signin_nav",
      "redirect_document_id": true
    },
    {
      "source_path": "windows-apps-src/xbox-live/multiplayer/xbox-integrated-multiplayer-overview.md",
      "redirect_url": "https://docs.microsoft.com/gaming/xbox-live/multiplayer/xbox-integrated-multiplayer/xbox-integrated-multiplayer",
      "redirect_document_id": true
    },
    {
      "source_path": "windows-apps-src/xbox-live/storage-platform/connected-storage/connected-storage-clearing.md",
      "redirect_url": "/windows/uwp/xbox-live/storage-platform/connected-storage/connected-storage-xb-storage",
      "redirect_document_id": true
    },
    {
      "source_path": "windows-apps-src/design/input/custom-keyboard-interactions.md",
      "redirect_url": "/windows/uwp/design/input/focus-navigation",
      "redirect_document_id": true
    },
    {
      "source_path": "windows-apps-src/design/input/managing-focus-navigation.md",
      "redirect_url": "/windows/uwp/design/input/focus-navigation-programmatic",
      "redirect_document_id": true
    },
    {
      "source_path": "windows-apps-src/xbox-live/social-platform/people-system/privacy-and-people-i-know.md",
      "redirect_url": "/windows/uwp/xbox-live/social-platform/people-system/xbox-live-people-system",
      "redirect_document_id": true
    },
    {
      "source_path": "windows-apps-src/get-started/whats-a-uwp.md",
      "redirect_url": "/windows/uwp/get-started/universal-application-platform-guide",
      "redirect_document_id": true
    },
    {
      "source_path": "windows-apps-src/devices-sensors/pos-advanced-connectivity.md",
      "redirect_url": "/windows/uwp/devices-sensors/point-of-service",
      "redirect_document_id": true
    },
    {
      "source_path": "windows-apps-src/porting/hwa-to-uwp-root.md",
      "redirect_url": "https://docs.microsoft.com/microsoft-edge/progressive-web-apps",
      "redirect_document_id": false
    },
    {
      "source_path": "windows-apps-src/porting/hwa-access-features.md",
      "redirect_url": "https://docs.microsoft.com/microsoft-edge/progressive-web-apps",
      "redirect_document_id": false
    },
    {
      "source_path": "windows-apps-src/porting/hwa-chrome-conversion.md",
      "redirect_url": "https://docs.microsoft.com/microsoft-edge/progressive-web-apps",
      "redirect_document_id": false
    },
    {
      "source_path": "windows-apps-src/porting/hwa-create-mac.md",
      "redirect_url": "https://docs.microsoft.com/microsoft-edge/progressive-web-apps",
      "redirect_document_id": false
    },
    {
      "source_path": "windows-apps-src/publish/resolve-package-upload-errors.md",
      "redirect_url": "/windows/uwp/publish/upload-app-packages",
      "redirect_document_id": false
    },
    {
      "source_path": "windows-apps-src/publish/manage-add-ons-in-bulk.md",
      "redirect_url": "/windows/uwp/publish/add-on-submissions",
      "redirect_document_id": false
    },
    {
      "source_path": "windows-apps-src/publish/associate-azure-ad-with-dev-center.md",
      "redirect_url": "/windows/uwp/publish/associate-azure-ad-with-partner-center",
      "redirect_document_id": false
    },
    {
      "source_path": "windows-apps-src/publish/managing-your-profile.md",
      "redirect_url": "/windows/uwp/publish/manage-account-settings-and-profile",
      "redirect_document_id": false
    },
    {
      "source_path": "windows-apps-src/publish/define-pricing-and-market-selection.md",
      "redirect_url": "/windows/uwp/publish/define-market-selection",
      "redirect_document_id": false
    },
    {
      "source_path": "windows-apps-src/publish/promote-your-app-report.md",
      "redirect_url": "/windows/uwp/publish/ad-campaign-report",
      "redirect_document_id": false
    },
    {
      "source_path": "windows-apps-src/publish/app-declarations.md",
      "redirect_url": "/windows/uwp/publish/product-declarations",
      "redirect_document_id": false
    },
    {
      "source_path": "windows-apps-src/porting/hwa-create-windows.md",
      "redirect_url": "https://docs.microsoft.com/microsoft-edge/progressive-web-apps",
      "redirect_document_id": false
    },
    {
      "source_path": "windows-apps-src/design/controls-and-patterns/tabs-pivot.md",
      "redirect_url": "windows-apps-src/design/controls-and-patterns/pivot.md",
      "redirect_document_id": false
    },
    {
      "source_path": "windows-apps-src/design/controls-and-patterns/dialogs.md",
      "redirect_url": "/windows/uwp/design/controls-and-patterns/dialogs-and-flyouts/index",
      "redirect_document_id": true
    },
    {
      "source_path": "windows-apps-src/monetize/download-the-cab-file-for-an-oem-hardware-error.md",
      "redirect_url": "https://docs.microsoft.com/windows-hardware/drivers/dashboard/download-the-cab-file-for-an-oem-hardware-error",
      "redirect_document_id": false
    },
    {
      "source_path": "windows-apps-src/monetize/download-the-cab-file-for-a-windows-10-driver-error.md",
      "redirect_url": "https://docs.microsoft.com/windows-hardware/drivers/dashboard/download-the-cab-file-for-a-windows-10-driver-error",
      "redirect_document_id": false
    },
    {
      "source_path": "windows-apps-src/monetize/download-the-cab-file-for-a-windows-7-or-windows-8.x-driver-error.md",
      "redirect_url": "https://docs.microsoft.com/windows-hardware/drivers/dashboard/download-the-cab-file-for-a-windows-7-or-windows-8.x-driver-error",
      "redirect_document_id": false
    },
    {
      "source_path": "windows-apps-src/monetize/get-details-for-an-oem-hardware-error.md",
      "redirect_url": "https://docs.microsoft.com/windows-hardware/drivers/dashboard/get-details-for-an-oem-hardware-error",
      "redirect_document_id": false
    },
    {
      "source_path": "windows-apps-src/monetize/get-details-for-a-windows-10-driver-error.md",
      "redirect_url": "https://docs.microsoft.com/windows-hardware/drivers/dashboard/get-details-for-a-windows-10-driver-error",
      "redirect_document_id": false
    },
    {
      "source_path": "windows-apps-src/monetize/get-details-for-a-windows-7-or-windows-8.x-driver-error.md",
      "redirect_url": "https://docs.microsoft.com/windows-hardware/drivers/dashboard/get-details-for-a-windows-7-or-windows-8.x-driver-error",
      "redirect_document_id": false
    },
    {
      "source_path": "windows-apps-src/monetize/get-error-reporting-data-for-windows-10-drivers.md",
      "redirect_url": "https://docs.microsoft.com/windows-hardware/drivers/dashboard/get-error-reporting-data-for-windows-10-drivers",
      "redirect_document_id": false
    },
    {
      "source_path": "windows-apps-src/monetize/get-error-reporting-data-for-windows-7-and-windows-8.x-drivers.md",
      "redirect_url": "https://docs.microsoft.com/windows-hardware/drivers/dashboard/get-error-reporting-data-for-windows-7-and-windows-8.x-drivers",
      "redirect_document_id": false
    },
    {
      "source_path": "windows-apps-src/monetize/get-oem-hardware-error-reporting-data.md",
      "redirect_url": "https://docs.microsoft.com/windows-hardware/drivers/dashboard/get-oem-hardware-error-reporting-data",
      "redirect_document_id": false
    },
    {
      "source_path": "windows-apps-src/machine-learning/index.md",
      "redirect_url": "https://docs.microsoft.com/windows/ai",
      "redirect_document_id": false
    },
    {
      "source_path": "windows-apps-src/machine-learning/get-started.md",
      "redirect_url": "https://docs.microsoft.com/windows/ai",
      "redirect_document_id": false
    },
    {
      "source_path": "windows-apps-src/machine-learning/overview.md",
      "redirect_url": "https://docs.microsoft.com/windows/ai",
      "redirect_document_id": false
    },
    {
      "source_path": "windows-apps-src/machine-learning/conversion-samples.md",
      "redirect_url": "https://docs.microsoft.com/windows/ai/convert-model-winmltools",
      "redirect_document_id": false
    },
    {
      "source_path": "windows-apps-src/machine-learning/integrate-model.md",
      "redirect_url": "https://docs.microsoft.com/windows/ai/integrate-model",
      "redirect_document_id": false
    },
    {
      "source_path": "windows-apps-src/machine-learning/samples.md",
      "redirect_url": "https://github.com/Microsoft/Windows-Machine-Learning",
      "redirect_document_id": false
    },
    {
      "source_path": "windows-apps-src/machine-learning/train-ai-model.md",
      "redirect_url": "https://docs.microsoft.com/windows/ai/get-onnx-model",
      "redirect_document_id": false
    },
    {
      "source_path": "windows-apps-src/composition/lighting.md",
      "redirect_url": "/windows/uwp/composition/xaml-lighting",
      "redirect_document_id": true
    },
    {
      "source_path": "windows-apps-src/devices-sensors/pos-barcodescanner-get-started.md",
      "redirect_url": "/windows/uwp/devices-sensors/pos-barcodescanner-configure",
      "redirect_document_id": true
    },
    {
      "source_path": "windows-apps-src/design/shell/tiles-and-notifications/app-assets.md",
      "redirect_url": "/windows/uwp/design/style/app-icons-and-logos",
      "redirect_document_id": true
    },
    {
      "source_path": "windows-apps-src/xbox-live/configure-xbl/dev-center/data-sharing-udc.md",
      "redirect_url": "/windows/uwp/xbox-live/configure-xbl/dev-center/access-policies-udc",
      "redirect_document_id": true
    },
    {
      "source_path": "windows-apps-src/packaging/appinstaller-root.md",
      "redirect_url": "https://docs.microsoft.com/windows/msix/app-installer/app-installer-root",
      "redirect_document_id": true
    },
    {
      "source_path": "windows-apps-src/packaging/create-appinstallerfile-vs.md",
      "redirect_url": "https://docs.microsoft.com/windows/msix/app-installer/create-appinstallerfile-vs",
      "redirect_document_id": true
    },
    {
      "source_path": "windows-apps-src/packaging/installing-UWP-apps-web.md",
      "redirect_url": "https://docs.microsoft.com/windows/msix/app-installer/installing-windows10-apps-web",
      "redirect_document_id": true
    },
    {
      "source_path": "windows-apps-src/packaging/install-related-set.md",
      "redirect_url": "https://docs.microsoft.com/windows/msix/app-installer/install-related-set",
      "redirect_document_id": true
    },
    {
      "source_path": "windows-apps-src/packaging/troubleshoot-appinstaller-issues.md",
      "redirect_url": "https://docs.microsoft.com/windows/msix/app-installer/troubleshoot-appinstaller-issues",
      "redirect_document_id": true
    },
    {
      "source_path": "windows-apps-src/packaging/web-install-azure.md",
      "redirect_url": "https://docs.microsoft.com/windows/msix/app-installer/web-install-azure",
      "redirect_document_id": true
    },
    {
      "source_path": "windows-apps-src/packaging/web-install-IIS.md",
      "redirect_url": "https://docs.microsoft.com/windows/msix/app-installer/web-install-iis",
      "redirect_document_id": true
    },
    {
      "source_path": "windows-apps-src/packaging/web-install-aws.md",
      "redirect_url": "https://docs.microsoft.com/windows/msix/app-installer/web-install-aws",
      "redirect_document_id": true
    },
    {
      "source_path": "windows-apps-src/publish/dev-center-insider-program.md",
      "redirect_url": "/windows/uwp/publish",
      "redirect_document_id": true
    },
    {
      "source_path": "windows-apps-src/xbox-live/advanced-xbox-live-sandboxes.md",
      "redirect_url": "https://docs.microsoft.com/gaming/xbox-live/advanced-xbox-live-sandboxes",
      "redirect_document_id": true
    },
    {
      "source_path": "windows-apps-src/xbox-live/developer-program-overview.md",
      "redirect_url": "https://docs.microsoft.com/gaming/xbox-live/get-started/join-dev-program/join-dev-program_nav",
      "redirect_document_id": true
    },
    {
      "source_path": "windows-apps-src/xbox-live/flatc-async-patterns.md",
      "redirect_url": "https://docs.microsoft.com/gaming/xbox-live/flatc-async-patterns",
      "redirect_document_id": true
    },
    {
      "source_path": "windows-apps-src/xbox-live/index.md",
      "redirect_url": "https://docs.microsoft.com/gaming/xbox-live/index",
      "redirect_document_id": true
    },
    {
      "source_path": "windows-apps-src/xbox-live/introduction-to-xbox-live-apis.md",
      "redirect_url": "https://docs.microsoft.com/gaming/xbox-live/introduction-to-xbox-live-apis",
      "redirect_document_id": true
    },
    {
      "source_path": "windows-apps-src/xbox-live/samples.md",
      "redirect_url": "https://docs.microsoft.com/gaming/xbox-live/samples",
      "redirect_document_id": true
    },
    {
      "source_path": "windows-apps-src/xbox-live/testing-on-console.md",
      "redirect_url": "https://docs.microsoft.com/gaming/xbox-live/testing-on-console",
      "redirect_document_id": true
    },
    {
      "source_path": "windows-apps-src/xbox-live/what-is-xbox-live.md",
      "redirect_url": "https://docs.microsoft.com/gaming/xbox-live/get-started/what-is-xbox-live",
      "redirect_document_id": true
    },
    {
      "source_path": "windows-apps-src/xbox-live/xbox-live-resources.md",
      "redirect_url": "https://docs.microsoft.com/gaming/xbox-live/xbox-live-resources",
      "redirect_document_id": true
    },
    {
      "source_path": "windows-apps-src/xbox-live/xbox-live-sandboxes.md",
      "redirect_url": "https://docs.microsoft.com/gaming/xbox-live/xbox-live-sandboxes",
      "redirect_document_id": true
    },
    {
      "source_path": "windows-apps-src/xbox-live/xbox-live-service-configuration.md",
      "redirect_url": "https://docs.microsoft.com/gaming/xbox-live/xbox-live-service-configuration",
      "redirect_document_id": true
    },
    {
      "source_path": "windows-apps-src/xbox-live/xbox-live-test-accounts.md",
      "redirect_url": "https://docs.microsoft.com/gaming/xbox-live/xbox-live-test-accounts",
      "redirect_document_id": true
    },
    {
      "source_path": "windows-apps-src/xbox-live/xbox-live.md",
      "redirect_url": "https://docs.microsoft.com/gaming/xbox-live/",
      "redirect_document_id": true
    },
    {
      "source_path": "windows-apps-src/xbox-live/xboxlive-policies.md",
      "redirect_url": "https://docs.microsoft.com/gaming/xbox-live/xboxlive-policies",
      "redirect_document_id": true
    },
    {
      "source_path": "windows-apps-src/xbox-live/xboxservices-config.md",
      "redirect_url": "https://docs.microsoft.com/gaming/xbox-live/get-started/setup-ide/managed-partners/vs-win10/xboxservices-config",
      "redirect_document_id": true
    },
    {
      "source_path": "windows-apps-src/xbox-live/xsapi-flat-c.md",
      "redirect_url": "https://docs.microsoft.com/gaming/xbox-live/xsapi-flat-c",
      "redirect_document_id": true
    },
    {
      "source_path": "windows-apps-src/xbox-live/achievements-2017/achievement-rewards.md",
      "redirect_url": "https://docs.microsoft.com/gaming/xbox-live/achievements-2017/achievement-rewards",
      "redirect_document_id": true
    },
    {
      "source_path": "windows-apps-src/xbox-live/achievements-2017/achievements.md",
      "redirect_url": "https://docs.microsoft.com/gaming/xbox-live/achievements-2017/achievements_nav",
      "redirect_document_id": true
    },
    {
      "source_path": "windows-apps-src/xbox-live/achievements-2017/simplified-achievements.md",
      "redirect_url": "https://docs.microsoft.com/gaming/xbox-live/achievements-2017/simplified-achievements",
      "redirect_document_id": true
    },
    {
      "source_path": "windows-apps-src/xbox-live/configure-xbl/windows-dev-center.md",
      "redirect_url": "https://docs.microsoft.com/gaming/xbox-live/get-started/setup-partner-center/setup-partner-center_nav",
      "redirect_document_id": true
    },
    {
      "source_path": "windows-apps-src/xbox-live/configure-xbl/dev-center/access-policies-udc.md",
      "redirect_url": "https://docs.microsoft.com/gaming/xbox-live/configure-xbl/dev-center/access-policies-udc",
      "redirect_document_id": true
    },
    {
      "source_path": "windows-apps-src/xbox-live/configure-xbl/dev-center/achievements-in-udc.md",
      "redirect_url": "https://docs.microsoft.com/gaming/xbox-live/configure-xbl/dev-center/achievements-in-udc",
      "redirect_document_id": true
    },
    {
      "source_path": "windows-apps-src/xbox-live/configure-xbl/dev-center/featured-stats-and-leaderboards.md",
      "redirect_url": "https://docs.microsoft.com/gaming/xbox-live/configure-xbl/dev-center/featured-stats-and-leaderboards",
      "redirect_document_id": true
    },
    {
      "source_path": "windows-apps-src/xbox-live/configure-xbl/dev-center/game-dvr.md",
      "redirect_url": "https://docs.microsoft.com/gaming/xbox-live/configure-xbl/dev-center/game-dvr",
      "redirect_document_id": true
    },
    {
      "source_path": "windows-apps-src/xbox-live/configure-xbl/dev-center/localized-strings.md",
      "redirect_url": "https://docs.microsoft.com/gaming/xbox-live/configure-xbl/dev-center/localized-strings",
      "redirect_document_id": true
    },
    {
      "source_path": "windows-apps-src/xbox-live/configure-xbl/dev-center/privileges.md",
      "redirect_url": "https://docs.microsoft.com/gaming/xbox-live/configure-xbl/dev-center/privileges",
      "redirect_document_id": true
    },
    {
      "source_path": "windows-apps-src/xbox-live/configure-xbl/dev-center/rich-presence-configuration.md",
      "redirect_url": "https://docs.microsoft.com/gaming/xbox-live/configure-xbl/dev-center/rich-presence-configuration",
      "redirect_document_id": true
    },
    {
      "source_path": "windows-apps-src/xbox-live/configure-xbl/dev-center/single-sign-on.md",
      "redirect_url": "https://docs.microsoft.com/gaming/xbox-live/configure-xbl/dev-center/single-sign-on",
      "redirect_document_id": true
    },
    {
      "source_path": "windows-apps-src/xbox-live/configure-xbl/dev-center/summary.md",
      "redirect_url": "https://docs.microsoft.com/gaming/xbox-live/configure-xbl/dev-center/summary",
      "redirect_document_id": true
    },
    {
      "source_path": "windows-apps-src/xbox-live/configure-xbl/dev-center/title-storage.md",
      "redirect_url": "https://docs.microsoft.com/gaming/xbox-live/configure-xbl/dev-center/title-storage",
      "redirect_document_id": true
    },
    {
      "source_path": "windows-apps-src/xbox-live/configure-xbl/dev-center/web-services.md",
      "redirect_url": "https://docs.microsoft.com/gaming/xbox-live/configure-xbl/dev-center/web-services",
      "redirect_document_id": true
    },
    {
      "source_path": "windows-apps-src/xbox-live/configure-xbl/dev-center/xbox-live-setup.md",
      "redirect_url": "https://docs.microsoft.com/gaming/xbox-live/configure-xbl/dev-center/xbox-live-setup",
      "redirect_document_id": true
    },
    {
      "source_path": "windows-apps-src/xbox-live/contextual-search/configuring-contextual-search.md",
      "redirect_url": "https://docs.microsoft.com/gaming/xbox-live/contextual-search/configuring-contextual-search",
      "redirect_document_id": true
    },
    {
      "source_path": "windows-apps-src/xbox-live/contextual-search/introduction-to-contextual-search.md",
      "redirect_url": "https://docs.microsoft.com/gaming/xbox-live/contextual-search/introduction-to-contextual-search",
      "redirect_document_id": true
    },
    {
      "source_path": "windows-apps-src/xbox-live/data-platform/data-platform.md",
      "redirect_url": "https://docs.microsoft.com/gaming/xbox-live/data-platform/player-data_nav",
      "redirect_document_id": true
    },
    {
      "source_path": "windows-apps-src/xbox-live/data-platform/designing-xbox-live-experiences.md",
      "redirect_url": "https://docs.microsoft.com/gaming/xbox-live/data-platform/designing-xbox-live-experiences",
      "redirect_document_id": true
    },
    {
      "source_path": "windows-apps-src/xbox-live/get-started-with-creators/add-controller-support-to-xbox-live-prefabs.md",
      "redirect_url": "https://docs.microsoft.com/gaming/xbox-live/get-started/setup-ide/creators/unity-win10/add-controller-support-to-xbox-live-prefabs",
      "redirect_document_id": true
    },
    {
      "source_path": "windows-apps-src/xbox-live/get-started-with-creators/add-multi-user-support.md",
      "redirect_url": "https://docs.microsoft.com/gaming/xbox-live/get-started/setup-ide/creators/unity-win10/add-multi-user-support",
      "redirect_document_id": true
    },
    {
      "source_path": "windows-apps-src/xbox-live/get-started-with-creators/add-stats-and-leaderboards-in-unity.md",
      "redirect_url": "https://docs.microsoft.com/gaming/xbox-live/get-started-with-creators/add-stats-and-leaderboards-in-unity",
      "redirect_document_id": true
    },
    {
      "source_path": "windows-apps-src/xbox-live/get-started-with-creators/authorize-xbox-live-accounts.md",
      "redirect_url": "https://docs.microsoft.com/gaming/xbox-live/get-started/setup-partner-center/legacy/authorize-xbox-live-accounts",
      "redirect_document_id": true
    },
    {
      "source_path": "windows-apps-src/xbox-live/get-started-with-creators/check-user-privileges-in-unity.md",
      "redirect_url": "https://docs.microsoft.com/gaming/xbox-live/get-started/setup-ide/creators/unity-win10/check-user-privileges-in-unity",
      "redirect_document_id": true
    },
    {
      "source_path": "windows-apps-src/xbox-live/get-started-with-creators/configure-xbox-live-in-unity.md",
      "redirect_url": "https://docs.microsoft.com/gaming/xbox-live/get-started/setup-ide/creators/unity-win10/configure-xbox-live-in-unity",
      "redirect_document_id": true
    },
    {
      "source_path": "windows-apps-src/xbox-live/get-started-with-creators/create-and-test-a-new-creators-title.md",
      "redirect_url": "https://docs.microsoft.com/gaming/xbox-live/get-started/setup-partner-center/legacy/create-and-test-a-new-creators-title",
      "redirect_document_id": true
    },
    {
      "source_path": "windows-apps-src/xbox-live/get-started-with-creators/creators-step-by-step-guide.md",
      "redirect_url": "https://docs.microsoft.com/gaming/xbox-live/get-started-with-creators/creators-step-by-step-guide",
      "redirect_document_id": true
    },
    {
      "source_path": "windows-apps-src/xbox-live/get-started-with-creators/develop-creators-title-with-unity.md",
      "redirect_url": "https://docs.microsoft.com/gaming/xbox-live/get-started/setup-ide/creators/unity-win10/cr-unity-win10_nav",
      "redirect_document_id": true
    },
    {
      "source_path": "windows-apps-src/xbox-live/get-started-with-creators/develop-creators-title-with-visual-studio.md",
      "redirect_url": "https://docs.microsoft.com/gaming/xbox-live/get-started/setup-ide/creators/vs-win10/develop-creators-title-with-visual-studio",
      "redirect_document_id": true
    },
    {
      "source_path": "windows-apps-src/xbox-live/get-started-with-creators/get-started-with-xbox-live-creators.md",
      "redirect_url": "https://docs.microsoft.com/gaming/xbox-live/get-started/setup-partner-center/setup-partner-center-creators",
      "redirect_document_id": true
    },
    {
      "source_path": "windows-apps-src/xbox-live/get-started-with-creators/playerauthentication-prefab-sign-in.md",
      "redirect_url": "https://docs.microsoft.com/gaming/xbox-live/get-started/setup-ide/creators/unity-win10/signin/playerauthentication-prefab-sign-in",
      "redirect_document_id": true
    },
    {
      "source_path": "windows-apps-src/xbox-live/get-started-with-creators/setup-leaderboard-example-scene.md",
      "redirect_url": "https://docs.microsoft.com/gaming/xbox-live/get-started-with-creators/setup-leaderboard-example-scene",
      "redirect_document_id": true
    },
    {
      "source_path": "windows-apps-src/xbox-live/get-started-with-creators/sign-in-manager.md",
      "redirect_url": "https://docs.microsoft.com/gaming/xbox-live/using-xbox-live/auth/authentication_nav",
      "redirect_document_id": true
    },
    {
      "source_path": "windows-apps-src/xbox-live/get-started-with-creators/test-visual-studio-build.md",
      "redirect_url": "https://docs.microsoft.com/gaming/xbox-live/get-started/setup-ide/creators/unity-win10/test-visual-studio-build",
      "redirect_document_id": true
    },
    {
      "source_path": "windows-apps-src/xbox-live/get-started-with-creators/unity-leaderboard-from-scratch-pre1804.md",
      "redirect_url": "https://docs.microsoft.com/gaming/xbox-live/get-started-with-creators/unity-leaderboard-from-scratch-pre1804",
      "redirect_document_id": true
    },
    {
      "source_path": "windows-apps-src/xbox-live/get-started-with-creators/unity-leaderboard-from-scratch.md",
      "redirect_url": "https://docs.microsoft.com/gaming/xbox-live/get-started-with-creators/unity-leaderboard-from-scratch",
      "redirect_document_id": true
    },
    {
      "source_path": "windows-apps-src/xbox-live/get-started-with-creators/unity-prefabs-and-sign-in.md",
      "redirect_url": "https://docs.microsoft.com/gaming/xbox-live/get-started/setup-ide/creators/unity-win10/signin/unity-prefabs-and-sign-in",
      "redirect_document_id": true
    },
    {
      "source_path": "windows-apps-src/xbox-live/get-started-with-creators/xbox-live-sandboxes-creators.md",
      "redirect_url": "https://docs.microsoft.com/gaming/xbox-live/get-started-with-creators/xbox-live-sandboxes-creators",
      "redirect_document_id": true
    },
    {
      "source_path": "windows-apps-src/xbox-live/get-started-with-creators/xbox-live-service-configuration-creators.md",
      "redirect_url": "https://docs.microsoft.com/gaming/xbox-live/get-started-with-creators/xbox-live-service-configuration-creators",
      "redirect_document_id": true
    },
    {
      "source_path": "windows-apps-src/xbox-live/get-started-with-partner/add-xbox-live-apis-binary-to-a-uwp-project.md",
      "redirect_url": "https://docs.microsoft.com/gaming/xbox-live/get-started/setup-ide/managed-partners/vs-win10/add-xbox-live-apis-binary-to-a-uwp-project",
      "redirect_document_id": true
    },
    {
      "source_path": "windows-apps-src/xbox-live/get-started-with-partner/add-xbox-live-apis-source-to-a-uwp-project.md",
      "redirect_url": "https://docs.microsoft.com/gaming/xbox-live/get-started/setup-ide/managed-partners/vs-win10/add-xbox-live-apis-source-to-a-uwp-project",
      "redirect_document_id": true
    },
    {
      "source_path": "windows-apps-src/xbox-live/get-started-with-partner/add-xbox-live-to-an-xdk-project.md",
      "redirect_url": "https://docs.microsoft.com/gaming/xbox-live/get-started/setup-ide/managed-partners/vs-xbox/add-xbox-live-to-an-xdk-project",
      "redirect_document_id": true
    },
    {
      "source_path": "windows-apps-src/xbox-live/get-started-with-partner/advanced-xbox-live-sandboxes.md",
      "redirect_url": "https://docs.microsoft.com/gaming/xbox-live/advanced-xbox-live-sandboxes",
      "redirect_document_id": true
    },
    {
      "source_path": "windows-apps-src/xbox-live/get-started-with-partner/compile-the-xdk-xbox-live-api-source.md",
      "redirect_url": "https://docs.microsoft.com/gaming/xbox-live/get-started/setup-ide/managed-partners/vs-xbox/compile-the-xdk-xbox-live-api-source",
      "redirect_document_id": true
    },
    {
      "source_path": "windows-apps-src/xbox-live/get-started-with-partner/configure-your-development-console.md",
      "redirect_url": "https://docs.microsoft.com/gaming/xbox-live/get-started/setup-ide/managed-partners/vs-xbox/configure-your-development-console",
      "redirect_document_id": true
    },
    {
      "source_path": "windows-apps-src/xbox-live/get-started-with-partner/create-a-new-title.md",
      "redirect_url": "https://docs.microsoft.com/gaming/xbox-live/get-started/setup-partner-center/legacy/create-a-new-title",
      "redirect_document_id": true
    },
    {
      "source_path": "windows-apps-src/xbox-live/get-started-with-partner/get-started-with-cross-play-games.md",
      "redirect_url": "https://docs.microsoft.com/gaming/xbox-live/get-started-with-partner/get-started-with-cross-play-games",
      "redirect_document_id": true
    },
    {
      "source_path": "windows-apps-src/xbox-live/get-started-with-partner/get-started-with-visual-studio-and-uwp.md",
      "redirect_url": "https://docs.microsoft.com/gaming/xbox-live/get-started/setup-ide/managed-partners/vs-win10/get-started-with-visual-studio-and-uwp",
      "redirect_document_id": true
    },
    {
      "source_path": "windows-apps-src/xbox-live/get-started-with-partner/get-started-with-xbox-live-partner.md",
      "redirect_url": "https://docs.microsoft.com/gaming/xbox-live/get-started/setup-partner-center/legacy/get-started-with-xbox-live-partner",
      "redirect_document_id": true
    },
    {
      "source_path": "windows-apps-src/xbox-live/get-started-with-partner/partner-add-xbox-live-to-unity-uwp.md",
      "redirect_url": "https://docs.microsoft.com/gaming/xbox-live/get-started/setup-ide/managed-partners/unity-win10/partner-add-xbox-live-to-unity-uwp",
      "redirect_document_id": true
    },
    {
      "source_path": "windows-apps-src/xbox-live/get-started-with-partner/partner-unity-uwp-il2cpp.md",
      "redirect_url": "https://docs.microsoft.com/gaming/xbox-live/get-started/setup-ide/managed-partners/unity-win10/partner-unity-uwp-il2cpp",
      "redirect_document_id": true
    },
    {
      "source_path": "windows-apps-src/xbox-live/get-started-with-partner/partner-unity-xdk-il2cpp.md",
      "redirect_url": "https://docs.microsoft.com/gaming/xbox-live/get-started/setup-ide/managed-partners/unity-xbox/partner-unity-xdk-il2cpp",
      "redirect_document_id": true
    },
    {
      "source_path": "windows-apps-src/xbox-live/get-started-with-partner/partners-step-by-step-guide.md",
      "redirect_url": "https://docs.microsoft.com/gaming/xbox-live/get-started/setup-partner-center/legacy/get-started-with-xbox-live-partner",
      "redirect_document_id": true
    },
    {
      "source_path": "windows-apps-src/xbox-live/get-started-with-partner/use-xbox-live-nuget-with-xdk.md",
      "redirect_url": "https://docs.microsoft.com/gaming/xbox-live/get-started/setup-ide/managed-partners/vs-xbox/use-xbox-live-nuget-with-xdk",
      "redirect_document_id": true
    },
    {
      "source_path": "windows-apps-src/xbox-live/get-started-with-partner/using-xbox-live-apis-built-into-the-xdk.md",
      "redirect_url": "https://docs.microsoft.com/gaming/xbox-live/get-started/setup-ide/managed-partners/vs-xbox/using-xbox-live-apis-built-into-the-xdk",
      "redirect_document_id": true
    },
    {
      "source_path": "windows-apps-src/xbox-live/get-started-with-partner/where-to-get-xdk.md",
      "redirect_url": "https://docs.microsoft.com/gaming/xbox-live/get-started/setup-ide/managed-partners/vs-xbox/where-to-get-xdk",
      "redirect_document_id": true
    },
    {
      "source_path": "windows-apps-src/xbox-live/get-started-with-partner/xdk-developers.md",
      "redirect_url": "https://docs.microsoft.com/gaming/xbox-live/get-started/setup-ide/managed-partners/vs-xbox/mp-vs-xbox_nav",
      "redirect_document_id": true
    },
    {
      "source_path": "windows-apps-src/xbox-live/leaderboards-and-stats-2017/leaderboards.md",
      "redirect_url": "https://docs.microsoft.com/gaming/xbox-live/leaderboards-and-stats-2017/leaderboards",
      "redirect_document_id": true
    },
    {
      "source_path": "windows-apps-src/xbox-live/leaderboards-and-stats-2017/player-stats-configure-2017.md",
      "redirect_url": "https://docs.microsoft.com/gaming/xbox-live/leaderboards-and-stats-2017/player-stats-configure-2017",
      "redirect_document_id": true
    },
    {
      "source_path": "windows-apps-src/xbox-live/leaderboards-and-stats-2017/player-stats-updating.md",
      "redirect_url": "https://docs.microsoft.com/gaming/xbox-live/leaderboards-and-stats-2017/player-stats-updating",
      "redirect_document_id": true
    },
    {
      "source_path": "windows-apps-src/xbox-live/leaderboards-and-stats-2017/player-stats.md",
      "redirect_url": "https://docs.microsoft.com/gaming/xbox-live/data-platform/player-data_nav",
      "redirect_document_id": true
    },
    {
      "source_path": "windows-apps-src/xbox-live/leaderboards-and-stats-2017/stats2017.md",
      "redirect_url": "https://docs.microsoft.com/gaming/xbox-live/leaderboards-and-stats-2017/stats2017",
      "redirect_document_id": true
    },
    {
      "source_path": "windows-apps-src/xbox-live/multiplayer/multiplayer-concepts.md",
      "redirect_url": "https://docs.microsoft.com/gaming/xbox-live/multiplayer/multiplayer-concepts",
      "redirect_document_id": true
    },
    {
      "source_path": "windows-apps-src/xbox-live/multiplayer/multiplayer-intro.md",
      "redirect_url": "https://docs.microsoft.com/gaming/xbox-live/multiplayer/multiplayer-intro",
      "redirect_document_id": true
    },
    {
      "source_path": "windows-apps-src/xbox-live/multiplayer/multiplayer-manager.md",
      "redirect_url": "https://docs.microsoft.com/gaming/xbox-live/multiplayer/multiplayer-platform",
      "redirect_document_id": true
    },
    {
      "source_path": "windows-apps-src/xbox-live/multiplayer/multiplayer-roles.md",
      "redirect_url": "https://docs.microsoft.com/gaming/xbox-live/multiplayer/multiplayer-roles",
      "redirect_document_id": true
    },
    {
      "source_path": "windows-apps-src/xbox-live/multiplayer/multiplayer-scenarios.md",
      "redirect_url": "https://docs.microsoft.com/gaming/xbox-live/multiplayer/multiplayer-scenarios",
      "redirect_document_id": true
    },
    {
      "source_path": "windows-apps-src/xbox-live/multiplayer/session-browse.md",
      "redirect_url": "https://docs.microsoft.com/gaming/xbox-live/multiplayer/session-browse",
      "redirect_document_id": true
    },
    {
      "source_path": "windows-apps-src/xbox-live/multiplayer/xbox-integrated-multiplayer.md",
      "redirect_url": "https://docs.microsoft.com/gaming/xbox-live/multiplayer/xbox-integrated-multiplayer/xbox-integrated-multiplayer",
      "redirect_document_id": true
    },
    {
      "source_path": "windows-apps-src/xbox-live/multiplayer/arena/arena-apis-metadata.md",
      "redirect_url": "https://docs.microsoft.com/gaming/xbox-live/multiplayer/arena/arena-apis-metadata",
      "redirect_document_id": true
    },
    {
      "source_path": "windows-apps-src/xbox-live/multiplayer/arena/arena-notifications.md",
      "redirect_url": "https://docs.microsoft.com/gaming/xbox-live/multiplayer/arena/arena-notifications",
      "redirect_document_id": true
    },
    {
      "source_path": "windows-apps-src/xbox-live/multiplayer/arena/arena-title-integration.md",
      "redirect_url": "https://docs.microsoft.com/gaming/xbox-live/multiplayer/arena/arena-title-integration",
      "redirect_document_id": true
    },
    {
      "source_path": "windows-apps-src/xbox-live/multiplayer/arena/arena-user-scenarios.md",
      "redirect_url": "https://docs.microsoft.com/gaming/xbox-live/multiplayer/arena/arena-user-scenarios",
      "redirect_document_id": true
    },
    {
      "source_path": "windows-apps-src/xbox-live/multiplayer/arena/arena-ux-join-tournament.md",
      "redirect_url": "https://docs.microsoft.com/gaming/xbox-live/multiplayer/arena/arena-ux-join-tournament",
      "redirect_document_id": true
    },
    {
      "source_path": "windows-apps-src/xbox-live/multiplayer/arena/arena-ux-match-engagement.md",
      "redirect_url": "https://docs.microsoft.com/gaming/xbox-live/multiplayer/arena/arena-ux-match-engagement",
      "redirect_document_id": true
    },
    {
      "source_path": "windows-apps-src/xbox-live/multiplayer/arena/discovering-xbox-tournaments.md",
      "redirect_url": "https://docs.microsoft.com/gaming/xbox-live/multiplayer/arena/discovering-xbox-tournaments",
      "redirect_document_id": true
    },
    {
      "source_path": "windows-apps-src/xbox-live/multiplayer/arena/operations-portal.md",
      "redirect_url": "https://docs.microsoft.com/gaming/xbox-live/multiplayer/arena/operations-portal",
      "redirect_document_id": true
    },
    {
      "source_path": "windows-apps-src/xbox-live/multiplayer/arena/xbox-arena.md",
      "redirect_url": "https://docs.microsoft.com/gaming/xbox-live/multiplayer/arena/xbox-arena",
      "redirect_document_id": true
    },
    {
      "source_path": "windows-apps-src/xbox-live/multiplayer/chat/game-chat-2-migration.md",
      "redirect_url": "https://docs.microsoft.com/gaming/xbox-live/multiplayer/chat/game-chat-2-migration",
      "redirect_document_id": true
    },
    {
      "source_path": "windows-apps-src/xbox-live/multiplayer/chat/game-chat-2-overview.md",
      "redirect_url": "https://docs.microsoft.com/gaming/xbox-live/multiplayer/chat/game-chat-2-overview",
      "redirect_document_id": true
    },
    {
      "source_path": "windows-apps-src/xbox-live/multiplayer/chat/real-time-audio-manipulation.md",
      "redirect_url": "https://docs.microsoft.com/gaming/xbox-live/multiplayer/chat/real-time-audio-manipulation",
      "redirect_document_id": true
    },
    {
      "source_path": "windows-apps-src/xbox-live/multiplayer/chat/using-game-chat-2-winrt.md",
      "redirect_url": "https://docs.microsoft.com/gaming/xbox-live/multiplayer/chat/using-game-chat-2-winrt",
      "redirect_document_id": true
    },
    {
      "source_path": "windows-apps-src/xbox-live/multiplayer/chat/using-game-chat-2.md",
      "redirect_url": "https://docs.microsoft.com/gaming/xbox-live/multiplayer/chat/using-game-chat-2",
      "redirect_document_id": true
    },
    {
      "source_path": "windows-apps-src/xbox-live/multiplayer/multiplayer-appendix/common-issues-when-adapting-multiplayer.md",
      "redirect_url": "https://docs.microsoft.com/gaming/xbox-live/multiplayer/multiplayer-appendix/common-issues-when-adapting-multiplayer",
      "redirect_document_id": true
    },
    {
      "source_path": "windows-apps-src/xbox-live/multiplayer/multiplayer-appendix/flows-for-multiplayer-game-invites.md",
      "redirect_url": "https://docs.microsoft.com/gaming/xbox-live/multiplayer/invite/multiplayer-invite-flows",
      "redirect_document_id": true
    },
    {
      "source_path": "windows-apps-src/xbox-live/multiplayer/multiplayer-appendix/game-session-and-game-party-visibility-and-joinability.md",
      "redirect_url": "https://docs.microsoft.com/gaming/xbox-live/multiplayer/multiplayer-appendix/game-session-and-game-party-visibility-and-joinability",
      "redirect_document_id": true
    },
    {
      "source_path": "windows-apps-src/xbox-live/multiplayer/multiplayer-appendix/introduction-to-the-multiplayer-system.md",
      "redirect_url": "https://docs.microsoft.com/gaming/xbox-live/multiplayer/multiplayer-appendix/introduction-to-the-multiplayer-system",
      "redirect_document_id": true
    },
    {
      "source_path": "windows-apps-src/xbox-live/multiplayer/multiplayer-appendix/migrating-an-arbiter.md",
      "redirect_url": "https://docs.microsoft.com/gaming/xbox-live/multiplayer/multiplayer-appendix/migrating-an-arbiter",
      "redirect_document_id": true
    },
    {
      "source_path": "windows-apps-src/xbox-live/multiplayer/multiplayer-appendix/mpsd-session-details.md",
      "redirect_url": "https://docs.microsoft.com/gaming/xbox-live/multiplayer/multiplayer-session/mpsd-details",
      "redirect_document_id": true
    },
    {
      "source_path": "windows-apps-src/xbox-live/multiplayer/multiplayer-appendix/multiplayer-2015-faq.md",
      "redirect_url": "https://docs.microsoft.com/gaming/xbox-live/multiplayer/multiplayer-appendix/multiplayer-2015-faq",
      "redirect_document_id": true
    },
    {
      "source_path": "windows-apps-src/xbox-live/multiplayer/multiplayer-appendix/multiplayer-appendix.md",
      "redirect_url": "https://docs.microsoft.com/gaming/xbox-live/multiplayer/multiplayer-appendix/multiplayer-appendix",
      "redirect_document_id": true
    },
    {
      "source_path": "windows-apps-src/xbox-live/multiplayer/multiplayer-appendix/multiplayer-how-tos.md",
      "redirect_url": "https://docs.microsoft.com/gaming/xbox-live/multiplayer/multiplayer-session/mpsd-how-tos",
      "redirect_document_id": true
    },
    {
      "source_path": "windows-apps-src/xbox-live/multiplayer/multiplayer-appendix/multiplayer-session-directory.md",
      "redirect_url": "https://docs.microsoft.com/gaming/xbox-live/multiplayer/multiplayer-appendix/xbox-one-multiplayer-session-directory",
      "redirect_document_id": true
    },
    {
      "source_path": "windows-apps-src/xbox-live/multiplayer/multiplayer-appendix/multiplayer-session-status-codes.md",
      "redirect_url": "https://docs.microsoft.com/gaming/xbox-live/multiplayer/multiplayer-session/mpsd-status-codes",
      "redirect_document_id": true
    },
    {
      "source_path": "windows-apps-src/xbox-live/multiplayer/multiplayer-appendix/smartmatch-matchmaking.md",
      "redirect_url": "https://docs.microsoft.com/gaming/xbox-live/multiplayer/multiplayer-manager/mpm-flowcharts/mpm-play-with-smartmatch-matchmaking",
      "redirect_document_id": true
    },
    {
      "source_path": "windows-apps-src/xbox-live/multiplayer/multiplayer-appendix/using-smartmatch-matchmaking.md",
      "redirect_url": "https://docs.microsoft.com/gaming/xbox-live/multiplayer/matchmaking/matchmaking",
      "redirect_document_id": true
    },
    {
      "source_path": "windows-apps-src/xbox-live/multiplayer/multiplayer-appendix/xbox-one-multiplayer-session-directory.md",
      "redirect_url": "https://docs.microsoft.com/gaming/xbox-live/multiplayer/multiplayer-appendix/xbox-one-multiplayer-session-directory",
      "redirect_document_id": true
    },
    {
      "source_path": "windows-apps-src/xbox-live/multiplayer/multiplayer-manager/handle-protocol-activation.md",
      "redirect_url": "https://docs.microsoft.com/gaming/xbox-live/multiplayer/multiplayer-manager/handle-protocol-activation",
      "redirect_document_id": true
    },
    {
      "source_path": "windows-apps-src/xbox-live/multiplayer/multiplayer-manager/mpm-flowcharts.md",
      "redirect_url": "https://docs.microsoft.com/gaming/xbox-live/multiplayer/multiplayer-manager/mpm-flowcharts",
      "redirect_document_id": true
    },
    {
      "source_path": "windows-apps-src/xbox-live/multiplayer/multiplayer-manager/multiplayer-manager-api-overview.md",
      "redirect_url": "https://docs.microsoft.com/gaming/xbox-live/multiplayer/multiplayer-manager/multiplayer-manager-api-overview",
      "redirect_document_id": true
    },
    {
      "source_path": "windows-apps-src/xbox-live/multiplayer/multiplayer-manager/play-multiplayer-with-friends.md",
      "redirect_url": "https://docs.microsoft.com/gaming/xbox-live/multiplayer/multiplayer-manager/play-multiplayer-with-friends",
      "redirect_document_id": true
    },
    {
      "source_path": "windows-apps-src/xbox-live/multiplayer/multiplayer-manager/play-multiplayer-with-matchmaking.md",
      "redirect_url": "https://docs.microsoft.com/gaming/xbox-live/multiplayer/multiplayer-manager/play-multiplayer-with-matchmaking",
      "redirect_document_id": true
    },
    {
      "source_path": "windows-apps-src/xbox-live/multiplayer/multiplayer-manager/send-game-invites.md",
      "redirect_url": "https://docs.microsoft.com/gaming/xbox-live/multiplayer/multiplayer-manager/send-game-invites",
      "redirect_document_id": true
    },
    {
      "source_path": "windows-apps-src/xbox-live/multiplayer/multiplayer-manager/mpm-flowcharts/mpm-fill-open-slots.md",
      "redirect_url": "https://docs.microsoft.com/gaming/xbox-live/multiplayer/multiplayer-manager/mpm-flowcharts/mpm-fill-open-slots",
      "redirect_document_id": true
    },
    {
      "source_path": "windows-apps-src/xbox-live/multiplayer/multiplayer-manager/mpm-flowcharts/mpm-host-migration.md",
      "redirect_url": "https://docs.microsoft.com/gaming/xbox-live/multiplayer/multiplayer-manager/mpm-flowcharts/mpm-host-migration",
      "redirect_document_id": true
    },
    {
      "source_path": "windows-apps-src/xbox-live/multiplayer/multiplayer-manager/mpm-flowcharts/mpm-on-protocol-activation.md",
      "redirect_url": "https://docs.microsoft.com/gaming/xbox-live/multiplayer/multiplayer-manager/mpm-flowcharts/mpm-on-protocol-activation",
      "redirect_document_id": true
    },
    {
      "source_path": "windows-apps-src/xbox-live/multiplayer/multiplayer-manager/mpm-flowcharts/mpm-play-with-friends.md",
      "redirect_url": "https://docs.microsoft.com/gaming/xbox-live/multiplayer/multiplayer-manager/mpm-flowcharts/mpm-play-with-friends",
      "redirect_document_id": true
    },
    {
      "source_path": "windows-apps-src/xbox-live/multiplayer/multiplayer-manager/mpm-flowcharts/mpm-play-with-smartmatch-matchmaking.md",
      "redirect_url": "https://docs.microsoft.com/gaming/xbox-live/multiplayer/multiplayer-manager/mpm-flowcharts/mpm-play-with-smartmatch-matchmaking",
      "redirect_document_id": true
    },
    {
      "source_path": "windows-apps-src/xbox-live/multiplayer/multiplayer-manager/mpm-flowcharts/mpm-send-invites.md",
      "redirect_url": "https://docs.microsoft.com/gaming/xbox-live/multiplayer/multiplayer-manager/mpm-flowcharts/mpm-send-invites",
      "redirect_document_id": true
    },
    {
      "source_path": "windows-apps-src/xbox-live/multiplayer/multiplayer-manager/mpm-flowcharts/mpm-shut-down.md",
      "redirect_url": "https://docs.microsoft.com/gaming/xbox-live/multiplayer/multiplayer-manager/mpm-flowcharts/mpm-shut-down",
      "redirect_document_id": true
    },
    {
      "source_path": "windows-apps-src/xbox-live/multiplayer/multiplayer-manager/mpm-flowcharts/mpm-use-matchmaking-and-qos.md",
      "redirect_url": "https://docs.microsoft.com/gaming/xbox-live/multiplayer/multiplayer-manager/mpm-flowcharts/mpm-use-matchmaking-and-qos",
      "redirect_document_id": true
    },
    {
      "source_path": "windows-apps-src/xbox-live/multiplayer/service-configuration/configure-the-multiplayer-service.md",
      "redirect_url": "https://docs.microsoft.com/gaming/xbox-live/multiplayer/service-configuration/configure-the-multiplayer-service",
      "redirect_document_id": true
    },
    {
      "source_path": "windows-apps-src/xbox-live/multiplayer/service-configuration/configure-your-appxmanifest-for-multiplayer.md",
      "redirect_url": "https://docs.microsoft.com/gaming/xbox-live/multiplayer/xbox-integrated-multiplayer/xim-manifest",
      "redirect_document_id": true
    },
    {
      "source_path": "windows-apps-src/xbox-live/multiplayer/service-configuration/large-sessions.md",
      "redirect_url": "https://docs.microsoft.com/gaming/xbox-live/multiplayer/service-configuration/large-sessions",
      "redirect_document_id": true
    },
    {
      "source_path": "windows-apps-src/xbox-live/multiplayer/service-configuration/session-template-constants.md",
      "redirect_url": "https://docs.microsoft.com/gaming/xbox-live/multiplayer/service-configuration/session-template-constants",
      "redirect_document_id": true
    },
    {
      "source_path": "windows-apps-src/xbox-live/multiplayer/service-configuration/session-templates.md",
      "redirect_url": "https://docs.microsoft.com/gaming/xbox-live/multiplayer/service-configuration/session-templates",
      "redirect_document_id": true
    },
    {
      "source_path": "windows-apps-src/xbox-live/multiplayer/xbox-integrated-multiplayer/using-xim-cs.md",
      "redirect_url": "https://docs.microsoft.com/gaming/xbox-live/multiplayer/xbox-integrated-multiplayer/using-xim-cs",
      "redirect_document_id": true
    },
    {
      "source_path": "windows-apps-src/xbox-live/multiplayer/xbox-integrated-multiplayer/using-xim.md",
      "redirect_url": "https://docs.microsoft.com/gaming/xbox-live/multiplayer/xbox-integrated-multiplayer/using-xim",
      "redirect_document_id": true
    },
    {
      "source_path": "windows-apps-src/xbox-live/multiplayer/xbox-integrated-multiplayer/xim-manifest.md",
      "redirect_url": "https://docs.microsoft.com/gaming/xbox-live/multiplayer/xbox-integrated-multiplayer/xim-manifest",
      "redirect_document_id": true
    },
    {
      "source_path": "windows-apps-src/xbox-live/multiplayer/xbox-integrated-multiplayer/xim-release-notes.md",
      "redirect_url": "https://docs.microsoft.com/gaming/xbox-live/multiplayer/xbox-integrated-multiplayer/xim-release-notes",
      "redirect_document_id": true
    },
    {
      "source_path": "windows-apps-src/xbox-live/multiplayer/xbox-integrated-multiplayer/xim-reservations.md",
      "redirect_url": "https://docs.microsoft.com/gaming/xbox-live/multiplayer/xbox-integrated-multiplayer/xim-reservations",
      "redirect_document_id": true
    },
    {
      "source_path": "windows-apps-src/xbox-live/multiplayer/xbox-integrated-multiplayer/xim-unity-uwp-il2cpp.md",
      "redirect_url": "https://docs.microsoft.com/gaming/xbox-live/multiplayer/xbox-integrated-multiplayer/xim-unity-uwp-il2cpp",
      "redirect_document_id": true
    },
    {
      "source_path": "windows-apps-src/xbox-live/real-time-activity-service/programming-the-real-time-activity-service.md",
      "redirect_url": "https://docs.microsoft.com/gaming/xbox-live/real-time-activity-service/programming-the-real-time-activity-service",
      "redirect_document_id": true
    },
    {
      "source_path": "windows-apps-src/xbox-live/real-time-activity-service/real-time-activity-service.md",
      "redirect_url": "https://docs.microsoft.com/gaming/xbox-live/real-time-activity-service/real-time-activity-service_nav",
      "redirect_document_id": true
    },
    {
      "source_path": "windows-apps-src/xbox-live/real-time-activity-service/register-for-stat-notifications.md",
      "redirect_url": "https://docs.microsoft.com/gaming/xbox-live/real-time-activity-service/register-for-stat-notifications",
      "redirect_document_id": true
    },
    {
      "source_path": "windows-apps-src/xbox-live/real-time-activity-service/rta-best-practices.md",
      "redirect_url": "https://docs.microsoft.com/gaming/xbox-live/real-time-activity-service/rta-best-practices",
      "redirect_document_id": true
    },
    {
      "source_path": "windows-apps-src/xbox-live/social-platform/intro-to-social-manager.md",
      "redirect_url": "https://docs.microsoft.com/gaming/xbox-live/social-platform/intro-to-social-manager",
      "redirect_document_id": true
    },
    {
      "source_path": "windows-apps-src/xbox-live/social-platform/social-manager-memory-and-performance-overview.md",
      "redirect_url": "https://docs.microsoft.com/gaming/xbox-live/social-platform/social-manager-memory-and-performance-overview",
      "redirect_document_id": true
    },
    {
      "source_path": "windows-apps-src/xbox-live/social-platform/social-platform.md",
      "redirect_url": "https://docs.microsoft.com/gaming/xbox-live/social-platform/social-platform_nav",
      "redirect_document_id": true
    },
    {
      "source_path": "windows-apps-src/xbox-live/social-platform/people-system/displaying-people-from-the-people-system.md",
      "redirect_url": "https://docs.microsoft.com/gaming/xbox-live/social-platform/people-system/displaying-people-from-the-people-system",
      "redirect_document_id": true
    },
    {
      "source_path": "windows-apps-src/xbox-live/social-platform/people-system/programming-social-services.md",
      "redirect_url": "https://docs.microsoft.com/gaming/xbox-live/social-platform/people-system/programming-social-services",
      "redirect_document_id": true
    },
    {
      "source_path": "windows-apps-src/xbox-live/social-platform/people-system/reputation.md",
      "redirect_url": "https://docs.microsoft.com/gaming/xbox-live/social-platform/people-system/reputation_nav",
      "redirect_document_id": true
    },
    {
      "source_path": "windows-apps-src/xbox-live/social-platform/people-system/sending-player-feedback-from-your-title.md",
      "redirect_url": "https://docs.microsoft.com/gaming/xbox-live/social-platform/people-system/sending-player-feedback-from-your-title",
      "redirect_document_id": true
    },
    {
      "source_path": "windows-apps-src/xbox-live/social-platform/people-system/xbox-live-people-system.md",
      "redirect_url": "https://docs.microsoft.com/gaming/xbox-live/social-platform/people-system/xbox-live-people-system",
      "redirect_document_id": true
    },
    {
      "source_path": "windows-apps-src/xbox-live/social-platform/rich-presence-strings/programming-rich-presence.md",
      "redirect_url": "https://docs.microsoft.com/gaming/xbox-live/social-platform/rich-presence-strings/programming-rich-presence",
      "redirect_document_id": true
    },
    {
      "source_path": "windows-apps-src/xbox-live/social-platform/rich-presence-strings/rich-presence-strings-appendix.md",
      "redirect_url": "https://docs.microsoft.com/gaming/xbox-live/social-platform/rich-presence-strings/rich-presence-strings-appendix",
      "redirect_document_id": true
    },
    {
      "source_path": "windows-apps-src/xbox-live/social-platform/rich-presence-strings/rich-presence-strings-best-practices.md",
      "redirect_url": "https://docs.microsoft.com/gaming/xbox-live/social-platform/rich-presence-strings/rich-presence-strings-best-practices",
      "redirect_document_id": true
    },
    {
      "source_path": "windows-apps-src/xbox-live/social-platform/rich-presence-strings/rich-presence-strings-configuration.md",
      "redirect_url": "https://docs.microsoft.com/gaming/xbox-live/social-platform/rich-presence-strings/rich-presence-strings-configuration",
      "redirect_document_id": true
    },
    {
      "source_path": "windows-apps-src/xbox-live/social-platform/rich-presence-strings/rich-presence-strings-overview.md",
      "redirect_url": "https://docs.microsoft.com/gaming/xbox-live/social-platform/rich-presence-strings/rich-presence-strings-overview",
      "redirect_document_id": true
    },
    {
      "source_path": "windows-apps-src/xbox-live/social-platform/rich-presence-strings/rich-presence-strings-policies-and-limitations.md",
      "redirect_url": "https://docs.microsoft.com/gaming/xbox-live/social-platform/rich-presence-strings/rich-presence-strings-policies-and-limitations",
      "redirect_document_id": true
    },
    {
      "source_path": "windows-apps-src/xbox-live/social-platform/rich-presence-strings/rich-presence-strings-updating-strings.md",
      "redirect_url": "https://docs.microsoft.com/gaming/xbox-live/social-platform/rich-presence-strings/rich-presence-strings-updating-strings",
      "redirect_document_id": true
    },
    {
      "source_path": "windows-apps-src/xbox-live/storage-platform/storage-platform.md",
      "redirect_url": "https://docs.microsoft.com/gaming/xbox-live/storage-platform/cloud-storage_nav",
      "redirect_document_id": true
    },
    {
      "source_path": "windows-apps-src/xbox-live/storage-platform/connected-storage/connected-storage-best-practices.md",
      "redirect_url": "https://docs.microsoft.com/gaming/xbox-live/storage-platform/connected-storage/connected-storage-best-practices",
      "redirect_document_id": true
    },
    {
      "source_path": "windows-apps-src/xbox-live/storage-platform/connected-storage/connected-storage-deleting.md",
      "redirect_url": "https://docs.microsoft.com/gaming/xbox-live/storage-platform/connected-storage/connected-storage-deleting",
      "redirect_document_id": true
    },
    {
      "source_path": "windows-apps-src/xbox-live/storage-platform/connected-storage/connected-storage-loading-on-demand.md",
      "redirect_url": "https://docs.microsoft.com/gaming/xbox-live/storage-platform/connected-storage/connected-storage-loading-on-demand",
      "redirect_document_id": true
    },
    {
      "source_path": "windows-apps-src/xbox-live/storage-platform/connected-storage/connected-storage-loading.md",
      "redirect_url": "https://docs.microsoft.com/gaming/xbox-live/storage-platform/connected-storage/connected-storage-loading",
      "redirect_document_id": true
    },
    {
      "source_path": "windows-apps-src/xbox-live/storage-platform/connected-storage/connected-storage-overview.md",
      "redirect_url": "https://docs.microsoft.com/gaming/xbox-live/storage-platform/connected-storage/connected-storage-overview",
      "redirect_document_id": true
    },
    {
      "source_path": "windows-apps-src/xbox-live/storage-platform/connected-storage/connected-storage-saving.md",
      "redirect_url": "https://docs.microsoft.com/gaming/xbox-live/storage-platform/connected-storage/connected-storage-saving",
      "redirect_document_id": true
    },
    {
      "source_path": "windows-apps-src/xbox-live/storage-platform/connected-storage/connected-storage-technical-overview.md",
      "redirect_url": "https://docs.microsoft.com/gaming/xbox-live/storage-platform/connected-storage/connected-storage-technical-overview",
      "redirect_document_id": true
    },
    {
      "source_path": "windows-apps-src/xbox-live/storage-platform/connected-storage/connected-storage-using-buffers.md",
      "redirect_url": "https://docs.microsoft.com/gaming/xbox-live/storage-platform/connected-storage/connected-storage-using-buffers",
      "redirect_document_id": true
    },
    {
      "source_path": "windows-apps-src/xbox-live/storage-platform/connected-storage/connected-storage-xb-storage.md",
      "redirect_url": "https://docs.microsoft.com/gaming/xbox-live/storage-platform/connected-storage/connected-storage-xb-storage",
      "redirect_document_id": true
    },
    {
      "source_path": "windows-apps-src/xbox-live/storage-platform/xbox-live-title-storage/reading-binary-blobs.md",
      "redirect_url": "https://docs.microsoft.com/gaming/xbox-live/storage-platform/xbox-live-title-storage/reading-binary-blobs",
      "redirect_document_id": true
    },
    {
      "source_path": "windows-apps-src/xbox-live/storage-platform/xbox-live-title-storage/reading-configuration-blobs.md",
      "redirect_url": "https://docs.microsoft.com/gaming/xbox-live/storage-platform/xbox-live-title-storage/reading-configuration-blobs",
      "redirect_document_id": true
    },
    {
      "source_path": "windows-apps-src/xbox-live/storage-platform/xbox-live-title-storage/reading-jsonblobs.md",
      "redirect_url": "https://docs.microsoft.com/gaming/xbox-live/storage-platform/xbox-live-title-storage/reading-jsonblobs",
      "redirect_document_id": true
    },
    {
      "source_path": "windows-apps-src/xbox-live/storage-platform/xbox-live-title-storage/storing-binary-blobs.md",
      "redirect_url": "https://docs.microsoft.com/gaming/xbox-live/storage-platform/xbox-live-title-storage/storing-binary-blobs",
      "redirect_document_id": true
    },
    {
      "source_path": "windows-apps-src/xbox-live/storage-platform/xbox-live-title-storage/storing-jsonblobs.md",
      "redirect_url": "https://docs.microsoft.com/gaming/xbox-live/storage-platform/xbox-live-title-storage/storing-jsonblobs",
      "redirect_document_id": true
    },
    {
      "source_path": "windows-apps-src/xbox-live/storage-platform/xbox-live-title-storage/xbox-live-title-storage.md",
      "redirect_url": "https://docs.microsoft.com/gaming/xbox-live/storage-platform/xbox-live-title-storage/xbox-live-title-storage",
      "redirect_document_id": true
    },
    {
      "source_path": "windows-apps-src/xbox-live/tools/analyze-service-calls.md",
      "redirect_url": "https://docs.microsoft.com/gaming/xbox-live/tools/analyze-service-calls",
      "redirect_document_id": true
    },
    {
      "source_path": "windows-apps-src/xbox-live/tools/tools.md",
      "redirect_url": "https://docs.microsoft.com/gaming/xbox-live/tools/tools",
      "redirect_document_id": true
    },
    {
      "source_path": "windows-apps-src/xbox-live/tools/xbox-live-account-tool.md",
      "redirect_url": "https://docs.microsoft.com/gaming/xbox-live/tools/xbox-live-account-tool",
      "redirect_document_id": true
    },
    {
      "source_path": "windows-apps-src/xbox-live/using-xbox-live/porting-xbox-live-code-from-xdk-to-uwp.md",
      "redirect_url": "https://docs.microsoft.com/gaming/xbox-live/using-xbox-live/porting-xbox-live-code-from-xdk-to-uwp",
      "redirect_document_id": true
    },
    {
      "source_path": "windows-apps-src/xbox-live/using-xbox-live/using-xbox-live.md",
      "redirect_url": "https://docs.microsoft.com/gaming/xbox-live/using-xbox-live/using-xbox-live",
      "redirect_document_id": true
    },
    {
      "source_path": "windows-apps-src/xbox-live/using-xbox-live/auth/authentication-for-UWP-projects.md",
      "redirect_url": "https://docs.microsoft.com/gaming/xbox-live/using-xbox-live/auth/authentication-for-UWP-projects",
      "redirect_document_id": true
    },
    {
      "source_path": "windows-apps-src/xbox-live/using-xbox-live/auth/authentication-for-XDK-projects.md",
      "redirect_url": "https://docs.microsoft.com/gaming/xbox-live/using-xbox-live/auth/authentication-for-XDK-projects",
      "redirect_document_id": true
    },
    {
      "source_path": "windows-apps-src/xbox-live/using-xbox-live/auth/authentication.md",
      "redirect_url": "https://docs.microsoft.com/gaming/xbox-live/using-xbox-live/auth/authentication_nav",
      "redirect_document_id": true
    },
    {
      "source_path": "windows-apps-src/xbox-live/using-xbox-live/auth/retrieving-windows-system-user-on-UWP.md",
      "redirect_url": "https://docs.microsoft.com/gaming/xbox-live/using-xbox-live/auth/retrieving-windows-system-user-on-UWP",
      "redirect_document_id": true
    },
    {
      "source_path": "windows-apps-src/xbox-live/using-xbox-live/auth/single-point-of-presence.md",
      "redirect_url": "https://docs.microsoft.com/gaming/xbox-live/using-xbox-live/auth/single-point-of-presence",
      "redirect_document_id": true
    },
    {
      "source_path": "windows-apps-src/xbox-live/using-xbox-live/best-practices/best-practices-for-calling-xbox-live.md",
      "redirect_url": "https://docs.microsoft.com/gaming/xbox-live/using-xbox-live/best-practices/best-practices-for-calling-xbox-live",
      "redirect_document_id": true
    },
    {
      "source_path": "windows-apps-src/xbox-live/using-xbox-live/best-practices/best-practices-for-offline.md",
      "redirect_url": "https://docs.microsoft.com/gaming/xbox-live/using-xbox-live/best-practices/best-practices-for-offline",
      "redirect_document_id": true
    },
    {
      "source_path": "windows-apps-src/xbox-live/using-xbox-live/best-practices/fine-grained-rate-limiting.md",
      "redirect_url": "https://docs.microsoft.com/gaming/xbox-live/using-xbox-live/best-practices/fine-grained-rate-limiting",
      "redirect_document_id": true
    },
    {
      "source_path": "windows-apps-src/xbox-live/using-xbox-live/error-handling/error-handling-cpp.md",
      "redirect_url": "https://docs.microsoft.com/gaming/xbox-live/using-xbox-live/error-handling/error-handling-cpp",
      "redirect_document_id": true
    },
    {
      "source_path": "windows-apps-src/xbox-live/using-xbox-live/error-handling/error-handling-winrt.md",
      "redirect_url": "https://docs.microsoft.com/gaming/xbox-live/using-xbox-live/error-handling/error-handling-winrt",
      "redirect_document_id": true
    },
    {
      "source_path": "windows-apps-src/xbox-live/using-xbox-live/error-handling/error-handling.md",
      "redirect_url": "https://docs.microsoft.com/gaming/xbox-live/using-xbox-live/error-handling/error-handling_nav",
      "redirect_document_id": true
    },
    {
      "source_path": "windows-apps-src/xbox-live/using-xbox-live/troubleshooting/how-to-set-up-fiddler-for-debugging.md",
      "redirect_url": "https://docs.microsoft.com/gaming/xbox-live/using-xbox-live/troubleshooting/how-to-set-up-fiddler-for-debugging",
      "redirect_document_id": true
    },
    {
      "source_path": "windows-apps-src/xbox-live/using-xbox-live/troubleshooting/troubleshooting-pc-setup.md",
      "redirect_url": "https://docs.microsoft.com/gaming/xbox-live/using-xbox-live/troubleshooting/troubleshooting-pc-setup",
      "redirect_document_id": true
    },
    {
      "source_path": "windows-apps-src/xbox-live/using-xbox-live/troubleshooting/troubleshooting-sign-in.md",
      "redirect_url": "https://docs.microsoft.com/gaming/xbox-live/using-xbox-live/troubleshooting/troubleshooting-sign-in",
      "redirect_document_id": true
    },
    {
      "source_path": "windows-apps-src/xbox-live/using-xbox-live/troubleshooting/troubleshooting-the-xbox-live-services-api.md",
      "redirect_url": "https://docs.microsoft.com/gaming/xbox-live/using-xbox-live/troubleshooting/troubleshooting-the-xbox-live-services-api",
      "redirect_document_id": true
    },
    {
      "source_path": "windows-apps-src/xbox-live/using-xbox-live/troubleshooting/troubleshooting.md",
      "redirect_url": "https://docs.microsoft.com/gaming/xbox-live/using-xbox-live/troubleshooting/troubleshooting_nav",
      "redirect_document_id": true
    },
    {
      "source_path": "windows-apps-src/xbox-live/whats-new/1506-whats-new.md",
      "redirect_url": "https://docs.microsoft.com/gaming/xbox-live/whats-new/1506-whats-new",
      "redirect_document_id": true
    },
    {
      "source_path": "windows-apps-src/xbox-live/whats-new/1508-whats-new.md",
      "redirect_url": "https://docs.microsoft.com/gaming/xbox-live/whats-new/1508-whats-new",
      "redirect_document_id": true
    },
    {
      "source_path": "windows-apps-src/xbox-live/whats-new/1509-whats-new.md",
      "redirect_url": "https://docs.microsoft.com/gaming/xbox-live/whats-new/1509-whats-new",
      "redirect_document_id": true
    },
    {
      "source_path": "windows-apps-src/xbox-live/whats-new/1510-whats-new.md",
      "redirect_url": "https://docs.microsoft.com/gaming/xbox-live/whats-new/1510-whats-new",
      "redirect_document_id": true
    },
    {
      "source_path": "windows-apps-src/xbox-live/whats-new/1602-whats-new.md",
      "redirect_url": "https://docs.microsoft.com/gaming/xbox-live/whats-new/1602-whats-new",
      "redirect_document_id": true
    },
    {
      "source_path": "windows-apps-src/xbox-live/whats-new/1603-whats-new.md",
      "redirect_url": "https://docs.microsoft.com/gaming/xbox-live/whats-new/1603-whats-new",
      "redirect_document_id": true
    },
    {
      "source_path": "windows-apps-src/xbox-live/whats-new/1604-whats-new.md",
      "redirect_url": "https://docs.microsoft.com/gaming/xbox-live/whats-new/1604-whats-new",
      "redirect_document_id": true
    },
    {
      "source_path": "windows-apps-src/xbox-live/whats-new/1606-whats-new.md",
      "redirect_url": "https://docs.microsoft.com/gaming/xbox-live/whats-new/1606-whats-new",
      "redirect_document_id": true
    },
    {
      "source_path": "windows-apps-src/xbox-live/whats-new/1608-whats-new.md",
      "redirect_url": "https://docs.microsoft.com/gaming/xbox-live/whats-new/1608-whats-new",
      "redirect_document_id": true
    },
    {
      "source_path": "windows-apps-src/xbox-live/whats-new/1611-whats-new.md",
      "redirect_url": "https://docs.microsoft.com/gaming/xbox-live/whats-new/1611-whats-new",
      "redirect_document_id": true
    },
    {
      "source_path": "windows-apps-src/xbox-live/whats-new/1612-whats-new.md",
      "redirect_url": "https://docs.microsoft.com/gaming/xbox-live/whats-new/1612-whats-new",
      "redirect_document_id": true
    },
    {
      "source_path": "windows-apps-src/xbox-live/whats-new/1703-whats-new.md",
      "redirect_url": "https://docs.microsoft.com/gaming/xbox-live/whats-new/1703-whats-new",
      "redirect_document_id": true
    },
    {
      "source_path": "windows-apps-src/xbox-live/whats-new/1704-whats-new.md",
      "redirect_url": "https://docs.microsoft.com/gaming/xbox-live/whats-new/1704-whats-new",
      "redirect_document_id": true
    },
    {
      "source_path": "windows-apps-src/xbox-live/whats-new/1705-whats-new.md",
      "redirect_url": "https://docs.microsoft.com/gaming/xbox-live/whats-new/1705-whats-new",
      "redirect_document_id": true
    },
    {
      "source_path": "windows-apps-src/xbox-live/whats-new/1706-whats-new.md",
      "redirect_url": "https://docs.microsoft.com/gaming/xbox-live/whats-new/1706-whats-new",
      "redirect_document_id": true
    },
    {
      "source_path": "windows-apps-src/xbox-live/whats-new/1707-whats-new.md",
      "redirect_url": "https://docs.microsoft.com/gaming/xbox-live/whats-new/1707-whats-new",
      "redirect_document_id": true
    },
    {
      "source_path": "windows-apps-src/xbox-live/whats-new/1708-whats-new.md",
      "redirect_url": "https://docs.microsoft.com/gaming/xbox-live/whats-new/1708-whats-new",
      "redirect_document_id": true
    },
    {
      "source_path": "windows-apps-src/xbox-live/whats-new/whats-new.md",
      "redirect_url": "https://docs.microsoft.com/gaming/xbox-live/whats-new/whats-new",
      "redirect_document_id": true
    },
    {
      "source_path": "windows-apps-src/xbox-live/xbox-live-rest/atoc-xboxlivews-reference.md",
      "redirect_url": "https://docs.microsoft.com/gaming/xbox-live/xbox-live-rest/atoc-xboxlivews-reference",
      "redirect_document_id": true
    },
    {
      "source_path": "windows-apps-src/xbox-live/xbox-live-rest/additional/atoc-xboxlivews-reference-additional.md",
      "redirect_url": "https://docs.microsoft.com/gaming/xbox-live/xbox-live-rest/additional/atoc-xboxlivews-reference-additional",
      "redirect_document_id": true
    },
    {
      "source_path": "windows-apps-src/xbox-live/xbox-live-rest/additional/authorizationtypes.md",
      "redirect_url": "https://docs.microsoft.com/gaming/xbox-live/xbox-live-rest/additional/authorizationtypes",
      "redirect_document_id": true
    },
    {
      "source_path": "windows-apps-src/xbox-live/xbox-live-rest/additional/datatypeoverview.md",
      "redirect_url": "https://docs.microsoft.com/gaming/xbox-live/xbox-live-rest/additional/datatypeoverview",
      "redirect_document_id": true
    },
    {
      "source_path": "windows-apps-src/xbox-live/xbox-live-rest/additional/eds-apis.md",
      "redirect_url": "https://docs.microsoft.com/gaming/xbox-live/xbox-live-rest/additional/eds-apis",
      "redirect_document_id": true
    },
    {
      "source_path": "windows-apps-src/xbox-live/xbox-live-rest/additional/edsauthorization.md",
      "redirect_url": "https://docs.microsoft.com/gaming/xbox-live/xbox-live-rest/additional/edsauthorization",
      "redirect_document_id": true
    },
    {
      "source_path": "windows-apps-src/xbox-live/xbox-live-rest/additional/edscommonheaders.md",
      "redirect_url": "https://docs.microsoft.com/gaming/xbox-live/xbox-live-rest/additional/edscommonheaders",
      "redirect_document_id": true
    },
    {
      "source_path": "windows-apps-src/xbox-live/xbox-live-rest/additional/edsparameters.md",
      "redirect_url": "https://docs.microsoft.com/gaming/xbox-live/xbox-live-rest/additional/edsparameters",
      "redirect_document_id": true
    },
    {
      "source_path": "windows-apps-src/xbox-live/xbox-live-rest/additional/edsqueryrefiners.md",
      "redirect_url": "https://docs.microsoft.com/gaming/xbox-live/xbox-live-rest/additional/edsqueryrefiners",
      "redirect_document_id": true
    },
    {
      "source_path": "windows-apps-src/xbox-live/xbox-live-rest/additional/edsreverselookup.md",
      "redirect_url": "https://docs.microsoft.com/gaming/xbox-live/xbox-live-rest/additional/edsreverselookup",
      "redirect_document_id": true
    },
    {
      "source_path": "windows-apps-src/xbox-live/xbox-live-rest/additional/edstables.md",
      "redirect_url": "https://docs.microsoft.com/gaming/xbox-live/xbox-live-rest/additional/edstables",
      "redirect_document_id": true
    },
    {
      "source_path": "windows-apps-src/xbox-live/xbox-live-rest/additional/httpstandardheaders.md",
      "redirect_url": "https://docs.microsoft.com/gaming/xbox-live/xbox-live-rest/additional/httpstandardheaders",
      "redirect_document_id": true
    },
    {
      "source_path": "windows-apps-src/xbox-live/xbox-live-rest/additional/httpstatuscodes.md",
      "redirect_url": "https://docs.microsoft.com/gaming/xbox-live/xbox-live-rest/additional/httpstatuscodes",
      "redirect_document_id": true
    },
    {
      "source_path": "windows-apps-src/xbox-live/xbox-live-rest/additional/pagingparameters.md",
      "redirect_url": "https://docs.microsoft.com/gaming/xbox-live/xbox-live-rest/additional/pagingparameters",
      "redirect_document_id": true
    },
    {
      "source_path": "windows-apps-src/xbox-live/xbox-live-rest/enums/atoc-xboxlivews-reference-enums.md",
      "redirect_url": "https://docs.microsoft.com/gaming/xbox-live/xbox-live-rest/enums/atoc-xboxlivews-reference-enums",
      "redirect_document_id": true
    },
    {
      "source_path": "windows-apps-src/xbox-live/xbox-live-rest/enums/gvr-enum-gameclipsource.md",
      "redirect_url": "https://docs.microsoft.com/gaming/xbox-live/xbox-live-rest/enums/gvr-enum-gameclipsource",
      "redirect_document_id": true
    },
    {
      "source_path": "windows-apps-src/xbox-live/xbox-live-rest/enums/gvr-enum-gameclipstate.md",
      "redirect_url": "https://docs.microsoft.com/gaming/xbox-live/xbox-live-rest/enums/gvr-enum-gameclipstate",
      "redirect_document_id": true
    },
    {
      "source_path": "windows-apps-src/xbox-live/xbox-live-rest/enums/gvr-enum-gamecliptypes.md",
      "redirect_url": "https://docs.microsoft.com/gaming/xbox-live/xbox-live-rest/enums/gvr-enum-gamecliptypes",
      "redirect_document_id": true
    },
    {
      "source_path": "windows-apps-src/xbox-live/xbox-live-rest/enums/gvr-enum-gameclipuritype.md",
      "redirect_url": "https://docs.microsoft.com/gaming/xbox-live/xbox-live-rest/enums/gvr-enum-gameclipuritype",
      "redirect_document_id": true
    },
    {
      "source_path": "windows-apps-src/xbox-live/xbox-live-rest/enums/gvr-enum-gameclipvisibility.md",
      "redirect_url": "https://docs.microsoft.com/gaming/xbox-live/xbox-live-rest/enums/gvr-enum-gameclipvisibility",
      "redirect_document_id": true
    },
    {
      "source_path": "windows-apps-src/xbox-live/xbox-live-rest/enums/gvr-enum-thumbnailsource.md",
      "redirect_url": "https://docs.microsoft.com/gaming/xbox-live/xbox-live-rest/enums/gvr-enum-thumbnailsource",
      "redirect_document_id": true
    },
    {
      "source_path": "windows-apps-src/xbox-live/xbox-live-rest/enums/gvr-enum-thumbnailtype.md",
      "redirect_url": "https://docs.microsoft.com/gaming/xbox-live/xbox-live-rest/enums/gvr-enum-thumbnailtype",
      "redirect_document_id": true
    },
    {
      "source_path": "windows-apps-src/xbox-live/xbox-live-rest/enums/privacy-enum-permissionid.md",
      "redirect_url": "https://docs.microsoft.com/gaming/xbox-live/xbox-live-rest/enums/privacy-enum-permissionid",
      "redirect_document_id": true
    },
    {
      "source_path": "windows-apps-src/xbox-live/xbox-live-rest/json/atoc-xboxlivews-reference-json.md",
      "redirect_url": "https://docs.microsoft.com/gaming/xbox-live/xbox-live-rest/json/atoc-xboxlivews-reference-json",
      "redirect_document_id": true
    },
    {
      "source_path": "windows-apps-src/xbox-live/xbox-live-rest/json/json-achievementv2.md",
      "redirect_url": "https://docs.microsoft.com/gaming/xbox-live/xbox-live-rest/json/json-achievementv2",
      "redirect_document_id": true
    },
    {
      "source_path": "windows-apps-src/xbox-live/xbox-live-rest/json/json-activityrecord.md",
      "redirect_url": "https://docs.microsoft.com/gaming/xbox-live/xbox-live-rest/json/json-activityrecord",
      "redirect_document_id": true
    },
    {
      "source_path": "windows-apps-src/xbox-live/xbox-live-rest/json/json-activityrequest.md",
      "redirect_url": "https://docs.microsoft.com/gaming/xbox-live/xbox-live-rest/json/json-activityrequest",
      "redirect_document_id": true
    },
    {
      "source_path": "windows-apps-src/xbox-live/xbox-live-rest/json/json-aggregatesessionsresponse.md",
      "redirect_url": "https://docs.microsoft.com/gaming/xbox-live/xbox-live-rest/json/json-aggregatesessionsresponse",
      "redirect_document_id": true
    },
    {
      "source_path": "windows-apps-src/xbox-live/xbox-live-rest/json/json-batchrequest.md",
      "redirect_url": "https://docs.microsoft.com/gaming/xbox-live/xbox-live-rest/json/json-batchrequest",
      "redirect_document_id": true
    },
    {
      "source_path": "windows-apps-src/xbox-live/xbox-live-rest/json/json-deviceendpoint.md",
      "redirect_url": "https://docs.microsoft.com/gaming/xbox-live/xbox-live-rest/json/json-deviceendpoint",
      "redirect_document_id": true
    },
    {
      "source_path": "windows-apps-src/xbox-live/xbox-live-rest/json/json-devicerecord.md",
      "redirect_url": "https://docs.microsoft.com/gaming/xbox-live/xbox-live-rest/json/json-devicerecord",
      "redirect_document_id": true
    },
    {
      "source_path": "windows-apps-src/xbox-live/xbox-live-rest/json/json-feedback.md",
      "redirect_url": "https://docs.microsoft.com/gaming/xbox-live/xbox-live-rest/json/json-feedback",
      "redirect_document_id": true
    },
    {
      "source_path": "windows-apps-src/xbox-live/xbox-live-rest/json/json-gameclip.md",
      "redirect_url": "https://docs.microsoft.com/gaming/xbox-live/xbox-live-rest/json/json-gameclip",
      "redirect_document_id": true
    },
    {
      "source_path": "windows-apps-src/xbox-live/xbox-live-rest/json/json-gameclipsserviceerrorresponse.md",
      "redirect_url": "https://docs.microsoft.com/gaming/xbox-live/xbox-live-rest/json/json-gameclipsserviceerrorresponse",
      "redirect_document_id": true
    },
    {
      "source_path": "windows-apps-src/xbox-live/xbox-live-rest/json/json-gameclipthumbnail.md",
      "redirect_url": "https://docs.microsoft.com/gaming/xbox-live/xbox-live-rest/json/json-gameclipthumbnail",
      "redirect_document_id": true
    },
    {
      "source_path": "windows-apps-src/xbox-live/xbox-live-rest/json/json-gameclipuri.md",
      "redirect_url": "https://docs.microsoft.com/gaming/xbox-live/xbox-live-rest/json/json-gameclipuri",
      "redirect_document_id": true
    },
    {
      "source_path": "windows-apps-src/xbox-live/xbox-live-rest/json/json-gamemessage.md",
      "redirect_url": "https://docs.microsoft.com/gaming/xbox-live/xbox-live-rest/json/json-gamemessage",
      "redirect_document_id": true
    },
    {
      "source_path": "windows-apps-src/xbox-live/xbox-live-rest/json/json-gameresult.md",
      "redirect_url": "https://docs.microsoft.com/gaming/xbox-live/xbox-live-rest/json/json-gameresult",
      "redirect_document_id": true
    },
    {
      "source_path": "windows-apps-src/xbox-live/xbox-live-rest/json/json-gamesession.md",
      "redirect_url": "https://docs.microsoft.com/gaming/xbox-live/xbox-live-rest/json/json-gamesession",
      "redirect_document_id": true
    },
    {
      "source_path": "windows-apps-src/xbox-live/xbox-live-rest/json/json-gamesessionsummary.md",
      "redirect_url": "https://docs.microsoft.com/gaming/xbox-live/xbox-live-rest/json/json-gamesessionsummary",
      "redirect_document_id": true
    },
    {
      "source_path": "windows-apps-src/xbox-live/xbox-live-rest/json/json-getclipresponse.md",
      "redirect_url": "https://docs.microsoft.com/gaming/xbox-live/xbox-live-rest/json/json-getclipresponse",
      "redirect_document_id": true
    },
    {
      "source_path": "windows-apps-src/xbox-live/xbox-live-rest/json/json-hopperstatsresults.md",
      "redirect_url": "https://docs.microsoft.com/gaming/xbox-live/xbox-live-rest/json/json-hopperstatsresults",
      "redirect_document_id": true
    },
    {
      "source_path": "windows-apps-src/xbox-live/xbox-live-rest/json/json-initialuploadrequest.md",
      "redirect_url": "https://docs.microsoft.com/gaming/xbox-live/xbox-live-rest/json/json-initialuploadrequest",
      "redirect_document_id": true
    },
    {
      "source_path": "windows-apps-src/xbox-live/xbox-live-rest/json/json-initialuploadresponse.md",
      "redirect_url": "https://docs.microsoft.com/gaming/xbox-live/xbox-live-rest/json/json-initialuploadresponse",
      "redirect_document_id": true
    },
    {
      "source_path": "windows-apps-src/xbox-live/xbox-live-rest/json/json-inventoryitem.md",
      "redirect_url": "https://docs.microsoft.com/gaming/xbox-live/xbox-live-rest/json/json-inventoryitem",
      "redirect_document_id": true
    },
    {
      "source_path": "windows-apps-src/xbox-live/xbox-live-rest/json/json-lastseenrecord.md",
      "redirect_url": "https://docs.microsoft.com/gaming/xbox-live/xbox-live-rest/json/json-lastseenrecord",
      "redirect_document_id": true
    },
    {
      "source_path": "windows-apps-src/xbox-live/xbox-live-rest/json/json-matchticket.md",
      "redirect_url": "https://docs.microsoft.com/gaming/xbox-live/xbox-live-rest/json/json-matchticket",
      "redirect_document_id": true
    },
    {
      "source_path": "windows-apps-src/xbox-live/xbox-live-rest/json/json-mediaasset.md",
      "redirect_url": "https://docs.microsoft.com/gaming/xbox-live/xbox-live-rest/json/json-mediaasset",
      "redirect_document_id": true
    },
    {
      "source_path": "windows-apps-src/xbox-live/xbox-live-rest/json/json-mediarecord.md",
      "redirect_url": "https://docs.microsoft.com/gaming/xbox-live/xbox-live-rest/json/json-mediarecord",
      "redirect_document_id": true
    },
    {
      "source_path": "windows-apps-src/xbox-live/xbox-live-rest/json/json-mediarequest.md",
      "redirect_url": "https://docs.microsoft.com/gaming/xbox-live/xbox-live-rest/json/json-mediarequest",
      "redirect_document_id": true
    },
    {
      "source_path": "windows-apps-src/xbox-live/xbox-live-rest/json/json-multiplayeractivitydetails.md",
      "redirect_url": "https://docs.microsoft.com/gaming/xbox-live/xbox-live-rest/json/json-multiplayeractivitydetails",
      "redirect_document_id": true
    },
    {
      "source_path": "windows-apps-src/xbox-live/xbox-live-rest/json/json-multiplayersession.md",
      "redirect_url": "https://docs.microsoft.com/gaming/xbox-live/xbox-live-rest/json/json-multiplayersession",
      "redirect_document_id": true
    },
    {
      "source_path": "windows-apps-src/xbox-live/xbox-live-rest/json/json-multiplayersessionreference.md",
      "redirect_url": "https://docs.microsoft.com/gaming/xbox-live/xbox-live-rest/json/json-multiplayersessionreference",
      "redirect_document_id": true
    },
    {
      "source_path": "windows-apps-src/xbox-live/xbox-live-rest/json/json-multiplayersessionrequest.md",
      "redirect_url": "https://docs.microsoft.com/gaming/xbox-live/xbox-live-rest/json/json-multiplayersessionrequest",
      "redirect_document_id": true
    },
    {
      "source_path": "windows-apps-src/xbox-live/xbox-live-rest/json/json-paginginfo.md",
      "redirect_url": "https://docs.microsoft.com/gaming/xbox-live/xbox-live-rest/json/json-paginginfo",
      "redirect_document_id": true
    },
    {
      "source_path": "windows-apps-src/xbox-live/xbox-live-rest/json/json-peoplelist.md",
      "redirect_url": "https://docs.microsoft.com/gaming/xbox-live/xbox-live-rest/json/json-peoplelist",
      "redirect_document_id": true
    },
    {
      "source_path": "windows-apps-src/xbox-live/xbox-live-rest/json/json-permissioncheckbatchrequest.md",
      "redirect_url": "https://docs.microsoft.com/gaming/xbox-live/xbox-live-rest/json/json-permissioncheckbatchrequest",
      "redirect_document_id": true
    },
    {
      "source_path": "windows-apps-src/xbox-live/xbox-live-rest/json/json-permissioncheckbatchresponse.md",
      "redirect_url": "https://docs.microsoft.com/gaming/xbox-live/xbox-live-rest/json/json-permissioncheckbatchresponse",
      "redirect_document_id": true
    },
    {
      "source_path": "windows-apps-src/xbox-live/xbox-live-rest/json/json-permissioncheckbatchuserresponse.md",
      "redirect_url": "https://docs.microsoft.com/gaming/xbox-live/xbox-live-rest/json/json-permissioncheckbatchuserresponse",
      "redirect_document_id": true
    },
    {
      "source_path": "windows-apps-src/xbox-live/xbox-live-rest/json/json-permissioncheckresponse.md",
      "redirect_url": "https://docs.microsoft.com/gaming/xbox-live/xbox-live-rest/json/json-permissioncheckresponse",
      "redirect_document_id": true
    },
    {
      "source_path": "windows-apps-src/xbox-live/xbox-live-rest/json/json-permissioncheckresult.md",
      "redirect_url": "https://docs.microsoft.com/gaming/xbox-live/xbox-live-rest/json/json-permissioncheckresult",
      "redirect_document_id": true
    },
    {
      "source_path": "windows-apps-src/xbox-live/xbox-live-rest/json/json-person.md",
      "redirect_url": "https://docs.microsoft.com/gaming/xbox-live/xbox-live-rest/json/json-person",
      "redirect_document_id": true
    },
    {
      "source_path": "windows-apps-src/xbox-live/xbox-live-rest/json/json-personsummary.md",
      "redirect_url": "https://docs.microsoft.com/gaming/xbox-live/xbox-live-rest/json/json-personsummary",
      "redirect_document_id": true
    },
    {
      "source_path": "windows-apps-src/xbox-live/xbox-live-rest/json/json-player.md",
      "redirect_url": "https://docs.microsoft.com/gaming/xbox-live/xbox-live-rest/json/json-player",
      "redirect_document_id": true
    },
    {
      "source_path": "windows-apps-src/xbox-live/xbox-live-rest/json/json-presencerecord.md",
      "redirect_url": "https://docs.microsoft.com/gaming/xbox-live/xbox-live-rest/json/json-presencerecord",
      "redirect_document_id": true
    },
    {
      "source_path": "windows-apps-src/xbox-live/xbox-live-rest/json/json-profile.md",
      "redirect_url": "https://docs.microsoft.com/gaming/xbox-live/xbox-live-rest/json/json-profile",
      "redirect_document_id": true
    },
    {
      "source_path": "windows-apps-src/xbox-live/xbox-live-rest/json/json-progression.md",
      "redirect_url": "https://docs.microsoft.com/gaming/xbox-live/xbox-live-rest/json/json-progression",
      "redirect_document_id": true
    },
    {
      "source_path": "windows-apps-src/xbox-live/xbox-live-rest/json/json-property.md",
      "redirect_url": "https://docs.microsoft.com/gaming/xbox-live/xbox-live-rest/json/json-property",
      "redirect_document_id": true
    },
    {
      "source_path": "windows-apps-src/xbox-live/xbox-live-rest/json/json-queryclipsresponse.md",
      "redirect_url": "https://docs.microsoft.com/gaming/xbox-live/xbox-live-rest/json/json-queryclipsresponse",
      "redirect_document_id": true
    },
    {
      "source_path": "windows-apps-src/xbox-live/xbox-live-rest/json/json-quota.md",
      "redirect_url": "https://docs.microsoft.com/gaming/xbox-live/xbox-live-rest/json/json-quota",
      "redirect_document_id": true
    },
    {
      "source_path": "windows-apps-src/xbox-live/xbox-live-rest/json/json-requirement.md",
      "redirect_url": "https://docs.microsoft.com/gaming/xbox-live/xbox-live-rest/json/json-requirement",
      "redirect_document_id": true
    },
    {
      "source_path": "windows-apps-src/xbox-live/xbox-live-rest/json/json-resetreputation.md",
      "redirect_url": "https://docs.microsoft.com/gaming/xbox-live/xbox-live-rest/json/json-resetreputation",
      "redirect_document_id": true
    },
    {
      "source_path": "windows-apps-src/xbox-live/xbox-live-rest/json/json-reward.md",
      "redirect_url": "https://docs.microsoft.com/gaming/xbox-live/xbox-live-rest/json/json-reward",
      "redirect_document_id": true
    },
    {
      "source_path": "windows-apps-src/xbox-live/xbox-live-rest/json/json-richpresencerequest.md",
      "redirect_url": "https://docs.microsoft.com/gaming/xbox-live/xbox-live-rest/json/json-richpresencerequest",
      "redirect_document_id": true
    },
    {
      "source_path": "windows-apps-src/xbox-live/xbox-live-rest/json/json-serviceerror.md",
      "redirect_url": "https://docs.microsoft.com/gaming/xbox-live/xbox-live-rest/json/json-serviceerror",
      "redirect_document_id": true
    },
    {
      "source_path": "windows-apps-src/xbox-live/xbox-live-rest/json/json-serviceerrorresponse.md",
      "redirect_url": "https://docs.microsoft.com/gaming/xbox-live/xbox-live-rest/json/json-serviceerrorresponse",
      "redirect_document_id": true
    },
    {
      "source_path": "windows-apps-src/xbox-live/xbox-live-rest/json/json-sessionentry.md",
      "redirect_url": "https://docs.microsoft.com/gaming/xbox-live/xbox-live-rest/json/json-sessionentry",
      "redirect_document_id": true
    },
    {
      "source_path": "windows-apps-src/xbox-live/xbox-live-rest/json/json-titleassociation.md",
      "redirect_url": "https://docs.microsoft.com/gaming/xbox-live/xbox-live-rest/json/json-titleassociation",
      "redirect_document_id": true
    },
    {
      "source_path": "windows-apps-src/xbox-live/xbox-live-rest/json/json-titleblob.md",
      "redirect_url": "https://docs.microsoft.com/gaming/xbox-live/xbox-live-rest/json/json-titleblob",
      "redirect_document_id": true
    },
    {
      "source_path": "windows-apps-src/xbox-live/xbox-live-rest/json/json-titlerecord.md",
      "redirect_url": "https://docs.microsoft.com/gaming/xbox-live/xbox-live-rest/json/json-titlerecord",
      "redirect_document_id": true
    },
    {
      "source_path": "windows-apps-src/xbox-live/xbox-live-rest/json/json-titlerequest.md",
      "redirect_url": "https://docs.microsoft.com/gaming/xbox-live/xbox-live-rest/json/json-titlerequest",
      "redirect_document_id": true
    },
    {
      "source_path": "windows-apps-src/xbox-live/xbox-live-rest/json/json-updatemetadatarequest.md",
      "redirect_url": "https://docs.microsoft.com/gaming/xbox-live/xbox-live-rest/json/json-updatemetadatarequest",
      "redirect_document_id": true
    },
    {
      "source_path": "windows-apps-src/xbox-live/xbox-live-rest/json/json-user.md",
      "redirect_url": "https://docs.microsoft.com/gaming/xbox-live/xbox-live-rest/json/json-user",
      "redirect_document_id": true
    },
    {
      "source_path": "windows-apps-src/xbox-live/xbox-live-rest/json/json-userclaims.md",
      "redirect_url": "https://docs.microsoft.com/gaming/xbox-live/xbox-live-rest/json/json-userclaims",
      "redirect_document_id": true
    },
    {
      "source_path": "windows-apps-src/xbox-live/xbox-live-rest/json/json-userlist.md",
      "redirect_url": "https://docs.microsoft.com/gaming/xbox-live/xbox-live-rest/json/json-userlist",
      "redirect_document_id": true
    },
    {
      "source_path": "windows-apps-src/xbox-live/xbox-live-rest/json/json-usersettings.md",
      "redirect_url": "https://docs.microsoft.com/gaming/xbox-live/xbox-live-rest/json/json-usersettings",
      "redirect_document_id": true
    },
    {
      "source_path": "windows-apps-src/xbox-live/xbox-live-rest/json/json-usertitlev2.md",
      "redirect_url": "https://docs.microsoft.com/gaming/xbox-live/xbox-live-rest/json/json-usertitlev2",
      "redirect_document_id": true
    },
    {
      "source_path": "windows-apps-src/xbox-live/xbox-live-rest/json/json-verifystringresult.md",
      "redirect_url": "https://docs.microsoft.com/gaming/xbox-live/xbox-live-rest/json/json-verifystringresult",
      "redirect_document_id": true
    },
    {
      "source_path": "windows-apps-src/xbox-live/xbox-live-rest/json/json-xuidlist.md",
      "redirect_url": "https://docs.microsoft.com/gaming/xbox-live/xbox-live-rest/json/json-xuidlist",
      "redirect_document_id": true
    },
    {
      "source_path": "windows-apps-src/xbox-live/xbox-live-rest/uri/atoc-xboxlivews-reference-uris.md",
      "redirect_url": "https://docs.microsoft.com/gaming/xbox-live/xbox-live-rest/uri/atoc-xboxlivews-reference-uris",
      "redirect_document_id": true
    },
    {
      "source_path": "windows-apps-src/xbox-live/xbox-live-rest/uri/achievements/atoc-reference-achievementsv2.md",
      "redirect_url": "https://docs.microsoft.com/gaming/xbox-live/xbox-live-rest/uri/achievements/atoc-reference-achievementsv2",
      "redirect_document_id": true
    },
    {
      "source_path": "windows-apps-src/xbox-live/xbox-live-rest/uri/achievements/uri-achievementsusersxuidachievementsgetv2.md",
      "redirect_url": "https://docs.microsoft.com/gaming/xbox-live/xbox-live-rest/uri/achievements/uri-achievementsusersxuidachievementsgetv2",
      "redirect_document_id": true
    },
    {
      "source_path": "windows-apps-src/xbox-live/xbox-live-rest/uri/achievements/uri-achievementsusersxuidachievementsv2.md",
      "redirect_url": "https://docs.microsoft.com/gaming/xbox-live/xbox-live-rest/uri/achievements/uri-achievementsusersxuidachievementsv2",
      "redirect_document_id": true
    },
    {
      "source_path": "windows-apps-src/xbox-live/xbox-live-rest/uri/achievements/uri-usersxuidachievementsscidachievementid.md",
      "redirect_url": "https://docs.microsoft.com/gaming/xbox-live/xbox-live-rest/uri/achievements/uri-usersxuidachievementsscidachievementid",
      "redirect_document_id": true
    },
    {
      "source_path": "windows-apps-src/xbox-live/xbox-live-rest/uri/achievements/uri-usersxuidachievementsscidachievementidget.md",
      "redirect_url": "https://docs.microsoft.com/gaming/xbox-live/xbox-live-rest/uri/achievements/uri-usersxuidachievementsscidachievementidget",
      "redirect_document_id": true
    },
    {
      "source_path": "windows-apps-src/xbox-live/xbox-live-rest/uri/dvr/atoc-reference-dvr.md",
      "redirect_url": "https://docs.microsoft.com/gaming/xbox-live/xbox-live-rest/uri/dvr/atoc-reference-dvr",
      "redirect_document_id": true
    },
    {
      "source_path": "windows-apps-src/xbox-live/xbox-live-rest/uri/dvr/uri-publicscidclips.md",
      "redirect_url": "https://docs.microsoft.com/gaming/xbox-live/xbox-live-rest/uri/dvr/uri-publicscidclips",
      "redirect_document_id": true
    },
    {
      "source_path": "windows-apps-src/xbox-live/xbox-live-rest/uri/dvr/uri-publicscidclipsget.md",
      "redirect_url": "https://docs.microsoft.com/gaming/xbox-live/xbox-live-rest/uri/dvr/uri-publicscidclipsget",
      "redirect_document_id": true
    },
    {
      "source_path": "windows-apps-src/xbox-live/xbox-live-rest/uri/dvr/uri-uri.md",
      "redirect_url": "https://docs.microsoft.com/gaming/xbox-live/xbox-live-rest/uri/dvr/uri-uri",
      "redirect_document_id": true
    },
    {
      "source_path": "windows-apps-src/xbox-live/xbox-live-rest/uri/dvr/uri-uriget.md",
      "redirect_url": "https://docs.microsoft.com/gaming/xbox-live/xbox-live-rest/uri/dvr/uri-uriget",
      "redirect_document_id": true
    },
    {
      "source_path": "windows-apps-src/xbox-live/xbox-live-rest/uri/dvr/uri-uriput.md",
      "redirect_url": "https://docs.microsoft.com/gaming/xbox-live/xbox-live-rest/uri/dvr/uri-uriput",
      "redirect_document_id": true
    },
    {
      "source_path": "windows-apps-src/xbox-live/xbox-live-rest/uri/dvr/uri-usersmescidclips.md",
      "redirect_url": "https://docs.microsoft.com/gaming/xbox-live/xbox-live-rest/uri/dvr/uri-usersmescidclips",
      "redirect_document_id": true
    },
    {
      "source_path": "windows-apps-src/xbox-live/xbox-live-rest/uri/dvr/uri-usersmescidclipsgameclipid.md",
      "redirect_url": "https://docs.microsoft.com/gaming/xbox-live/xbox-live-rest/uri/dvr/uri-usersmescidclipsgameclipid",
      "redirect_document_id": true
    },
    {
      "source_path": "windows-apps-src/xbox-live/xbox-live-rest/uri/dvr/uri-usersmescidclipsgameclipiddelete.md",
      "redirect_url": "https://docs.microsoft.com/gaming/xbox-live/xbox-live-rest/uri/dvr/uri-usersmescidclipsgameclipiddelete",
      "redirect_document_id": true
    },
    {
      "source_path": "windows-apps-src/xbox-live/xbox-live-rest/uri/dvr/uri-usersmescidclipsgameclipidpost.md",
      "redirect_url": "https://docs.microsoft.com/gaming/xbox-live/xbox-live-rest/uri/dvr/uri-usersmescidclipsgameclipidpost",
      "redirect_document_id": true
    },
    {
      "source_path": "windows-apps-src/xbox-live/xbox-live-rest/uri/dvr/uri-usersmescidclipspost.md",
      "redirect_url": "https://docs.microsoft.com/gaming/xbox-live/xbox-live-rest/uri/dvr/uri-usersmescidclipspost",
      "redirect_document_id": true
    },
    {
      "source_path": "windows-apps-src/xbox-live/xbox-live-rest/uri/dvr/uri-usersowneridclips.md",
      "redirect_url": "https://docs.microsoft.com/gaming/xbox-live/xbox-live-rest/uri/dvr/uri-usersowneridclips",
      "redirect_document_id": true
    },
    {
      "source_path": "windows-apps-src/xbox-live/xbox-live-rest/uri/dvr/uri-usersowneridclipsget.md",
      "redirect_url": "https://docs.microsoft.com/gaming/xbox-live/xbox-live-rest/uri/dvr/uri-usersowneridclipsget",
      "redirect_document_id": true
    },
    {
      "source_path": "windows-apps-src/xbox-live/xbox-live-rest/uri/dvr/uri-usersowneridscidclipsgameclipid.md",
      "redirect_url": "https://docs.microsoft.com/gaming/xbox-live/xbox-live-rest/uri/dvr/uri-usersowneridscidclipsgameclipid",
      "redirect_document_id": true
    },
    {
      "source_path": "windows-apps-src/xbox-live/xbox-live-rest/uri/dvr/uri-usersowneridscidclipsgameclipidget.md",
      "redirect_url": "https://docs.microsoft.com/gaming/xbox-live/xbox-live-rest/uri/dvr/uri-usersowneridscidclipsgameclipidget",
      "redirect_document_id": true
    },
    {
      "source_path": "windows-apps-src/xbox-live/xbox-live-rest/uri/gamerpic/atoc-reference-gamerpic.md",
      "redirect_url": "https://docs.microsoft.com/gaming/xbox-live/xbox-live-rest/uri/gamerpic/atoc-reference-gamerpic",
      "redirect_document_id": true
    },
    {
      "source_path": "windows-apps-src/xbox-live/xbox-live-rest/uri/gamerpic/uri-usersmegamerpic.md",
      "redirect_url": "https://docs.microsoft.com/gaming/xbox-live/xbox-live-rest/uri/gamerpic/uri-usersmegamerpic",
      "redirect_document_id": true
    },
    {
      "source_path": "windows-apps-src/xbox-live/xbox-live-rest/uri/gamerpic/uri-usersmegamerpicput.md",
      "redirect_url": "https://docs.microsoft.com/gaming/xbox-live/xbox-live-rest/uri/gamerpic/uri-usersmegamerpicput",
      "redirect_document_id": true
    },
    {
      "source_path": "windows-apps-src/xbox-live/xbox-live-rest/uri/gsdk/atoc-gsdk-uri-reference.md",
      "redirect_url": "https://docs.microsoft.com/gaming/xbox-live/xbox-live-rest/uri/gsdk/atoc-gsdk-uri-reference",
      "redirect_document_id": true
    },
    {
      "source_path": "windows-apps-src/xbox-live/xbox-live-rest/uri/gsdk/uri-qosservers-get.md",
      "redirect_url": "https://docs.microsoft.com/gaming/xbox-live/xbox-live-rest/uri/gsdk/uri-qosservers-get",
      "redirect_document_id": true
    },
    {
      "source_path": "windows-apps-src/xbox-live/xbox-live-rest/uri/gsdk/uri-qosservers.md",
      "redirect_url": "https://docs.microsoft.com/gaming/xbox-live/xbox-live-rest/uri/gsdk/uri-qosservers",
      "redirect_document_id": true
    },
    {
      "source_path": "windows-apps-src/xbox-live/xbox-live-rest/uri/gsdk/uri-titlestitleidclusters-post.md",
      "redirect_url": "https://docs.microsoft.com/gaming/xbox-live/xbox-live-rest/uri/gsdk/uri-titlestitleidclusters-post",
      "redirect_document_id": true
    },
    {
      "source_path": "windows-apps-src/xbox-live/xbox-live-rest/uri/gsdk/uri-titlestitleidclusters.md",
      "redirect_url": "https://docs.microsoft.com/gaming/xbox-live/xbox-live-rest/uri/gsdk/uri-titlestitleidclusters",
      "redirect_document_id": true
    },
    {
      "source_path": "windows-apps-src/xbox-live/xbox-live-rest/uri/gsdk/uri-titlestitleidsessionhosts-post.md",
      "redirect_url": "https://docs.microsoft.com/gaming/xbox-live/xbox-live-rest/uri/gsdk/uri-titlestitleidsessionhosts-post",
      "redirect_document_id": true
    },
    {
      "source_path": "windows-apps-src/xbox-live/xbox-live-rest/uri/gsdk/uri-titlestitleidsessionhosts.md",
      "redirect_url": "https://docs.microsoft.com/gaming/xbox-live/xbox-live-rest/uri/gsdk/uri-titlestitleidsessionhosts",
      "redirect_document_id": true
    },
    {
      "source_path": "windows-apps-src/xbox-live/xbox-live-rest/uri/gsdk/uri-titlestitleidsessionssessionidallocationstatus-get.md",
      "redirect_url": "https://docs.microsoft.com/gaming/xbox-live/xbox-live-rest/uri/gsdk/uri-titlestitleidsessionssessionidallocationstatus-get",
      "redirect_document_id": true
    },
    {
      "source_path": "windows-apps-src/xbox-live/xbox-live-rest/uri/gsdk/uri-titlestitleidsessionssessionidallocationstatus.md",
      "redirect_url": "https://docs.microsoft.com/gaming/xbox-live/xbox-live-rest/uri/gsdk/uri-titlestitleidsessionssessionidallocationstatus",
      "redirect_document_id": true
    },
    {
      "source_path": "windows-apps-src/xbox-live/xbox-live-rest/uri/gsdk/uri-titlestitleidvariants-post.md",
      "redirect_url": "https://docs.microsoft.com/gaming/xbox-live/xbox-live-rest/uri/gsdk/uri-titlestitleidvariants-post",
      "redirect_document_id": true
    },
    {
      "source_path": "windows-apps-src/xbox-live/xbox-live-rest/uri/gsdk/uri-titlestitleidvariants.md",
      "redirect_url": "https://docs.microsoft.com/gaming/xbox-live/xbox-live-rest/uri/gsdk/uri-titlestitleidvariants",
      "redirect_document_id": true
    },
    {
      "source_path": "windows-apps-src/xbox-live/xbox-live-rest/uri/leaderboard/atoc-reference-leaderboard.md",
      "redirect_url": "https://docs.microsoft.com/gaming/xbox-live/xbox-live-rest/uri/leaderboard/atoc-reference-leaderboard",
      "redirect_document_id": true
    },
    {
      "source_path": "windows-apps-src/xbox-live/xbox-live-rest/uri/leaderboard/uri-scidsscidleaderboardsleaderboardname.md",
      "redirect_url": "https://docs.microsoft.com/gaming/xbox-live/xbox-live-rest/uri/leaderboard/uri-scidsscidleaderboardsleaderboardname",
      "redirect_document_id": true
    },
    {
      "source_path": "windows-apps-src/xbox-live/xbox-live-rest/uri/leaderboard/uri-scidsscidleaderboardsleaderboardnameget.md",
      "redirect_url": "https://docs.microsoft.com/gaming/xbox-live/xbox-live-rest/uri/leaderboard/uri-scidsscidleaderboardsleaderboardnameget",
      "redirect_document_id": true
    },
    {
      "source_path": "windows-apps-src/xbox-live/xbox-live-rest/uri/leaderboard/uri-scidsscidleaderboardsleaderboardnamegetvaluemetadata.md",
      "redirect_url": "https://docs.microsoft.com/gaming/xbox-live/xbox-live-rest/uri/leaderboard/uri-scidsscidleaderboardsleaderboardnamegetvaluemetadata",
      "redirect_document_id": true
    },
    {
      "source_path": "windows-apps-src/xbox-live/xbox-live-rest/uri/leaderboard/uri-usersxuidscidstatnamepeople.md",
      "redirect_url": "https://docs.microsoft.com/gaming/xbox-live/xbox-live-rest/uri/leaderboard/uri-usersxuidscidstatnamepeople",
      "redirect_document_id": true
    },
    {
      "source_path": "windows-apps-src/xbox-live/xbox-live-rest/uri/leaderboard/uri-usersxuidscidstatnamepeopleget.md",
      "redirect_url": "https://docs.microsoft.com/gaming/xbox-live/xbox-live-rest/uri/leaderboard/uri-usersxuidscidstatnamepeopleget",
      "redirect_document_id": true
    },
    {
      "source_path": "windows-apps-src/xbox-live/xbox-live-rest/uri/lists/atoc-reference-lists.md",
      "redirect_url": "https://docs.microsoft.com/gaming/xbox-live/xbox-live-rest/uri/lists/atoc-reference-lists",
      "redirect_document_id": true
    },
    {
      "source_path": "windows-apps-src/xbox-live/xbox-live-rest/uri/lists/uri-usersxuidlistspinslistname.md",
      "redirect_url": "https://docs.microsoft.com/gaming/xbox-live/xbox-live-rest/uri/lists/uri-usersxuidlistspinslistname",
      "redirect_document_id": true
    },
    {
      "source_path": "windows-apps-src/xbox-live/xbox-live-rest/uri/lists/uri-usersxuidlistspinslistnamecontainsitems.md",
      "redirect_url": "https://docs.microsoft.com/gaming/xbox-live/xbox-live-rest/uri/lists/uri-usersxuidlistspinslistnamecontainsitems",
      "redirect_document_id": true
    },
    {
      "source_path": "windows-apps-src/xbox-live/xbox-live-rest/uri/lists/uri-usersxuidlistspinslistnamecontainsitemspost.md",
      "redirect_url": "https://docs.microsoft.com/gaming/xbox-live/xbox-live-rest/uri/lists/uri-usersxuidlistspinslistnamecontainsitemspost",
      "redirect_document_id": true
    },
    {
      "source_path": "windows-apps-src/xbox-live/xbox-live-rest/uri/lists/uri-usersxuidlistspinslistnamedelete.md",
      "redirect_url": "https://docs.microsoft.com/gaming/xbox-live/xbox-live-rest/uri/lists/uri-usersxuidlistspinslistnamedelete",
      "redirect_document_id": true
    },
    {
      "source_path": "windows-apps-src/xbox-live/xbox-live-rest/uri/lists/uri-usersxuidlistspinslistnameget.md",
      "redirect_url": "https://docs.microsoft.com/gaming/xbox-live/xbox-live-rest/uri/lists/uri-usersxuidlistspinslistnameget",
      "redirect_document_id": true
    },
    {
      "source_path": "windows-apps-src/xbox-live/xbox-live-rest/uri/lists/uri-usersxuidlistspinslistnameindex.md",
      "redirect_url": "https://docs.microsoft.com/gaming/xbox-live/xbox-live-rest/uri/lists/uri-usersxuidlistspinslistnameindex",
      "redirect_document_id": true
    },
    {
      "source_path": "windows-apps-src/xbox-live/xbox-live-rest/uri/lists/uri-usersxuidlistspinslistnameindexpost.md",
      "redirect_url": "https://docs.microsoft.com/gaming/xbox-live/xbox-live-rest/uri/lists/uri-usersxuidlistspinslistnameindexpost",
      "redirect_document_id": true
    },
    {
      "source_path": "windows-apps-src/xbox-live/xbox-live-rest/uri/lists/uri-usersxuidlistspinslistnamepost.md",
      "redirect_url": "https://docs.microsoft.com/gaming/xbox-live/xbox-live-rest/uri/lists/uri-usersxuidlistspinslistnamepost",
      "redirect_document_id": true
    },
    {
      "source_path": "windows-apps-src/xbox-live/xbox-live-rest/uri/lists/uri-usersxuidlistspinslistnameput.md",
      "redirect_url": "https://docs.microsoft.com/gaming/xbox-live/xbox-live-rest/uri/lists/uri-usersxuidlistspinslistnameput",
      "redirect_document_id": true
    },
    {
      "source_path": "windows-apps-src/xbox-live/xbox-live-rest/uri/lists/uri-usersxuidlistspinslistnameremoveitems.md",
      "redirect_url": "https://docs.microsoft.com/gaming/xbox-live/xbox-live-rest/uri/lists/uri-usersxuidlistspinslistnameremoveitems",
      "redirect_document_id": true
    },
    {
      "source_path": "windows-apps-src/xbox-live/xbox-live-rest/uri/lists/uri-usersxuidlistspinslistnameremoveitemsdelete.md",
      "redirect_url": "https://docs.microsoft.com/gaming/xbox-live/xbox-live-rest/uri/lists/uri-usersxuidlistspinslistnameremoveitemsdelete",
      "redirect_document_id": true
    },
    {
      "source_path": "windows-apps-src/xbox-live/xbox-live-rest/uri/lists/uri-usersxuidlistspinslistnameremoveitemspost.md",
      "redirect_url": "https://docs.microsoft.com/gaming/xbox-live/xbox-live-rest/uri/lists/uri-usersxuidlistspinslistnameremoveitemspost",
      "redirect_document_id": true
    },
    {
      "source_path": "windows-apps-src/xbox-live/xbox-live-rest/uri/marketplace/atoc-reference-marketplace.md",
      "redirect_url": "https://docs.microsoft.com/gaming/xbox-live/xbox-live-rest/uri/marketplace/atoc-reference-marketplace",
      "redirect_document_id": true
    },
    {
      "source_path": "windows-apps-src/xbox-live/xbox-live-rest/uri/marketplace/uri-inventory.md",
      "redirect_url": "https://docs.microsoft.com/gaming/xbox-live/xbox-live-rest/uri/marketplace/uri-inventory",
      "redirect_document_id": true
    },
    {
      "source_path": "windows-apps-src/xbox-live/xbox-live-rest/uri/marketplace/uri-inventoryconsumablesitemurl.md",
      "redirect_url": "https://docs.microsoft.com/gaming/xbox-live/xbox-live-rest/uri/marketplace/uri-inventoryconsumablesitemurl",
      "redirect_document_id": true
    },
    {
      "source_path": "windows-apps-src/xbox-live/xbox-live-rest/uri/marketplace/uri-inventoryconsumablesitemurlpost.md",
      "redirect_url": "https://docs.microsoft.com/gaming/xbox-live/xbox-live-rest/uri/marketplace/uri-inventoryconsumablesitemurlpost",
      "redirect_document_id": true
    },
    {
      "source_path": "windows-apps-src/xbox-live/xbox-live-rest/uri/marketplace/uri-inventoryget.md",
      "redirect_url": "https://docs.microsoft.com/gaming/xbox-live/xbox-live-rest/uri/marketplace/uri-inventoryget",
      "redirect_document_id": true
    },
    {
      "source_path": "windows-apps-src/xbox-live/xbox-live-rest/uri/marketplace/uri-inventoryitemurl.md",
      "redirect_url": "https://docs.microsoft.com/gaming/xbox-live/xbox-live-rest/uri/marketplace/uri-inventoryitemurl",
      "redirect_document_id": true
    },
    {
      "source_path": "windows-apps-src/xbox-live/xbox-live-rest/uri/marketplace/uri-inventoryitemurlget.md",
      "redirect_url": "https://docs.microsoft.com/gaming/xbox-live/xbox-live-rest/uri/marketplace/uri-inventoryitemurlget",
      "redirect_document_id": true
    },
    {
      "source_path": "windows-apps-src/xbox-live/xbox-live-rest/uri/marketplace/uri-localecrossmediagroupsearch.md",
      "redirect_url": "https://docs.microsoft.com/gaming/xbox-live/xbox-live-rest/uri/marketplace/uri-localecrossmediagroupsearch",
      "redirect_document_id": true
    },
    {
      "source_path": "windows-apps-src/xbox-live/xbox-live-rest/uri/marketplace/uri-localecrossmediagroupsearchget.md",
      "redirect_url": "https://docs.microsoft.com/gaming/xbox-live/xbox-live-rest/uri/marketplace/uri-localecrossmediagroupsearchget",
      "redirect_document_id": true
    },
    {
      "source_path": "windows-apps-src/xbox-live/xbox-live-rest/uri/marketplace/uri-medialocalebrowse.md",
      "redirect_url": "https://docs.microsoft.com/gaming/xbox-live/xbox-live-rest/uri/marketplace/uri-medialocalebrowse",
      "redirect_document_id": true
    },
    {
      "source_path": "windows-apps-src/xbox-live/xbox-live-rest/uri/marketplace/uri-medialocalebrowseget.md",
      "redirect_url": "https://docs.microsoft.com/gaming/xbox-live/xbox-live-rest/uri/marketplace/uri-medialocalebrowseget",
      "redirect_document_id": true
    },
    {
      "source_path": "windows-apps-src/xbox-live/xbox-live-rest/uri/marketplace/uri-medialocalecontentrating.md",
      "redirect_url": "https://docs.microsoft.com/gaming/xbox-live/xbox-live-rest/uri/marketplace/uri-medialocalecontentrating",
      "redirect_document_id": true
    },
    {
      "source_path": "windows-apps-src/xbox-live/xbox-live-rest/uri/marketplace/uri-medialocalecontentratingget.md",
      "redirect_url": "https://docs.microsoft.com/gaming/xbox-live/xbox-live-rest/uri/marketplace/uri-medialocalecontentratingget",
      "redirect_document_id": true
    },
    {
      "source_path": "windows-apps-src/xbox-live/xbox-live-rest/uri/marketplace/uri-medialocaledetails.md",
      "redirect_url": "https://docs.microsoft.com/gaming/xbox-live/xbox-live-rest/uri/marketplace/uri-medialocaledetails",
      "redirect_document_id": true
    },
    {
      "source_path": "windows-apps-src/xbox-live/xbox-live-rest/uri/marketplace/uri-medialocaledetailsget.md",
      "redirect_url": "https://docs.microsoft.com/gaming/xbox-live/xbox-live-rest/uri/marketplace/uri-medialocaledetailsget",
      "redirect_document_id": true
    },
    {
      "source_path": "windows-apps-src/xbox-live/xbox-live-rest/uri/marketplace/uri-medialocalefields.md",
      "redirect_url": "https://docs.microsoft.com/gaming/xbox-live/xbox-live-rest/uri/marketplace/uri-medialocalefields",
      "redirect_document_id": true
    },
    {
      "source_path": "windows-apps-src/xbox-live/xbox-live-rest/uri/marketplace/uri-medialocalefieldsget.md",
      "redirect_url": "https://docs.microsoft.com/gaming/xbox-live/xbox-live-rest/uri/marketplace/uri-medialocalefieldsget",
      "redirect_document_id": true
    },
    {
      "source_path": "windows-apps-src/xbox-live/xbox-live-rest/uri/marketplace/uri-medialocalemediaitemtypequeryrefinersubqueryrefinervalues.md",
      "redirect_url": "https://docs.microsoft.com/gaming/xbox-live/xbox-live-rest/uri/marketplace/uri-medialocalemediaitemtypequeryrefinersubqueryrefinervalues",
      "redirect_document_id": true
    },
    {
      "source_path": "windows-apps-src/xbox-live/xbox-live-rest/uri/marketplace/uri-medialocalemediaitemtypequeryrefinersubqueryrefinervaluesget.md",
      "redirect_url": "https://docs.microsoft.com/gaming/xbox-live/xbox-live-rest/uri/marketplace/uri-medialocalemediaitemtypequeryrefinersubqueryrefinervaluesget",
      "redirect_document_id": true
    },
    {
      "source_path": "windows-apps-src/xbox-live/xbox-live-rest/uri/marketplace/uri-medialocalemetadatamediagroups.md",
      "redirect_url": "https://docs.microsoft.com/gaming/xbox-live/xbox-live-rest/uri/marketplace/uri-medialocalemetadatamediagroups",
      "redirect_document_id": true
    },
    {
      "source_path": "windows-apps-src/xbox-live/xbox-live-rest/uri/marketplace/uri-medialocalemetadatamediagroupsget.md",
      "redirect_url": "https://docs.microsoft.com/gaming/xbox-live/xbox-live-rest/uri/marketplace/uri-medialocalemetadatamediagroupsget",
      "redirect_document_id": true
    },
    {
      "source_path": "windows-apps-src/xbox-live/xbox-live-rest/uri/marketplace/uri-medialocalemetadatamediagroupsmediaitemtypes.md",
      "redirect_url": "https://docs.microsoft.com/gaming/xbox-live/xbox-live-rest/uri/marketplace/uri-medialocalemetadatamediagroupsmediaitemtypes",
      "redirect_document_id": true
    },
    {
      "source_path": "windows-apps-src/xbox-live/xbox-live-rest/uri/marketplace/uri-medialocalemetadatamediagroupsmediaitemtypesget.md",
      "redirect_url": "https://docs.microsoft.com/gaming/xbox-live/xbox-live-rest/uri/marketplace/uri-medialocalemetadatamediagroupsmediaitemtypesget",
      "redirect_document_id": true
    },
    {
      "source_path": "windows-apps-src/xbox-live/xbox-live-rest/uri/marketplace/uri-medialocalemetadatamediaitemtypefields.md",
      "redirect_url": "https://docs.microsoft.com/gaming/xbox-live/xbox-live-rest/uri/marketplace/uri-medialocalemetadatamediaitemtypefields",
      "redirect_document_id": true
    },
    {
      "source_path": "windows-apps-src/xbox-live/xbox-live-rest/uri/marketplace/uri-medialocalemetadatamediaitemtypefieldsget.md",
      "redirect_url": "https://docs.microsoft.com/gaming/xbox-live/xbox-live-rest/uri/marketplace/uri-medialocalemetadatamediaitemtypefieldsget",
      "redirect_document_id": true
    },
    {
      "source_path": "windows-apps-src/xbox-live/xbox-live-rest/uri/marketplace/uri-medialocalemetadatamediaitemtypequeryrefiners.md",
      "redirect_url": "https://docs.microsoft.com/gaming/xbox-live/xbox-live-rest/uri/marketplace/uri-medialocalemetadatamediaitemtypequeryrefiners",
      "redirect_document_id": true
    },
    {
      "source_path": "windows-apps-src/xbox-live/xbox-live-rest/uri/marketplace/uri-medialocalemetadatamediaitemtypequeryrefinersget.md",
      "redirect_url": "https://docs.microsoft.com/gaming/xbox-live/xbox-live-rest/uri/marketplace/uri-medialocalemetadatamediaitemtypequeryrefinersget",
      "redirect_document_id": true
    },
    {
      "source_path": "windows-apps-src/xbox-live/xbox-live-rest/uri/marketplace/uri-medialocalemetadatamediaitemtypequeryrefinersqueryrefinername.md",
      "redirect_url": "https://docs.microsoft.com/gaming/xbox-live/xbox-live-rest/uri/marketplace/uri-medialocalemetadatamediaitemtypequeryrefinersqueryrefinername",
      "redirect_document_id": true
    },
    {
      "source_path": "windows-apps-src/xbox-live/xbox-live-rest/uri/marketplace/uri-medialocalemetadatamediaitemtypequeryrefinersqueryrefinernameget.md",
      "redirect_url": "https://docs.microsoft.com/gaming/xbox-live/xbox-live-rest/uri/marketplace/uri-medialocalemetadatamediaitemtypequeryrefinersqueryrefinernameget",
      "redirect_document_id": true
    },
    {
      "source_path": "windows-apps-src/xbox-live/xbox-live-rest/uri/marketplace/uri-medialocalemetadatamediaitemtypes.md",
      "redirect_url": "https://docs.microsoft.com/gaming/xbox-live/xbox-live-rest/uri/marketplace/uri-medialocalemetadatamediaitemtypes",
      "redirect_document_id": true
    },
    {
      "source_path": "windows-apps-src/xbox-live/xbox-live-rest/uri/marketplace/uri-medialocalemetadatamediaitemtypesget.md",
      "redirect_url": "https://docs.microsoft.com/gaming/xbox-live/xbox-live-rest/uri/marketplace/uri-medialocalemetadatamediaitemtypesget",
      "redirect_document_id": true
    },
    {
      "source_path": "windows-apps-src/xbox-live/xbox-live-rest/uri/marketplace/uri-medialocalemetadatamediaitemtypesortorders.md",
      "redirect_url": "https://docs.microsoft.com/gaming/xbox-live/xbox-live-rest/uri/marketplace/uri-medialocalemetadatamediaitemtypesortorders",
      "redirect_document_id": true
    },
    {
      "source_path": "windows-apps-src/xbox-live/xbox-live-rest/uri/marketplace/uri-medialocalemetadatamediaitemtypesortordersget.md",
      "redirect_url": "https://docs.microsoft.com/gaming/xbox-live/xbox-live-rest/uri/marketplace/uri-medialocalemetadatamediaitemtypesortordersget",
      "redirect_document_id": true
    },
    {
      "source_path": "windows-apps-src/xbox-live/xbox-live-rest/uri/marketplace/uri-medialocalesinglemediagroupsearch.md",
      "redirect_url": "https://docs.microsoft.com/gaming/xbox-live/xbox-live-rest/uri/marketplace/uri-medialocalesinglemediagroupsearch",
      "redirect_document_id": true
    },
    {
      "source_path": "windows-apps-src/xbox-live/xbox-live-rest/uri/marketplace/uri-medialocalesinglemediagroupsearchget.md",
      "redirect_url": "https://docs.microsoft.com/gaming/xbox-live/xbox-live-rest/uri/marketplace/uri-medialocalesinglemediagroupsearchget",
      "redirect_document_id": true
    },
    {
      "source_path": "windows-apps-src/xbox-live/xbox-live-rest/uri/matchtickets/atoc-reference-matchtickets.md",
      "redirect_url": "https://docs.microsoft.com/gaming/xbox-live/xbox-live-rest/uri/matchtickets/atoc-reference-matchtickets",
      "redirect_document_id": true
    },
    {
      "source_path": "windows-apps-src/xbox-live/xbox-live-rest/uri/matchtickets/uri-scidhoppernameticketid.md",
      "redirect_url": "https://docs.microsoft.com/gaming/xbox-live/xbox-live-rest/uri/matchtickets/uri-scidhoppernameticketid",
      "redirect_document_id": true
    },
    {
      "source_path": "windows-apps-src/xbox-live/xbox-live-rest/uri/matchtickets/uri-scidhoppernameticketiddelete.md",
      "redirect_url": "https://docs.microsoft.com/gaming/xbox-live/xbox-live-rest/uri/matchtickets/uri-scidhoppernameticketiddelete",
      "redirect_document_id": true
    },
    {
      "source_path": "windows-apps-src/xbox-live/xbox-live-rest/uri/matchtickets/uri-serviceconfigsscidhoppershoppername.md",
      "redirect_url": "https://docs.microsoft.com/gaming/xbox-live/xbox-live-rest/uri/matchtickets/uri-serviceconfigsscidhoppershoppername",
      "redirect_document_id": true
    },
    {
      "source_path": "windows-apps-src/xbox-live/xbox-live-rest/uri/matchtickets/uri-serviceconfigsscidhoppershoppernamepost.md",
      "redirect_url": "https://docs.microsoft.com/gaming/xbox-live/xbox-live-rest/uri/matchtickets/uri-serviceconfigsscidhoppershoppernamepost",
      "redirect_document_id": true
    },
    {
      "source_path": "windows-apps-src/xbox-live/xbox-live-rest/uri/matchtickets/uri-serviceconfigsscidhoppershoppernamestats.md",
      "redirect_url": "https://docs.microsoft.com/gaming/xbox-live/xbox-live-rest/uri/matchtickets/uri-serviceconfigsscidhoppershoppernamestats",
      "redirect_document_id": true
    },
    {
      "source_path": "windows-apps-src/xbox-live/xbox-live-rest/uri/matchtickets/uri-serviceconfigsscidhoppershoppernamestatsget.md",
      "redirect_url": "https://docs.microsoft.com/gaming/xbox-live/xbox-live-rest/uri/matchtickets/uri-serviceconfigsscidhoppershoppernamestatsget",
      "redirect_document_id": true
    },
    {
      "source_path": "windows-apps-src/xbox-live/xbox-live-rest/uri/people/atoc-reference-people.md",
      "redirect_url": "https://docs.microsoft.com/gaming/xbox-live/xbox-live-rest/uri/people/atoc-reference-people",
      "redirect_document_id": true
    },
    {
      "source_path": "windows-apps-src/xbox-live/xbox-live-rest/uri/people/uri-usersowneridpeople.md",
      "redirect_url": "https://docs.microsoft.com/gaming/xbox-live/xbox-live-rest/uri/people/uri-usersowneridpeople",
      "redirect_document_id": true
    },
    {
      "source_path": "windows-apps-src/xbox-live/xbox-live-rest/uri/people/uri-usersowneridpeopleget.md",
      "redirect_url": "https://docs.microsoft.com/gaming/xbox-live/xbox-live-rest/uri/people/uri-usersowneridpeopleget",
      "redirect_document_id": true
    },
    {
      "source_path": "windows-apps-src/xbox-live/xbox-live-rest/uri/people/uri-usersowneridpeopletargetid.md",
      "redirect_url": "https://docs.microsoft.com/gaming/xbox-live/xbox-live-rest/uri/people/uri-usersowneridpeopletargetid",
      "redirect_document_id": true
    },
    {
      "source_path": "windows-apps-src/xbox-live/xbox-live-rest/uri/people/uri-usersowneridpeopletargetidget.md",
      "redirect_url": "https://docs.microsoft.com/gaming/xbox-live/xbox-live-rest/uri/people/uri-usersowneridpeopletargetidget",
      "redirect_document_id": true
    },
    {
      "source_path": "windows-apps-src/xbox-live/xbox-live-rest/uri/people/uri-usersowneridpeoplexuids.md",
      "redirect_url": "https://docs.microsoft.com/gaming/xbox-live/xbox-live-rest/uri/people/uri-usersowneridpeoplexuids",
      "redirect_document_id": true
    },
    {
      "source_path": "windows-apps-src/xbox-live/xbox-live-rest/uri/people/uri-usersowneridpeoplexuidspost.md",
      "redirect_url": "https://docs.microsoft.com/gaming/xbox-live/xbox-live-rest/uri/people/uri-usersowneridpeoplexuidspost",
      "redirect_document_id": true
    },
    {
      "source_path": "windows-apps-src/xbox-live/xbox-live-rest/uri/people/uri-usersowneridsummary.md",
      "redirect_url": "https://docs.microsoft.com/gaming/xbox-live/xbox-live-rest/uri/people/uri-usersowneridsummary",
      "redirect_document_id": true
    },
    {
      "source_path": "windows-apps-src/xbox-live/xbox-live-rest/uri/people/uri-usersowneridsummaryget.md",
      "redirect_url": "https://docs.microsoft.com/gaming/xbox-live/xbox-live-rest/uri/people/uri-usersowneridsummaryget",
      "redirect_document_id": true
    },
    {
      "source_path": "windows-apps-src/xbox-live/xbox-live-rest/uri/presence/atoc-reference-presence.md",
      "redirect_url": "https://docs.microsoft.com/gaming/xbox-live/xbox-live-rest/uri/presence/atoc-reference-presence",
      "redirect_document_id": true
    },
    {
      "source_path": "windows-apps-src/xbox-live/xbox-live-rest/uri/presence/uri-usersbatch.md",
      "redirect_url": "https://docs.microsoft.com/gaming/xbox-live/xbox-live-rest/uri/presence/uri-usersbatch",
      "redirect_document_id": true
    },
    {
      "source_path": "windows-apps-src/xbox-live/xbox-live-rest/uri/presence/uri-usersbatchpost.md",
      "redirect_url": "https://docs.microsoft.com/gaming/xbox-live/xbox-live-rest/uri/presence/uri-usersbatchpost",
      "redirect_document_id": true
    },
    {
      "source_path": "windows-apps-src/xbox-live/xbox-live-rest/uri/presence/uri-usersme.md",
      "redirect_url": "https://docs.microsoft.com/gaming/xbox-live/xbox-live-rest/uri/presence/uri-usersme",
      "redirect_document_id": true
    },
    {
      "source_path": "windows-apps-src/xbox-live/xbox-live-rest/uri/presence/uri-usersmeget.md",
      "redirect_url": "https://docs.microsoft.com/gaming/xbox-live/xbox-live-rest/uri/presence/uri-usersmeget",
      "redirect_document_id": true
    },
    {
      "source_path": "windows-apps-src/xbox-live/xbox-live-rest/uri/presence/uri-usersmegroupsmoniker.md",
      "redirect_url": "https://docs.microsoft.com/gaming/xbox-live/xbox-live-rest/uri/presence/uri-usersmegroupsmoniker",
      "redirect_document_id": true
    },
    {
      "source_path": "windows-apps-src/xbox-live/xbox-live-rest/uri/presence/uri-usersmegroupsmonikerget.md",
      "redirect_url": "https://docs.microsoft.com/gaming/xbox-live/xbox-live-rest/uri/presence/uri-usersmegroupsmonikerget",
      "redirect_document_id": true
    },
    {
      "source_path": "windows-apps-src/xbox-live/xbox-live-rest/uri/presence/uri-usersxuid.md",
      "redirect_url": "https://docs.microsoft.com/gaming/xbox-live/xbox-live-rest/uri/presence/uri-usersxuid",
      "redirect_document_id": true
    },
    {
      "source_path": "windows-apps-src/xbox-live/xbox-live-rest/uri/presence/uri-usersxuiddevicescurrenttitlescurrent.md",
      "redirect_url": "https://docs.microsoft.com/gaming/xbox-live/xbox-live-rest/uri/presence/uri-usersxuiddevicescurrenttitlescurrent",
      "redirect_document_id": true
    },
    {
      "source_path": "windows-apps-src/xbox-live/xbox-live-rest/uri/presence/uri-usersxuiddevicescurrenttitlescurrentdelete.md",
      "redirect_url": "https://docs.microsoft.com/gaming/xbox-live/xbox-live-rest/uri/presence/uri-usersxuiddevicescurrenttitlescurrentdelete",
      "redirect_document_id": true
    },
    {
      "source_path": "windows-apps-src/xbox-live/xbox-live-rest/uri/presence/uri-usersxuiddevicescurrenttitlescurrentpost.md",
      "redirect_url": "https://docs.microsoft.com/gaming/xbox-live/xbox-live-rest/uri/presence/uri-usersxuiddevicescurrenttitlescurrentpost",
      "redirect_document_id": true
    },
    {
      "source_path": "windows-apps-src/xbox-live/xbox-live-rest/uri/presence/uri-usersxuidget.md",
      "redirect_url": "https://docs.microsoft.com/gaming/xbox-live/xbox-live-rest/uri/presence/uri-usersxuidget",
      "redirect_document_id": true
    },
    {
      "source_path": "windows-apps-src/xbox-live/xbox-live-rest/uri/presence/uri-usersxuidgroupsmoniker.md",
      "redirect_url": "https://docs.microsoft.com/gaming/xbox-live/xbox-live-rest/uri/presence/uri-usersxuidgroupsmoniker",
      "redirect_document_id": true
    },
    {
      "source_path": "windows-apps-src/xbox-live/xbox-live-rest/uri/presence/uri-usersxuidgroupsmonikerbroadcasting.md",
      "redirect_url": "https://docs.microsoft.com/gaming/xbox-live/xbox-live-rest/uri/presence/uri-usersxuidgroupsmonikerbroadcasting",
      "redirect_document_id": true
    },
    {
      "source_path": "windows-apps-src/xbox-live/xbox-live-rest/uri/presence/uri-usersxuidgroupsmonikerbroadcastingcount.md",
      "redirect_url": "https://docs.microsoft.com/gaming/xbox-live/xbox-live-rest/uri/presence/uri-usersxuidgroupsmonikerbroadcastingcount",
      "redirect_document_id": true
    },
    {
      "source_path": "windows-apps-src/xbox-live/xbox-live-rest/uri/presence/uri-usersxuidgroupsmonikerbroadcastingcountget.md",
      "redirect_url": "https://docs.microsoft.com/gaming/xbox-live/xbox-live-rest/uri/presence/uri-usersxuidgroupsmonikerbroadcastingcountget",
      "redirect_document_id": true
    },
    {
      "source_path": "windows-apps-src/xbox-live/xbox-live-rest/uri/presence/uri-usersxuidgroupsmonikerbroadcastingget.md",
      "redirect_url": "https://docs.microsoft.com/gaming/xbox-live/xbox-live-rest/uri/presence/uri-usersxuidgroupsmonikerbroadcastingget",
      "redirect_document_id": true
    },
    {
      "source_path": "windows-apps-src/xbox-live/xbox-live-rest/uri/presence/uri-usersxuidgroupsmonikerget.md",
      "redirect_url": "https://docs.microsoft.com/gaming/xbox-live/xbox-live-rest/uri/presence/uri-usersxuidgroupsmonikerget",
      "redirect_document_id": true
    },
    {
      "source_path": "windows-apps-src/xbox-live/xbox-live-rest/uri/privacy/atoc-reference-privacyv2.md",
      "redirect_url": "https://docs.microsoft.com/gaming/xbox-live/xbox-live-rest/uri/privacy/atoc-reference-privacyv2",
      "redirect_document_id": true
    },
    {
      "source_path": "windows-apps-src/xbox-live/xbox-live-rest/uri/privacy/uri-privacyusersowneridpeoplemute.md",
      "redirect_url": "https://docs.microsoft.com/gaming/xbox-live/xbox-live-rest/uri/privacy/uri-privacyusersowneridpeoplemute",
      "redirect_document_id": true
    },
    {
      "source_path": "windows-apps-src/xbox-live/xbox-live-rest/uri/privacy/uri-privacyusersowneridpeoplemuteget.md",
      "redirect_url": "https://docs.microsoft.com/gaming/xbox-live/xbox-live-rest/uri/privacy/uri-privacyusersowneridpeoplemuteget",
      "redirect_document_id": true
    },
    {
      "source_path": "windows-apps-src/xbox-live/xbox-live-rest/uri/privacy/uri-privacyusersrequestoridpermissionvalidate.md",
      "redirect_url": "https://docs.microsoft.com/gaming/xbox-live/xbox-live-rest/uri/privacy/uri-privacyusersrequestoridpermissionvalidate",
      "redirect_document_id": true
    },
    {
      "source_path": "windows-apps-src/xbox-live/xbox-live-rest/uri/privacy/uri-privacyusersrequestoridpermissionvalidateget.md",
      "redirect_url": "https://docs.microsoft.com/gaming/xbox-live/xbox-live-rest/uri/privacy/uri-privacyusersrequestoridpermissionvalidateget",
      "redirect_document_id": true
    },
    {
      "source_path": "windows-apps-src/xbox-live/xbox-live-rest/uri/privacy/uri-privacyusersrequestoridpermissionvalidatepost.md",
      "redirect_url": "https://docs.microsoft.com/gaming/xbox-live/xbox-live-rest/uri/privacy/uri-privacyusersrequestoridpermissionvalidatepost",
      "redirect_document_id": true
    },
    {
      "source_path": "windows-apps-src/xbox-live/xbox-live-rest/uri/privacy/uri-privacyusersxuidpeopleavoid.md",
      "redirect_url": "https://docs.microsoft.com/gaming/xbox-live/xbox-live-rest/uri/privacy/uri-privacyusersxuidpeopleavoid",
      "redirect_document_id": true
    },
    {
      "source_path": "windows-apps-src/xbox-live/xbox-live-rest/uri/privacy/uri-privacyusersxuidpeopleavoidget.md",
      "redirect_url": "https://docs.microsoft.com/gaming/xbox-live/xbox-live-rest/uri/privacy/uri-privacyusersxuidpeopleavoidget",
      "redirect_document_id": true
    },
    {
      "source_path": "windows-apps-src/xbox-live/xbox-live-rest/uri/profileV2/atoc-reference-profiles.md",
      "redirect_url": "https://docs.microsoft.com/gaming/xbox-live/xbox-live-rest/uri/profileV2/atoc-reference-profiles",
      "redirect_document_id": true
    },
    {
      "source_path": "windows-apps-src/xbox-live/xbox-live-rest/uri/profileV2/uri-usersbatchprofilesettings.md",
      "redirect_url": "https://docs.microsoft.com/gaming/xbox-live/xbox-live-rest/uri/profileV2/uri-usersbatchprofilesettings",
      "redirect_document_id": true
    },
    {
      "source_path": "windows-apps-src/xbox-live/xbox-live-rest/uri/profileV2/uri-usersbatchprofilesettingspost.md",
      "redirect_url": "https://docs.microsoft.com/gaming/xbox-live/xbox-live-rest/uri/profileV2/uri-usersbatchprofilesettingspost",
      "redirect_document_id": true
    },
    {
      "source_path": "windows-apps-src/xbox-live/xbox-live-rest/uri/profileV2/uri-usersuseridprofilesettingspeopleuserlist.md",
      "redirect_url": "https://docs.microsoft.com/gaming/xbox-live/xbox-live-rest/uri/profileV2/uri-usersuseridprofilesettingspeopleuserlist",
      "redirect_document_id": true
    },
    {
      "source_path": "windows-apps-src/xbox-live/xbox-live-rest/uri/profileV2/uri-usersuseridprofilesettingspeopleuserlistget.md",
      "redirect_url": "https://docs.microsoft.com/gaming/xbox-live/xbox-live-rest/uri/profileV2/uri-usersuseridprofilesettingspeopleuserlistget",
      "redirect_document_id": true
    },
    {
      "source_path": "windows-apps-src/xbox-live/xbox-live-rest/uri/reputation/atoc-reference-reputation.md",
      "redirect_url": "https://docs.microsoft.com/gaming/xbox-live/xbox-live-rest/uri/reputation/atoc-reference-reputation",
      "redirect_document_id": true
    },
    {
      "source_path": "windows-apps-src/xbox-live/xbox-live-rest/uri/reputation/uri-reputationusersbatchfeedback.md",
      "redirect_url": "https://docs.microsoft.com/gaming/xbox-live/xbox-live-rest/uri/reputation/uri-reputationusersbatchfeedback",
      "redirect_document_id": true
    },
    {
      "source_path": "windows-apps-src/xbox-live/xbox-live-rest/uri/reputation/uri-reputationusersbatchfeedbackpost.md",
      "redirect_url": "https://docs.microsoft.com/gaming/xbox-live/xbox-live-rest/uri/reputation/uri-reputationusersbatchfeedbackpost",
      "redirect_document_id": true
    },
    {
      "source_path": "windows-apps-src/xbox-live/xbox-live-rest/uri/reputation/uri-reputationusersxuidfeedback.md",
      "redirect_url": "https://docs.microsoft.com/gaming/xbox-live/xbox-live-rest/uri/reputation/uri-reputationusersxuidfeedback",
      "redirect_document_id": true
    },
    {
      "source_path": "windows-apps-src/xbox-live/xbox-live-rest/uri/reputation/uri-reputationusersxuidfeedbackpost.md",
      "redirect_url": "https://docs.microsoft.com/gaming/xbox-live/xbox-live-rest/uri/reputation/uri-reputationusersxuidfeedbackpost",
      "redirect_document_id": true
    },
    {
      "source_path": "windows-apps-src/xbox-live/xbox-live-rest/uri/reputation/uri-usersmeresetreputation.md",
      "redirect_url": "https://docs.microsoft.com/gaming/xbox-live/xbox-live-rest/uri/reputation/uri-usersmeresetreputation",
      "redirect_document_id": true
    },
    {
      "source_path": "windows-apps-src/xbox-live/xbox-live-rest/uri/reputation/uri-usersmeresetreputationpost.md",
      "redirect_url": "https://docs.microsoft.com/gaming/xbox-live/xbox-live-rest/uri/reputation/uri-usersmeresetreputationpost",
      "redirect_document_id": true
    },
    {
      "source_path": "windows-apps-src/xbox-live/xbox-live-rest/uri/reputation/uri-usersxuiddeleteuserdata.md",
      "redirect_url": "https://docs.microsoft.com/gaming/xbox-live/xbox-live-rest/uri/reputation/uri-usersxuiddeleteuserdata",
      "redirect_document_id": true
    },
    {
      "source_path": "windows-apps-src/xbox-live/xbox-live-rest/uri/reputation/uri-usersxuiddeleteuserdatapost.md",
      "redirect_url": "https://docs.microsoft.com/gaming/xbox-live/xbox-live-rest/uri/reputation/uri-usersxuiddeleteuserdatapost",
      "redirect_document_id": true
    },
    {
      "source_path": "windows-apps-src/xbox-live/xbox-live-rest/uri/reputation/uri-usersxuidresetreputation.md",
      "redirect_url": "https://docs.microsoft.com/gaming/xbox-live/xbox-live-rest/uri/reputation/uri-usersxuidresetreputation",
      "redirect_document_id": true
    },
    {
      "source_path": "windows-apps-src/xbox-live/xbox-live-rest/uri/reputation/uri-usersxuidresetreputationpost.md",
      "redirect_url": "https://docs.microsoft.com/gaming/xbox-live/xbox-live-rest/uri/reputation/uri-usersxuidresetreputationpost",
      "redirect_document_id": true
    },
    {
      "source_path": "windows-apps-src/xbox-live/xbox-live-rest/uri/sessiondirectory/atoc-reference-sessiondirectory.md",
      "redirect_url": "https://docs.microsoft.com/gaming/xbox-live/xbox-live-rest/uri/sessiondirectory/atoc-reference-sessiondirectory",
      "redirect_document_id": true
    },
    {
      "source_path": "windows-apps-src/xbox-live/xbox-live-rest/uri/sessiondirectory/uri-handles.md",
      "redirect_url": "https://docs.microsoft.com/gaming/xbox-live/xbox-live-rest/uri/sessiondirectory/uri-handles",
      "redirect_document_id": true
    },
    {
      "source_path": "windows-apps-src/xbox-live/xbox-live-rest/uri/sessiondirectory/uri-handleshandleid.md",
      "redirect_url": "https://docs.microsoft.com/gaming/xbox-live/xbox-live-rest/uri/sessiondirectory/uri-handleshandleid",
      "redirect_document_id": true
    },
    {
      "source_path": "windows-apps-src/xbox-live/xbox-live-rest/uri/sessiondirectory/uri-handleshandleiddelete.md",
      "redirect_url": "https://docs.microsoft.com/gaming/xbox-live/xbox-live-rest/uri/sessiondirectory/uri-handleshandleiddelete",
      "redirect_document_id": true
    },
    {
      "source_path": "windows-apps-src/xbox-live/xbox-live-rest/uri/sessiondirectory/uri-handleshandleidget.md",
      "redirect_url": "https://docs.microsoft.com/gaming/xbox-live/xbox-live-rest/uri/sessiondirectory/uri-handleshandleidget",
      "redirect_document_id": true
    },
    {
      "source_path": "windows-apps-src/xbox-live/xbox-live-rest/uri/sessiondirectory/uri-handleshandleidsession.md",
      "redirect_url": "https://docs.microsoft.com/gaming/xbox-live/xbox-live-rest/uri/sessiondirectory/uri-handleshandleidsession",
      "redirect_document_id": true
    },
    {
      "source_path": "windows-apps-src/xbox-live/xbox-live-rest/uri/sessiondirectory/uri-handleshandleidsessionget.md",
      "redirect_url": "https://docs.microsoft.com/gaming/xbox-live/xbox-live-rest/uri/sessiondirectory/uri-handleshandleidsessionget",
      "redirect_document_id": true
    },
    {
      "source_path": "windows-apps-src/xbox-live/xbox-live-rest/uri/sessiondirectory/uri-handleshandleidsessionput.md",
      "redirect_url": "https://docs.microsoft.com/gaming/xbox-live/xbox-live-rest/uri/sessiondirectory/uri-handleshandleidsessionput",
      "redirect_document_id": true
    },
    {
      "source_path": "windows-apps-src/xbox-live/xbox-live-rest/uri/sessiondirectory/uri-handlespost.md",
      "redirect_url": "https://docs.microsoft.com/gaming/xbox-live/xbox-live-rest/uri/sessiondirectory/uri-handlespost",
      "redirect_document_id": true
    },
    {
      "source_path": "windows-apps-src/xbox-live/xbox-live-rest/uri/sessiondirectory/uri-handlesquery.md",
      "redirect_url": "https://docs.microsoft.com/gaming/xbox-live/xbox-live-rest/uri/sessiondirectory/uri-handlesquery",
      "redirect_document_id": true
    },
    {
      "source_path": "windows-apps-src/xbox-live/xbox-live-rest/uri/sessiondirectory/uri-handlesqueryincludepost.md",
      "redirect_url": "https://docs.microsoft.com/gaming/xbox-live/xbox-live-rest/uri/sessiondirectory/uri-handlesqueryincludepost",
      "redirect_document_id": true
    },
    {
      "source_path": "windows-apps-src/xbox-live/xbox-live-rest/uri/sessiondirectory/uri-handlesquerypost.md",
      "redirect_url": "https://docs.microsoft.com/gaming/xbox-live/xbox-live-rest/uri/sessiondirectory/uri-handlesquerypost",
      "redirect_document_id": true
    },
    {
      "source_path": "windows-apps-src/xbox-live/xbox-live-rest/uri/sessiondirectory/uri-serviceconfigscidsessiontemplatessessiontemplatenamebatch.md",
      "redirect_url": "https://docs.microsoft.com/gaming/xbox-live/xbox-live-rest/uri/sessiondirectory/uri-serviceconfigscidsessiontemplatessessiontemplatenamebatch",
      "redirect_document_id": true
    },
    {
      "source_path": "windows-apps-src/xbox-live/xbox-live-rest/uri/sessiondirectory/uri-serviceconfigscidsessiontemplatessessiontemplatenamebatchpost.md",
      "redirect_url": "https://docs.microsoft.com/gaming/xbox-live/xbox-live-rest/uri/sessiondirectory/uri-serviceconfigscidsessiontemplatessessiontemplatenamebatchpost",
      "redirect_document_id": true
    },
    {
      "source_path": "windows-apps-src/xbox-live/xbox-live-rest/uri/sessiondirectory/uri-serviceconfigsscidbatch.md",
      "redirect_url": "https://docs.microsoft.com/gaming/xbox-live/xbox-live-rest/uri/sessiondirectory/uri-serviceconfigsscidbatch",
      "redirect_document_id": true
    },
    {
      "source_path": "windows-apps-src/xbox-live/xbox-live-rest/uri/sessiondirectory/uri-serviceconfigsscidbatchpost.md",
      "redirect_url": "https://docs.microsoft.com/gaming/xbox-live/xbox-live-rest/uri/sessiondirectory/uri-serviceconfigsscidbatchpost",
      "redirect_document_id": true
    },
    {
      "source_path": "windows-apps-src/xbox-live/xbox-live-rest/uri/sessiondirectory/uri-serviceconfigsscidsessions.md",
      "redirect_url": "https://docs.microsoft.com/gaming/xbox-live/xbox-live-rest/uri/sessiondirectory/uri-serviceconfigsscidsessions",
      "redirect_document_id": true
    },
    {
      "source_path": "windows-apps-src/xbox-live/xbox-live-rest/uri/sessiondirectory/uri-serviceconfigsscidsessionsget.md",
      "redirect_url": "https://docs.microsoft.com/gaming/xbox-live/xbox-live-rest/uri/sessiondirectory/uri-serviceconfigsscidsessionsget",
      "redirect_document_id": true
    },
    {
      "source_path": "windows-apps-src/xbox-live/xbox-live-rest/uri/sessiondirectory/uri-serviceconfigsscidsessiontemplates.md",
      "redirect_url": "https://docs.microsoft.com/gaming/xbox-live/xbox-live-rest/uri/sessiondirectory/uri-serviceconfigsscidsessiontemplates",
      "redirect_document_id": true
    },
    {
      "source_path": "windows-apps-src/xbox-live/xbox-live-rest/uri/sessiondirectory/uri-serviceconfigsscidsessiontemplatesget.md",
      "redirect_url": "https://docs.microsoft.com/gaming/xbox-live/xbox-live-rest/uri/sessiondirectory/uri-serviceconfigsscidsessiontemplatesget",
      "redirect_document_id": true
    },
    {
      "source_path": "windows-apps-src/xbox-live/xbox-live-rest/uri/sessiondirectory/uri-serviceconfigsscidsessiontemplatessessiontemplatename.md",
      "redirect_url": "https://docs.microsoft.com/gaming/xbox-live/xbox-live-rest/uri/sessiondirectory/uri-serviceconfigsscidsessiontemplatessessiontemplatename",
      "redirect_document_id": true
    },
    {
      "source_path": "windows-apps-src/xbox-live/xbox-live-rest/uri/sessiondirectory/uri-serviceconfigsscidsessiontemplatessessiontemplatenameget.md",
      "redirect_url": "https://docs.microsoft.com/gaming/xbox-live/xbox-live-rest/uri/sessiondirectory/uri-serviceconfigsscidsessiontemplatessessiontemplatenameget",
      "redirect_document_id": true
    },
    {
      "source_path": "windows-apps-src/xbox-live/xbox-live-rest/uri/sessiondirectory/uri-serviceconfigsscidsessiontemplatessessiontemplatenamesessionnamemembersindex.md",
      "redirect_url": "https://docs.microsoft.com/gaming/xbox-live/xbox-live-rest/uri/sessiondirectory/uri-serviceconfigsscidsessiontemplatessessiontemplatenamesessionnamemembersindex",
      "redirect_document_id": true
    },
    {
      "source_path": "windows-apps-src/xbox-live/xbox-live-rest/uri/sessiondirectory/uri-serviceconfigsscidsessiontemplatessessiontemplatenamesessionnamemembersindexdelete.md",
      "redirect_url": "https://docs.microsoft.com/gaming/xbox-live/xbox-live-rest/uri/sessiondirectory/uri-serviceconfigsscidsessiontemplatessessiontemplatenamesessionnamemembersindexdelete",
      "redirect_document_id": true
    },
    {
      "source_path": "windows-apps-src/xbox-live/xbox-live-rest/uri/sessiondirectory/uri-serviceconfigsscidsessiontemplatessessiontemplatenamesessionnamemembersservername.md",
      "redirect_url": "https://docs.microsoft.com/gaming/xbox-live/xbox-live-rest/uri/sessiondirectory/uri-serviceconfigsscidsessiontemplatessessiontemplatenamesessionnamemembersservername",
      "redirect_document_id": true
    },
    {
      "source_path": "windows-apps-src/xbox-live/xbox-live-rest/uri/sessiondirectory/uri-serviceconfigsscidsessiontemplatessessiontemplatenamesessionnamemembersservernamedelete.md",
      "redirect_url": "https://docs.microsoft.com/gaming/xbox-live/xbox-live-rest/uri/sessiondirectory/uri-serviceconfigsscidsessiontemplatessessiontemplatenamesessionnamemembersservernamedelete",
      "redirect_document_id": true
    },
    {
      "source_path": "windows-apps-src/xbox-live/xbox-live-rest/uri/sessiondirectory/uri-serviceconfigsscidsessiontemplatessessiontemplatenamesessions.md",
      "redirect_url": "https://docs.microsoft.com/gaming/xbox-live/xbox-live-rest/uri/sessiondirectory/uri-serviceconfigsscidsessiontemplatessessiontemplatenamesessions",
      "redirect_document_id": true
    },
    {
      "source_path": "windows-apps-src/xbox-live/xbox-live-rest/uri/sessiondirectory/uri-serviceconfigsscidsessiontemplatessessiontemplatenamesessionsget.md",
      "redirect_url": "https://docs.microsoft.com/gaming/xbox-live/xbox-live-rest/uri/sessiondirectory/uri-serviceconfigsscidsessiontemplatessessiontemplatenamesessionsget",
      "redirect_document_id": true
    },
    {
      "source_path": "windows-apps-src/xbox-live/xbox-live-rest/uri/sessiondirectory/uri-serviceconfigsscidsessiontemplatessessiontemplatenamesessionssessionname.md",
      "redirect_url": "https://docs.microsoft.com/gaming/xbox-live/xbox-live-rest/uri/sessiondirectory/uri-serviceconfigsscidsessiontemplatessessiontemplatenamesessionssessionname",
      "redirect_document_id": true
    },
    {
      "source_path": "windows-apps-src/xbox-live/xbox-live-rest/uri/sessiondirectory/uri-serviceconfigsscidsessiontemplatessessiontemplatenamesessionssessionnameget.md",
      "redirect_url": "https://docs.microsoft.com/gaming/xbox-live/xbox-live-rest/uri/sessiondirectory/uri-serviceconfigsscidsessiontemplatessessiontemplatenamesessionssessionnameget",
      "redirect_document_id": true
    },
    {
      "source_path": "windows-apps-src/xbox-live/xbox-live-rest/uri/sessiondirectory/uri-serviceconfigsscidsessiontemplatessessiontemplatenamesessionssessionnamemembersme.md",
      "redirect_url": "https://docs.microsoft.com/gaming/xbox-live/xbox-live-rest/uri/sessiondirectory/uri-serviceconfigsscidsessiontemplatessessiontemplatenamesessionssessionnamemembersme",
      "redirect_document_id": true
    },
    {
      "source_path": "windows-apps-src/xbox-live/xbox-live-rest/uri/sessiondirectory/uri-serviceconfigsscidsessiontemplatessessiontemplatenamesessionssessionnamemembersmedelete.md",
      "redirect_url": "https://docs.microsoft.com/gaming/xbox-live/xbox-live-rest/uri/sessiondirectory/uri-serviceconfigsscidsessiontemplatessessiontemplatenamesessionssessionnamemembersmedelete",
      "redirect_document_id": true
    },
    {
      "source_path": "windows-apps-src/xbox-live/xbox-live-rest/uri/sessiondirectory/uri-serviceconfigsscidsessiontemplatessessiontemplatenamesessionssessionnameput.md",
      "redirect_url": "https://docs.microsoft.com/gaming/xbox-live/xbox-live-rest/uri/sessiondirectory/uri-serviceconfigsscidsessiontemplatessessiontemplatenamesessionssessionnameput",
      "redirect_document_id": true
    },
    {
      "source_path": "windows-apps-src/xbox-live/xbox-live-rest/uri/storage/atoc-reference-storagev2.md",
      "redirect_url": "https://docs.microsoft.com/gaming/xbox-live/xbox-live-rest/uri/storage/atoc-reference-storagev2",
      "redirect_document_id": true
    },
    {
      "source_path": "windows-apps-src/xbox-live/xbox-live-rest/uri/storage/uri-globalscidsscid-get.md",
      "redirect_url": "https://docs.microsoft.com/gaming/xbox-live/xbox-live-rest/uri/storage/uri-globalscidsscid-get",
      "redirect_document_id": true
    },
    {
      "source_path": "windows-apps-src/xbox-live/xbox-live-rest/uri/storage/uri-globalscidsscid.md",
      "redirect_url": "https://docs.microsoft.com/gaming/xbox-live/xbox-live-rest/uri/storage/uri-globalscidsscid",
      "redirect_document_id": true
    },
    {
      "source_path": "windows-apps-src/xbox-live/xbox-live-rest/uri/storage/uri-globalscidssciddatapath-get.md",
      "redirect_url": "https://docs.microsoft.com/gaming/xbox-live/xbox-live-rest/uri/storage/uri-globalscidssciddatapath-get",
      "redirect_document_id": true
    },
    {
      "source_path": "windows-apps-src/xbox-live/xbox-live-rest/uri/storage/uri-globalscidssciddatapath.md",
      "redirect_url": "https://docs.microsoft.com/gaming/xbox-live/xbox-live-rest/uri/storage/uri-globalscidssciddatapath",
      "redirect_document_id": true
    },
    {
      "source_path": "windows-apps-src/xbox-live/xbox-live-rest/uri/storage/uri-globalscidssciddatapathandfilenametype-get.md",
      "redirect_url": "https://docs.microsoft.com/gaming/xbox-live/xbox-live-rest/uri/storage/uri-globalscidssciddatapathandfilenametype-get",
      "redirect_document_id": true
    },
    {
      "source_path": "windows-apps-src/xbox-live/xbox-live-rest/uri/storage/uri-globalscidssciddatapathandfilenametype.md",
      "redirect_url": "https://docs.microsoft.com/gaming/xbox-live/xbox-live-rest/uri/storage/uri-globalscidssciddatapathandfilenametype",
      "redirect_document_id": true
    },
    {
      "source_path": "windows-apps-src/xbox-live/xbox-live-rest/uri/storage/uri-jsonusersbatchscidssciddatapathandfilenametype-post.md",
      "redirect_url": "https://docs.microsoft.com/gaming/xbox-live/xbox-live-rest/uri/storage/uri-jsonusersbatchscidssciddatapathandfilenametype-post",
      "redirect_document_id": true
    },
    {
      "source_path": "windows-apps-src/xbox-live/xbox-live-rest/uri/storage/uri-jsonusersbatchscidssciddatapathandfilenametype.md",
      "redirect_url": "https://docs.microsoft.com/gaming/xbox-live/xbox-live-rest/uri/storage/uri-jsonusersbatchscidssciddatapathandfilenametype",
      "redirect_document_id": true
    },
    {
      "source_path": "windows-apps-src/xbox-live/xbox-live-rest/uri/storage/uri-jsonusersxuidscidsscid-get.md",
      "redirect_url": "https://docs.microsoft.com/gaming/xbox-live/xbox-live-rest/uri/storage/uri-jsonusersxuidscidsscid-get",
      "redirect_document_id": true
    },
    {
      "source_path": "windows-apps-src/xbox-live/xbox-live-rest/uri/storage/uri-jsonusersxuidscidsscid.md",
      "redirect_url": "https://docs.microsoft.com/gaming/xbox-live/xbox-live-rest/uri/storage/uri-jsonusersxuidscidsscid",
      "redirect_document_id": true
    },
    {
      "source_path": "windows-apps-src/xbox-live/xbox-live-rest/uri/storage/uri-jsonusersxuidscidssciddatapath-get.md",
      "redirect_url": "https://docs.microsoft.com/gaming/xbox-live/xbox-live-rest/uri/storage/uri-jsonusersxuidscidssciddatapath-get",
      "redirect_document_id": true
    },
    {
      "source_path": "windows-apps-src/xbox-live/xbox-live-rest/uri/storage/uri-jsonusersxuidscidssciddatapath.md",
      "redirect_url": "https://docs.microsoft.com/gaming/xbox-live/xbox-live-rest/uri/storage/uri-jsonusersxuidscidssciddatapath",
      "redirect_document_id": true
    },
    {
      "source_path": "windows-apps-src/xbox-live/xbox-live-rest/uri/storage/uri-jsonusersxuidscidssciddatapathandfilenametype-delete.md",
      "redirect_url": "https://docs.microsoft.com/gaming/xbox-live/xbox-live-rest/uri/storage/uri-jsonusersxuidscidssciddatapathandfilenametype-delete",
      "redirect_document_id": true
    },
    {
      "source_path": "windows-apps-src/xbox-live/xbox-live-rest/uri/storage/uri-jsonusersxuidscidssciddatapathandfilenametype-get.md",
      "redirect_url": "https://docs.microsoft.com/gaming/xbox-live/xbox-live-rest/uri/storage/uri-jsonusersxuidscidssciddatapathandfilenametype-get",
      "redirect_document_id": true
    },
    {
      "source_path": "windows-apps-src/xbox-live/xbox-live-rest/uri/storage/uri-jsonusersxuidscidssciddatapathandfilenametype-put.md",
      "redirect_url": "https://docs.microsoft.com/gaming/xbox-live/xbox-live-rest/uri/storage/uri-jsonusersxuidscidssciddatapathandfilenametype-put",
      "redirect_document_id": true
    },
    {
      "source_path": "windows-apps-src/xbox-live/xbox-live-rest/uri/storage/uri-jsonusersxuidscidssciddatapathandfilenametype.md",
      "redirect_url": "https://docs.microsoft.com/gaming/xbox-live/xbox-live-rest/uri/storage/uri-jsonusersxuidscidssciddatapathandfilenametype",
      "redirect_document_id": true
    },
    {
      "source_path": "windows-apps-src/xbox-live/xbox-live-rest/uri/storage/uri-sessionssessionidscidsscid-get.md",
      "redirect_url": "https://docs.microsoft.com/gaming/xbox-live/xbox-live-rest/uri/storage/uri-sessionssessionidscidsscid-get",
      "redirect_document_id": true
    },
    {
      "source_path": "windows-apps-src/xbox-live/xbox-live-rest/uri/storage/uri-sessionssessionidscidsscid.md",
      "redirect_url": "https://docs.microsoft.com/gaming/xbox-live/xbox-live-rest/uri/storage/uri-sessionssessionidscidsscid",
      "redirect_document_id": true
    },
    {
      "source_path": "windows-apps-src/xbox-live/xbox-live-rest/uri/storage/uri-sessionssessionidscidssciddatapath-get.md",
      "redirect_url": "https://docs.microsoft.com/gaming/xbox-live/xbox-live-rest/uri/storage/uri-sessionssessionidscidssciddatapath-get",
      "redirect_document_id": true
    },
    {
      "source_path": "windows-apps-src/xbox-live/xbox-live-rest/uri/storage/uri-sessionssessionidscidssciddatapath.md",
      "redirect_url": "https://docs.microsoft.com/gaming/xbox-live/xbox-live-rest/uri/storage/uri-sessionssessionidscidssciddatapath",
      "redirect_document_id": true
    },
    {
      "source_path": "windows-apps-src/xbox-live/xbox-live-rest/uri/storage/uri-sessionssessionidscidssciddatapathandfilenametype-delete.md",
      "redirect_url": "https://docs.microsoft.com/gaming/xbox-live/xbox-live-rest/uri/storage/uri-sessionssessionidscidssciddatapathandfilenametype-delete",
      "redirect_document_id": true
    },
    {
      "source_path": "windows-apps-src/xbox-live/xbox-live-rest/uri/storage/uri-sessionssessionidscidssciddatapathandfilenametype-get.md",
      "redirect_url": "https://docs.microsoft.com/gaming/xbox-live/xbox-live-rest/uri/storage/uri-sessionssessionidscidssciddatapathandfilenametype-get",
      "redirect_document_id": true
    },
    {
      "source_path": "windows-apps-src/xbox-live/xbox-live-rest/uri/storage/uri-sessionssessionidscidssciddatapathandfilenametype-put.md",
      "redirect_url": "https://docs.microsoft.com/gaming/xbox-live/xbox-live-rest/uri/storage/uri-sessionssessionidscidssciddatapathandfilenametype-put",
      "redirect_document_id": true
    },
    {
      "source_path": "windows-apps-src/xbox-live/xbox-live-rest/uri/storage/uri-sessionssessionidscidssciddatapathandfilenametype.md",
      "redirect_url": "https://docs.microsoft.com/gaming/xbox-live/xbox-live-rest/uri/storage/uri-sessionssessionidscidssciddatapathandfilenametype",
      "redirect_document_id": true
    },
    {
      "source_path": "windows-apps-src/xbox-live/xbox-live-rest/uri/storage/uri-trustedplatformusersbatchscidssciddatapathandfilenametype-post.md",
      "redirect_url": "https://docs.microsoft.com/gaming/xbox-live/xbox-live-rest/uri/storage/uri-trustedplatformusersbatchscidssciddatapathandfilenametype-post",
      "redirect_document_id": true
    },
    {
      "source_path": "windows-apps-src/xbox-live/xbox-live-rest/uri/storage/uri-trustedplatformusersbatchscidssciddatapathandfilenametype.md",
      "redirect_url": "https://docs.microsoft.com/gaming/xbox-live/xbox-live-rest/uri/storage/uri-trustedplatformusersbatchscidssciddatapathandfilenametype",
      "redirect_document_id": true
    },
    {
      "source_path": "windows-apps-src/xbox-live/xbox-live-rest/uri/storage/uri-trustedplatformusersxuidscidsscid-get.md",
      "redirect_url": "https://docs.microsoft.com/gaming/xbox-live/xbox-live-rest/uri/storage/uri-trustedplatformusersxuidscidsscid-get",
      "redirect_document_id": true
    },
    {
      "source_path": "windows-apps-src/xbox-live/xbox-live-rest/uri/storage/uri-trustedplatformusersxuidscidsscid.md",
      "redirect_url": "https://docs.microsoft.com/gaming/xbox-live/xbox-live-rest/uri/storage/uri-trustedplatformusersxuidscidsscid",
      "redirect_document_id": true
    },
    {
      "source_path": "windows-apps-src/xbox-live/xbox-live-rest/uri/storage/uri-trustedplatformusersxuidscidssciddatapath-get.md",
      "redirect_url": "https://docs.microsoft.com/gaming/xbox-live/xbox-live-rest/uri/storage/uri-trustedplatformusersxuidscidssciddatapath-get",
      "redirect_document_id": true
    },
    {
      "source_path": "windows-apps-src/xbox-live/xbox-live-rest/uri/storage/uri-trustedplatformusersxuidscidssciddatapath.md",
      "redirect_url": "https://docs.microsoft.com/gaming/xbox-live/xbox-live-rest/uri/storage/uri-trustedplatformusersxuidscidssciddatapath",
      "redirect_document_id": true
    },
    {
      "source_path": "windows-apps-src/xbox-live/xbox-live-rest/uri/storage/uri-trustedplatformusersxuidscidssciddatapathandfilenametype-delete.md",
      "redirect_url": "https://docs.microsoft.com/gaming/xbox-live/xbox-live-rest/uri/storage/uri-trustedplatformusersxuidscidssciddatapathandfilenametype-delete",
      "redirect_document_id": true
    },
    {
      "source_path": "windows-apps-src/xbox-live/xbox-live-rest/uri/storage/uri-trustedplatformusersxuidscidssciddatapathandfilenametype-get.md",
      "redirect_url": "https://docs.microsoft.com/gaming/xbox-live/xbox-live-rest/uri/storage/uri-trustedplatformusersxuidscidssciddatapathandfilenametype-get",
      "redirect_document_id": true
    },
    {
      "source_path": "windows-apps-src/xbox-live/xbox-live-rest/uri/storage/uri-trustedplatformusersxuidscidssciddatapathandfilenametype-put.md",
      "redirect_url": "https://docs.microsoft.com/gaming/xbox-live/xbox-live-rest/uri/storage/uri-trustedplatformusersxuidscidssciddatapathandfilenametype-put",
      "redirect_document_id": true
    },
    {
      "source_path": "windows-apps-src/xbox-live/xbox-live-rest/uri/storage/uri-trustedplatformusersxuidscidssciddatapathandfilenametype.md",
      "redirect_url": "https://docs.microsoft.com/gaming/xbox-live/xbox-live-rest/uri/storage/uri-trustedplatformusersxuidscidssciddatapathandfilenametype",
      "redirect_document_id": true
    },
    {
      "source_path": "windows-apps-src/xbox-live/xbox-live-rest/uri/storage/uri-untrustedplatformusersbatchscidssciddatapathandfilenametype-post.md",
      "redirect_url": "https://docs.microsoft.com/gaming/xbox-live/xbox-live-rest/uri/storage/uri-untrustedplatformusersbatchscidssciddatapathandfilenametype-post",
      "redirect_document_id": true
    },
    {
      "source_path": "windows-apps-src/xbox-live/xbox-live-rest/uri/storage/uri-untrustedplatformusersbatchscidssciddatapathandfilenametype.md",
      "redirect_url": "https://docs.microsoft.com/gaming/xbox-live/xbox-live-rest/uri/storage/uri-untrustedplatformusersbatchscidssciddatapathandfilenametype",
      "redirect_document_id": true
    },
    {
      "source_path": "windows-apps-src/xbox-live/xbox-live-rest/uri/storage/uri-untrustedplatformusersxuidscidsscid-get.md",
      "redirect_url": "https://docs.microsoft.com/gaming/xbox-live/xbox-live-rest/uri/storage/uri-untrustedplatformusersxuidscidsscid-get",
      "redirect_document_id": true
    },
    {
      "source_path": "windows-apps-src/xbox-live/xbox-live-rest/uri/storage/uri-untrustedplatformusersxuidscidsscid.md",
      "redirect_url": "https://docs.microsoft.com/gaming/xbox-live/xbox-live-rest/uri/storage/uri-untrustedplatformusersxuidscidsscid",
      "redirect_document_id": true
    },
    {
      "source_path": "windows-apps-src/xbox-live/xbox-live-rest/uri/storage/uri-untrustedplatformusersxuidscidssciddatapath-get.md",
      "redirect_url": "https://docs.microsoft.com/gaming/xbox-live/xbox-live-rest/uri/storage/uri-untrustedplatformusersxuidscidssciddatapath-get",
      "redirect_document_id": true
    },
    {
      "source_path": "windows-apps-src/xbox-live/xbox-live-rest/uri/storage/uri-untrustedplatformusersxuidscidssciddatapath.md",
      "redirect_url": "https://docs.microsoft.com/gaming/xbox-live/xbox-live-rest/uri/storage/uri-untrustedplatformusersxuidscidssciddatapath",
      "redirect_document_id": true
    },
    {
      "source_path": "windows-apps-src/xbox-live/xbox-live-rest/uri/storage/uri-untrustedplatformusersxuidscidssciddatapathandfilenametype-delete.md",
      "redirect_url": "https://docs.microsoft.com/gaming/xbox-live/xbox-live-rest/uri/storage/uri-untrustedplatformusersxuidscidssciddatapathandfilenametype-delete",
      "redirect_document_id": true
    },
    {
      "source_path": "windows-apps-src/xbox-live/xbox-live-rest/uri/storage/uri-untrustedplatformusersxuidscidssciddatapathandfilenametype-get.md",
      "redirect_url": "https://docs.microsoft.com/gaming/xbox-live/xbox-live-rest/uri/storage/uri-untrustedplatformusersxuidscidssciddatapathandfilenametype-get",
      "redirect_document_id": true
    },
    {
      "source_path": "windows-apps-src/xbox-live/xbox-live-rest/uri/storage/uri-untrustedplatformusersxuidscidssciddatapathandfilenametype-put.md",
      "redirect_url": "https://docs.microsoft.com/gaming/xbox-live/xbox-live-rest/uri/storage/uri-untrustedplatformusersxuidscidssciddatapathandfilenametype-put",
      "redirect_document_id": true
    },
    {
      "source_path": "windows-apps-src/xbox-live/xbox-live-rest/uri/storage/uri-untrustedplatformusersxuidscidssciddatapathandfilenametype.md",
      "redirect_url": "https://docs.microsoft.com/gaming/xbox-live/xbox-live-rest/uri/storage/uri-untrustedplatformusersxuidscidssciddatapathandfilenametype",
      "redirect_document_id": true
    },
    {
      "source_path": "windows-apps-src/xbox-live/xbox-live-rest/uri/stringserver/atoc-reference-systemstringsvalidate.md",
      "redirect_url": "https://docs.microsoft.com/gaming/xbox-live/xbox-live-rest/uri/stringserver/atoc-reference-systemstringsvalidate",
      "redirect_document_id": true
    },
    {
      "source_path": "windows-apps-src/xbox-live/xbox-live-rest/uri/stringserver/uri-systemstringsvalidate.md",
      "redirect_url": "https://docs.microsoft.com/gaming/xbox-live/xbox-live-rest/uri/stringserver/uri-systemstringsvalidate",
      "redirect_document_id": true
    },
    {
      "source_path": "windows-apps-src/xbox-live/xbox-live-rest/uri/stringserver/uri-systemstringsvalidatepost.md",
      "redirect_url": "https://docs.microsoft.com/gaming/xbox-live/xbox-live-rest/uri/stringserver/uri-systemstringsvalidatepost",
      "redirect_document_id": true
    },
    {
      "source_path": "windows-apps-src/xbox-live/xbox-live-rest/uri/titlehistory/atoc-reference-titlehistoryv2.md",
      "redirect_url": "https://docs.microsoft.com/gaming/xbox-live/xbox-live-rest/uri/titlehistory/atoc-reference-titlehistoryv2",
      "redirect_document_id": true
    },
    {
      "source_path": "windows-apps-src/xbox-live/xbox-live-rest/uri/titlehistory/uri-titlehistoryusersxuidhistorytitlesgetv2.md",
      "redirect_url": "https://docs.microsoft.com/gaming/xbox-live/xbox-live-rest/uri/titlehistory/uri-titlehistoryusersxuidhistorytitlesgetv2",
      "redirect_document_id": true
    },
    {
      "source_path": "windows-apps-src/xbox-live/xbox-live-rest/uri/titlehistory/uri-titlehistoryusersxuidhistorytitlesv2.md",
      "redirect_url": "https://docs.microsoft.com/gaming/xbox-live/xbox-live-rest/uri/titlehistory/uri-titlehistoryusersxuidhistorytitlesv2",
      "redirect_document_id": true
    },
    {
      "source_path": "windows-apps-src/xbox-live/xbox-live-rest/uri/users/atoc-reference-users.md",
      "redirect_url": "https://docs.microsoft.com/gaming/xbox-live/xbox-live-rest/uri/users/atoc-reference-users",
      "redirect_document_id": true
    },
    {
      "source_path": "windows-apps-src/xbox-live/xbox-live-rest/uri/users/uri-usersxuidinbox.md",
      "redirect_url": "https://docs.microsoft.com/gaming/xbox-live/xbox-live-rest/uri/users/uri-usersxuidinbox",
      "redirect_document_id": true
    },
    {
      "source_path": "windows-apps-src/xbox-live/xbox-live-rest/uri/users/uri-usersxuidinboxget.md",
      "redirect_url": "https://docs.microsoft.com/gaming/xbox-live/xbox-live-rest/uri/users/uri-usersxuidinboxget",
      "redirect_document_id": true
    },
    {
      "source_path": "windows-apps-src/xbox-live/xbox-live-rest/uri/users/uri-usersxuidinboxmessageiddelete.md",
      "redirect_url": "https://docs.microsoft.com/gaming/xbox-live/xbox-live-rest/uri/users/uri-usersxuidinboxmessageiddelete",
      "redirect_document_id": true
    },
    {
      "source_path": "windows-apps-src/xbox-live/xbox-live-rest/uri/users/uri-usersxuidinboxmessageidget.md",
      "redirect_url": "https://docs.microsoft.com/gaming/xbox-live/xbox-live-rest/uri/users/uri-usersxuidinboxmessageidget",
      "redirect_document_id": true
    },
    {
      "source_path": "windows-apps-src/xbox-live/xbox-live-rest/uri/users/uri-usersxuidoutbox.md",
      "redirect_url": "https://docs.microsoft.com/gaming/xbox-live/xbox-live-rest/uri/users/uri-usersxuidoutbox",
      "redirect_document_id": true
    },
    {
      "source_path": "windows-apps-src/xbox-live/xbox-live-rest/uri/users/uri-usersxuidoutboxpost.md",
      "redirect_url": "https://docs.microsoft.com/gaming/xbox-live/xbox-live-rest/uri/users/uri-usersxuidoutboxpost",
      "redirect_document_id": true
    },
    {
      "source_path": "windows-apps-src/xbox-live/xbox-live-rest/uri/userstats/atoc-reference-userstats.md",
      "redirect_url": "https://docs.microsoft.com/gaming/xbox-live/xbox-live-rest/uri/userstats/atoc-reference-userstats",
      "redirect_document_id": true
    },
    {
      "source_path": "windows-apps-src/xbox-live/xbox-live-rest/uri/userstats/uri-batch.md",
      "redirect_url": "https://docs.microsoft.com/gaming/xbox-live/xbox-live-rest/uri/userstats/uri-batch",
      "redirect_document_id": true
    },
    {
      "source_path": "windows-apps-src/xbox-live/xbox-live-rest/uri/userstats/uri-batchpost.md",
      "redirect_url": "https://docs.microsoft.com/gaming/xbox-live/xbox-live-rest/uri/userstats/uri-batchpost",
      "redirect_document_id": true
    },
    {
      "source_path": "windows-apps-src/xbox-live/xbox-live-rest/uri/userstats/uri-usersxuidscidsscidstats.md",
      "redirect_url": "https://docs.microsoft.com/gaming/xbox-live/xbox-live-rest/uri/userstats/uri-usersxuidscidsscidstats",
      "redirect_document_id": true
    },
    {
      "source_path": "windows-apps-src/xbox-live/xbox-live-rest/uri/userstats/uri-usersxuidscidsscidstatsget.md",
      "redirect_url": "https://docs.microsoft.com/gaming/xbox-live/xbox-live-rest/uri/userstats/uri-usersxuidscidsscidstatsget",
      "redirect_document_id": true
    },
    {
      "source_path": "windows-apps-src/xbox-live/xbox-live-rest/uri/userstats/uri-usersxuidscidsscidstatsgetvaluemetadata.md",
      "redirect_url": "https://docs.microsoft.com/gaming/xbox-live/xbox-live-rest/uri/userstats/uri-usersxuidscidsscidstatsgetvaluemetadata",
      "redirect_document_id": true
    },
    {
      "source_path": "windows-apps-src/composition/visual-layer-in-desktop-apps.md",
      "redirect_url": "/windows/apps/desktop/modernize/visual-layer-in-desktop-apps",
      "redirect_document_id": true
    },
    {
      "source_path": "windows-apps-src/composition/using-the-visual-layer-with-wpf.md",
      "redirect_url": "/windows/apps/desktop/modernize/using-the-visual-layer-with-wpf",
      "redirect_document_id": true
    },
    {
      "source_path": "windows-apps-src/composition/using-the-visual-layer-with-windows-forms.md",
      "redirect_url": "/windows/apps/desktop/modernize/using-the-visual-layer-with-windows-forms",
      "redirect_document_id": true
    },
    {
      "source_path": "windows-apps-src/composition/using-the-visual-layer-with-win32.md",
      "redirect_url": "/windows/apps/desktop/modernize/using-the-visual-layer-with-win32",
      "redirect_document_id": true
    },
    {
      "source_path": "windows-apps-src/xaml-platform/xaml-host-controls.md",
      "redirect_url": "/windows/apps/desktop/modernize/xaml-islands",
      "redirect_document_id": true
    },
    {
      "source_path": "windows-apps-src/xaml-platform/using-the-xaml-hosting-api.md",
      "redirect_url": "/windows/apps/desktop/modernize/using-the-xaml-hosting-api",
      "redirect_document_id": true
    },
    {
      "source_path": "windows-apps-src/porting/desktop-to-uwp-root.md",
      "redirect_url": "https://docs.microsoft.com/windows/msix/desktop/desktop-to-uwp-root",
      "redirect_document_id": true
    },
    {
      "source_path": "windows-apps-src/porting/desktop-to-uwp-prepare.md",
      "redirect_url": "https://docs.microsoft.com/windows/msix/desktop/desktop-to-uwp-prepare",
      "redirect_document_id": true
    },
    {
      "source_path": "windows-apps-src/porting/desktop-to-uwp-packaging-dot-net.md",
      "redirect_url": "https://docs.microsoft.com/windows/msix/desktop/desktop-to-uwp-packaging-dot-net",
      "redirect_document_id": true
    },
    {
      "source_path": "windows-apps-src/porting/desktop-to-uwp-run-desktop-app-converter.md",
      "redirect_url": "https://docs.microsoft.com/windows/msix/desktop/desktop-to-uwp-run-desktop-app-converter",
      "redirect_document_id": true
    },
    {
      "source_path": "windows-apps-src/porting/desktop-to-uwp-manual-conversion.md",
      "redirect_url": "https://docs.microsoft.com/windows/msix/desktop/desktop-to-uwp-manual-conversion",
      "redirect_document_id": true
    },
    {
      "source_path": "windows-apps-src/porting/desktop-to-uwp-r2r.md",
      "redirect_url": "https://docs.microsoft.com/windows/msix/desktop/desktop-to-uwp-r2r",
      "redirect_document_id": true
    },
    {
      "source_path": "windows-apps-src/porting/desktop-to-uwp-behind-the-scenes.md",
      "redirect_url": "https://docs.microsoft.com/windows/msix/desktop/desktop-to-uwp-behind-the-scenes",
      "redirect_document_id": true
    },
    {
      "source_path": "windows-apps-src/porting/desktop-to-uwp-known-issues.md",
      "redirect_url": "https://docs.microsoft.com/windows/msix/desktop/desktop-to-uwp-known-issues",
      "redirect_document_id": true
    },
    {
      "source_path": "windows-apps-src/porting/package-support-framework.md",
      "redirect_url": "https://docs.microsoft.com/windows/msix/psf/package-support-framework",
      "redirect_document_id": true
    },
    {
      "source_path": "windows-apps-src/porting/desktop-to-uwp-debug.md",
      "redirect_url": "https://docs.microsoft.com/windows/msix/desktop/desktop-to-uwp-debug",
      "redirect_document_id": true
    },
    {
      "source_path": "windows-apps-src/porting/desktop-to-uwp-test-windows-s.md",
      "redirect_url": "https://docs.microsoft.com/windows/msix/desktop/desktop-to-uwp-test-windows-s",
      "redirect_document_id": true
    },
    {
      "source_path": "windows-apps-src/porting/desktop-to-uwp-distribute.md",
      "redirect_url": "/windows/apps/desktop/modernize/desktop-to-uwp-distribute",
      "redirect_document_id": true
    },
    {
      "source_path": "windows-apps-src/porting/desktop-to-uwp-enhance.md",
      "redirect_url": "/windows/apps/desktop/modernize/desktop-to-uwp-enhance",
      "redirect_document_id": true
    },
    {
      "source_path": "windows-apps-src/porting/desktop-to-uwp-extend.md",
      "redirect_url": "/windows/apps/desktop/modernize/desktop-to-uwp-extend",
      "redirect_document_id": true
    },
    {
      "source_path": "windows-apps-src/porting/desktop-to-uwp-extensions.md",
      "redirect_url": "/windows/apps/desktop/modernize/desktop-to-uwp-extensions",
      "redirect_document_id": true
    },
    {
      "source_path": "windows-apps-src/porting/desktop-to-uwp-supported-api.md",
      "redirect_url": "/windows/apps/desktop/modernize/desktop-to-uwp-supported-api",
      "redirect_document_id": true
    },
    {
      "source_path": "windows-apps-src/design/fluent-design-system/index.md",
      "redirect_url": "/windows/apps/fluent-design-system",
      "redirect_document_id": true
    },
    {
      "source_path": "windows-apps-src/packaging/packaging-uwp-apps.md",
      "redirect_url": "/windows/msix/package/packaging-uwp-apps",
      "redirect_document_id": true
    },
    {
      "source_path": "windows-apps-src/packaging/manual-packaging-root.md",
      "redirect_url": "/windows/msix/package/manual-packaging-root",
      "redirect_document_id": true
    },
    {
      "source_path": "windows-apps-src/packaging/create-app-package-with-makeappx-tool.md",
      "redirect_url": "/windows/msix/package/create-app-package-with-makeappx-tool",
      "redirect_document_id": true
    },
    {
      "source_path": "windows-apps-src/packaging/create-certificate-package-signing.md",
      "redirect_url": "/windows/msix/package/create-certificate-package-signing",
      "redirect_document_id": true
    },
    {
      "source_path": "windows-apps-src/packaging/sign-app-package-using-signtool.md",
      "redirect_url": "/windows/msix/package/sign-app-package-using-signtool",
      "redirect_document_id": true
    },
    {
      "source_path": "windows-apps-src/packaging/package-folding.md",
      "redirect_url": "/windows/msix/package/package-folding",
      "redirect_document_id": true
    },
    {
      "source_path": "windows-apps-src/packaging/flat-bundles.md",
      "redirect_url": "/windows/msix/package/flat-bundles",
      "redirect_document_id": true
    },
    {
      "source_path": "windows-apps-src/packaging/asset-packages.md",
      "redirect_url": "/windows/msix/package/asset-packages",
      "redirect_document_id": true
    },
    {
      "source_path": "windows-apps-src/packaging/packaging-layout.md",
      "redirect_url": "/windows/msix/package/packaging-layout",
      "redirect_document_id": true
    },
    {
      "source_path": "windows-apps-src/packaging/device-architecture.md",
      "redirect_url": "/windows/msix/package/device-architecture",
      "redirect_document_id": true
    },
    {
      "source_path": "windows-apps-src/packaging/streaming-install.md",
      "redirect_url": "/windows/msix/package/streaming-install",
      "redirect_document_id": true
    },
    {
      "source_path": "windows-apps-src/packaging/create-cgm.md",
      "redirect_url": "/windows/msix/package/create-cgm",
      "redirect_document_id": true
    },
    {
      "source_path": "windows-apps-src/packaging/optional-packages.md",
      "redirect_url": "/windows/msix/package/optional-packages",
      "redirect_document_id": true
    },
    {
      "source_path": "windows-apps-src/packaging/optional-packages-with-executable-code.md",
      "redirect_url": "/windows/msix/package/optional-packages-with-executable-code",
      "redirect_document_id": true
    },
    {
      "source_path": "hub/python/get-started/python-for-education.md",
      "redirect_url": "/windows/python/beginners",
      "redirect_document_id": true
    },
    {
      "source_path": "hub/python/get-started/python-for-web.md",
      "redirect_url": "/windows/python/web-frameworks",
      "redirect_document_id": true
    },
    {
      "source_path": "hub/python/get-started/python-for-scripting.md",
      "redirect_url": "/windows/python/scripting",
      "redirect_document_id": true
    },
    {
      "source_path": "hub/mac-to-windows.md",
      "redirect_url": "/windows/dev-environment/mac-to-windows",
      "redirect_document_id": true
    },
    {
      "source_path": "windows-apps-src/design/layout/content-as-objects.md",
      "redirect_url": "/windows/uwp/design",
      "redirect_document_id": false
    },
    {
      "source_path": "windows-apps-src/monetize/get-xbox-one-game-acquisitions.md",
      "redirect_url": "/windows/uwp/monetize",
      "redirect_document_id": true
    },
    {
      "source_path": "windows-apps-src/monetize/get-xbox-one-add-on-acquisitions.md",
      "redirect_url": "/windows/uwp/monetize",
      "redirect_document_id": true
    },
    {
      "source_path": "windows-apps-src/monetize/get-error-reporting-data-for-your-xbox-one-game.md",
      "redirect_url": "/windows/uwp/monetize",
      "redirect_document_id": true
    },
    {
      "source_path": "windows-apps-src/monetize/get-details-for-an-error-in-your-xbox-one-game.md",
      "redirect_url": "/windows/uwp/monetize",
      "redirect_document_id": true
    },
    {
      "source_path": "windows-apps-src/monetize/get-the-stack-trace-for-an-error-in-your-xbox-one-game.md",
      "redirect_url": "/windows/uwp/monetize",
      "redirect_document_id": true
    },
    {
      "source_path": "windows-apps-src/monetize/download-the-cab-file-for-an-error-in-your-xbox-one-game.md",
      "redirect_url": "/windows/uwp/monetize",
      "redirect_document_id": true
    },
    {
      "source_path": "windows-apps-src/porting/apps-on-arm-limitations.md",
      "redirect_url": "https://docs.microsoft.com/windows/uwp/porting/apps-on-arm-troubleshooting-x86",
      "redirect_document_id": false
    },
    {
      "source_path": "windows-apps-src/communication/ipc.md",
      "redirect_url": "https://docs.microsoft.com/windows/uwp/communication/interprocess-communication",
      "redirect_document_id": false
    },
    {
      "source_path": "hub/android/index.md",
      "redirect_url": "/windows/android/overview",
      "redirect_document_id": true
    },
    {
<<<<<<< HEAD
      "source_path": "hub/python/databases.md",
      "redirect_url": "https://docs.microsoft.com/windows/wsl/tutorials/wsl-database",
      "redirect_document_id": true
    },
    {
      "source_path": "hub/nodejs/databases.md",
      "redirect_url": "https://docs.microsoft.com/windows/wsl/tutorials/wsl-database",
=======
      "source_path": "windows-apps-src/monetize/app-metadata-api-for-advertising-networks.md",
      "redirect_url": "/windows/uwp/monetize",
>>>>>>> daef78c4
      "redirect_document_id": true
    }
  ]
}<|MERGE_RESOLUTION|>--- conflicted
+++ resolved
@@ -4901,7 +4901,6 @@
       "redirect_document_id": true
     },
     {
-<<<<<<< HEAD
       "source_path": "hub/python/databases.md",
       "redirect_url": "https://docs.microsoft.com/windows/wsl/tutorials/wsl-database",
       "redirect_document_id": true
@@ -4909,10 +4908,11 @@
     {
       "source_path": "hub/nodejs/databases.md",
       "redirect_url": "https://docs.microsoft.com/windows/wsl/tutorials/wsl-database",
-=======
+      "redirect_document_id": true
+    },
+    {
       "source_path": "windows-apps-src/monetize/app-metadata-api-for-advertising-networks.md",
       "redirect_url": "/windows/uwp/monetize",
->>>>>>> daef78c4
       "redirect_document_id": true
     }
   ]
