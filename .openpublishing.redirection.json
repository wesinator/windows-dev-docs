--- conflicted
+++ resolved
@@ -5016,13 +5016,13 @@
       "redirect_document_id": false
     },
     {
-<<<<<<< HEAD
+      "source_path": "windows-apps-src/design/controls-and-patterns/master-detail.md",
+      "redirect_url": "/windows/uwp/design/controls-and-patterns/list-detail",
+      "redirect_document_id": false
+    },
+    {
       "source_path": "windows-apps-src/design/shell/tiles-and-notifications/send-local-toast-desktop.md",
       "redirect_url": "/windows/uwp/design/shell/tiles-and-notifications/send-local-toast",
-=======
-      "source_path": "windows-apps-src/design/controls-and-patterns/master-detail.md",
-      "redirect_url": "/windows/uwp/design/controls-and-patterns/list-detail",
->>>>>>> 38ffd4a8
       "redirect_document_id": false
     }
   ]
