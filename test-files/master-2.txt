This is another line.
Another line2.
<<<<<<< HEAD
Conflict 1
Conflict 2
=======
Conflict line
>>>>>>> 8ae147bc
<|MERGE_RESOLUTION|>--- conflicted
+++ resolved
@@ -1,8 +1,3 @@
 This is another line.
 Another line2.
-<<<<<<< HEAD
-Conflict 1
-Conflict 2
-=======
-Conflict line
->>>>>>> 8ae147bc
+Conflict line