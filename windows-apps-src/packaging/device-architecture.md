---
title: App package architectures
description: Learn more about which processor architecture(s) you should use when building your UWP app package.
ms.date: 07/13/2017
ms.topic: article
keywords: windows 10, uwp, packaging, architecture, package configuration
ms.localizationpriority: medium
---
# App package architectures

App packages are configured to run on a specific processor architecture. By selecting an architecture, you are specifying which device(s) you want your app to run on. Universal Windows Platform (UWP) apps can be configured to run on the following architectures:
- x86
- x64
- ARM
- ARM64

It is **highly** recommended that you build your app package to target all architectures. By deselecting a device architecture, you are limiting the number of devices your app can run on, which in turn will limit the amount of people who can use your app!

## Windows 10 devices and architectures

> [!div class="mx-tableFixed"]
| UWP Architecture | Desktop (x86)      | Desktop (x64)      | Desktop (ARM)      | Mobile             | Windows Mixed Reality and HoloLens           | Xbox               | IoT Core (Device dependent) | Surface Hub        |
|------------------|--------------------|--------------------|--------------------|--------------------|--------------------|--------------------|-----------------------------|--------------------|
| x86              | :heavy_check_mark: | :heavy_check_mark: | :heavy_check_mark: | :x:                | :heavy_check_mark: | :x:                | :heavy_check_mark:          | :heavy_check_mark: |
| x64              | :x:                | :heavy_check_mark: | :x:                | :x:                | :x:                | :heavy_check_mark: | :heavy_check_mark:          | :heavy_check_mark: |
| ARM and ARM64              | :x:                | :x:                | :heavy_check_mark: | :heavy_check_mark: | :x:                | :x:                | :heavy_check_mark:          | :x:                |


Let’s talk about these architectures in more detail.

### x86
Choosing x86 is generally the safest configuration for an app package since it will run on nearly every device. On some devices, an app package with the x86 configuration won't run, such as the Xbox or some IoT Core devices. However, for a PC, an x86 package is the safest choice and has the largest reach for device deployment. A substantial portion of Windows 10 devices continue to run the x86 version of Windows.

### x64
This configuration is used less frequently than the x86 configuration. It should be noted that this configuation is reserved for desktops using 64-bit versions of Windows 10, [UWP apps on Xbox](https://docs.microsoft.com/windows/uwp/xbox-apps/system-resource-allocation), and Windows 10 IoT Core on the Intel Joule.

### ARM and ARM64
The Windows 10 on ARM configuration includes desktop PCs, mobile devices, and some IoT Core devices (Rasperry Pi 2, Raspberry Pi 3, and DragonBoard). Windows 10 on ARM desktop PCs are a new addition to the Windows family, so if you are UWP app developer, you should submit ARM packages to the Store for the best experience on these PCs.

>[!NOTE]
<<<<<<< HEAD
> To build your UWP application to natively target the ARM64 platform, you must have Visual Studio 2017 version 15.9 or later, or Visual Studio 2019. For more information, see [this blog post](https://blogs.windows.com/buildingapps/2018/11/15/official-support-for-windows-10-on-arm-development).
=======
> To build your UWP application to natively target the ARM64 platform, you must have Visual Studio 2017 version 15.9 or later. For more information, see [this blog post](https://blogs.windows.com/buildingapps/2018/11/15/official-support-for-windows-10-on-arm-development/).
>>>>>>> 7effecb5

For more information, see [Windows 10 on ARM](../porting/apps-on-arm.md). Check out this //Build talk to see a demo of [Windows 10 on ARM](https://channel9.msdn.com/Events/Build/2017/P4171) and learn more about how it works.

For more information about IoT specific topics, see [Deploying an App with Visual Studio](https://developer.microsoft.com/windows/iot/Docs/AppDeployment).<|MERGE_RESOLUTION|>--- conflicted
+++ resolved
@@ -38,11 +38,8 @@
 The Windows 10 on ARM configuration includes desktop PCs, mobile devices, and some IoT Core devices (Rasperry Pi 2, Raspberry Pi 3, and DragonBoard). Windows 10 on ARM desktop PCs are a new addition to the Windows family, so if you are UWP app developer, you should submit ARM packages to the Store for the best experience on these PCs.
 
 >[!NOTE]
-<<<<<<< HEAD
 > To build your UWP application to natively target the ARM64 platform, you must have Visual Studio 2017 version 15.9 or later, or Visual Studio 2019. For more information, see [this blog post](https://blogs.windows.com/buildingapps/2018/11/15/official-support-for-windows-10-on-arm-development).
-=======
-> To build your UWP application to natively target the ARM64 platform, you must have Visual Studio 2017 version 15.9 or later. For more information, see [this blog post](https://blogs.windows.com/buildingapps/2018/11/15/official-support-for-windows-10-on-arm-development/).
->>>>>>> 7effecb5
+
 
 For more information, see [Windows 10 on ARM](../porting/apps-on-arm.md). Check out this //Build talk to see a demo of [Windows 10 on ARM](https://channel9.msdn.com/Events/Build/2017/P4171) and learn more about how it works.
 
