--- conflicted
+++ resolved
@@ -49,11 +49,7 @@
 | _bindingProperties_ |
 | _propName_=_value_\[, _propName_=_value_\]* | One or more binding properties that are specified using a name/value pair syntax. |
 | _propName_ | The string name of the property to set on the binding object. For example, "Converter". |
-<<<<<<< HEAD
-| _value_ | The value to set the property to. The syntax of the argument depends on the property being set. Here's an example of a _propName_=_value_ usage where the value is itself a markup extension: `Converter={StaticResource myConverterClass}`. For more info, see [Properties that you can set with {x:Bind}](#properties-that-you-can-set-with-xbind) section below. | 
-=======
 | _value_ | The value to set the property to. The syntax of the argument depends on the property being set. Here's an example of a _propName_=_value_ usage where the value is itself a markup extension: `Converter={StaticResource myConverterClass}`. For more info, see [Properties that you can set with {x:Bind}](#properties-you-can-set) section below. |
->>>>>>> 03a130b8
 
 ## Property path
 
