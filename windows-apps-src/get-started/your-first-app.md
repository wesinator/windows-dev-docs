--- conflicted
+++ resolved
@@ -52,11 +52,8 @@
 When you're ready to try something a little more fun than "Hello, World!", try out these tutorials.
 
 * [Tutorial: Navigate between two pages](/windows/apps/design/basics/navigate-between-two-pages)
-<<<<<<< HEAD
+
 * [Microsoft Learn training resources for Windows apps](/training/browse/?products=windows)
-=======
-* [Microsoft Learn training resources for Windows apps](/learn/browse/?products=windows)
->>>>>>> 1fa12c33
 
 ## See Also
 
