---
title: Learning track - Construct and configure a form
description: Learn how to construct and configure a robust form  in a Universal Windows Platform (UWP) app for handling the input of a significant amount of information.
ms.date: 05/07/2018
ms.topic: article
keywords: get started, uwp, windows 10, learning track, layout, form
ms.localizationpriority: medium
ms.custom: RS5
---
# Create and customize a form

If you're creating an app that requires users to input a significant amount of information, chances are you'll want to create a form for them to fill out. This article will show you what you need to know in order to create a form that is useful and robust.

This is not a tutorial. If you want one, see our [adaptive layout tutorial](../design/basics/xaml-basics-adaptive-layout.md), which will provide you with a step-by-step guided experience.

We'll discuss what **XAML controls** go into a form, how to best arrange them on your page, and how to optimize your form for changing screen sizes. But because a form is about the relative position of visual elements, let's first discuss page layout with XAML.

## What do you need to know?

UWP does not have an explicit form control that you can add to your app and configure. Instead, you'll need to create a form by arranging a collection of UI elements on a page.

To do so, you'll need to understand **layout panels**. These are containers that hold your app's UI elements, allowing you to arrange and group them. Placing layout panels within other layout panels gives you a great deal of control over where and how your items display in relation to one another. This also makes it far easier to adapt your app to changing screen sizes.

Read [this documentation on layout panels](../design/layout/layout-panels.md). Because forms are usually displayed in one or more vertical columns, you'll want to group similar items in a **StackPanel**, and arrange those within a **RelativePanel** if you need to. Start putting together some panels now — if you need a reference, below is a basic layout framework for a two-column form:

```xaml
<RelativePanel>
    <StackPanel x:Name="Customer" Margin="20">
        <!--Content-->
    </StackPanel>
    <StackPanel x:Name="Associate" Margin="20" RelativePanel.RightOf="Customer">
        <!--Content-->
    </StackPanel>
    <StackPanel x:Name="Save" Orientation="Horizontal" RelativePanel.Below="Customer">
        <!--Save and Cancel buttons-->
    </StackPanel>
</RelativePanel>
```

## What goes in a form?

You'll need to fill your form with an assortment of [XAML Controls](../design/controls-and-patterns/controls-and-events-intro.md). You're probably familiar with those, but feel free to read up if you need a refresher. In particular, you'll want controls that allow your user to input text or choose from a list of values. This is a basic list of options you could add – you don't need to read everything about them, just enough so you understand what they look like and how they work.

* [TextBox](../design/controls-and-patterns/text-box.md) lets a user input text into your app.
* [ToggleSwitch](../design/controls-and-patterns/toggles.md) lets a user choose between two options.
* [DatePicker](../design/controls-and-patterns/date-picker.md) lets a user select a date value.
* [TimePicker](../design/controls-and-patterns/time-picker.md) lets a user select a time value.
* [ComboBox](/uwp/api/Windows.UI.Xaml.Controls.ComboBox) expand to display a list of selectable items. You can learn more about them [here](../design/controls-and-patterns/combo-box.md)

You also might want to add [buttons](../design/controls-and-patterns/buttons.md), so the user can save or cancel.

## Format controls in your layout

You know how to arrange layout panels and have items you'd like to add, but how should they be formatted? The [forms](../design/controls-and-patterns/forms.md) page has some specific design guidance. Read through the sections on **Types of forms** and **layout** for useful advice. We'll discuss accessibility and relative layout more shortly.

With that advice in mind, you should start adding your controls of choice into your layout, being sure they're given labels and spaced properly. As an example, here's the bare-bones outline for a single-page form using the above layout, controls, and design guidance:

```xaml
<RelativePanel>
    <StackPanel x:Name="Customer" Margin="20">
        <TextBox x:Name="CustomerName" Header= "Customer Name" Margin="0,24,0,0" HorizontalAlignment="Left" />
        <TextBox x:Name="Address" Header="Address" PlaceholderText="Address" Margin="0,24,0,0" HorizontalAlignment="Left" />
        <TextBox x:Name="Address2" Margin="0,24,0,0" PlaceholderText="Address 2" HorizontalAlignment="Left" />
            <RelativePanel>
                <TextBox x:Name="City" PlaceholderText="City" Margin="0,24,0,0" HorizontalAlignment="Left" />
                <ComboBox x:Name="State" PlaceholderText="State" Margin="24,24,0,0" RelativePanel.RightOf="City">
                    <!--List of valid states-->
                </ComboBox>
            </RelativePanel>
    </StackPanel>
    <StackPanel x:Name="Associate" Margin="20" RelativePanel.Below="Customer">
        <TextBox x:Name="AssociateName" Header= "Associate" Margin="0,24,0,0" HorizontalAlignment="Left" />
        <DatePicker x:Name="TargetInstallDate" Header="Target install Date" HorizontalAlignment="Left" Margin="0,24,0,0"></DatePicker>
        <TimePicker x:Name="InstallTime" Header="Install Time" HorizontalAlignment="Left" Margin="0,24,0,0"></TimePicker>
    </StackPanel>
    <StackPanel x:Name="Save" Orientation="Horizontal" RelativePanel.Below="Associate">
        <Button Content="Save" Margin="24" />
        <Button Content="Cancel" Margin="24" />
    </StackPanel>
</RelativePanel>
```

Feel free to customize your controls with more properties for a better visual experience.

## Make your layout responsive

Users might view your UI on a variety of devices with different screen widths. To ensure that they have a good experience regardless of their screen, you should use [responsive design](../design/layout/responsive-design.md). Read through that page for good advice on the design philosophies to keep in mind as you proceed.

The [Responsive layouts with XAML](../design/layout/layouts-with-xaml.md) page gives a detailed overview of how to implement this. For now, we'll focus on **fluid layouts** and **visual states in XAML**.

The basic form outline that we've put together is already a **fluid layout**, as it's depending mostly on the relative position of controls with only minimal use of specific pixel sizes and positions. Keep this guidance in mind for more UIs you might create in the future, though.

More important to responsive layouts are **visual states.** A visual state defines property values that are applied to a given element when a given condition is true. [Read up on how to do this in xaml](../design/layout/layouts-with-xaml.md#set-visual-states-in-xaml-markup), and then implement them into your form. Here's what a *very* basic one might look like in our previous sample:

```xaml
<Page ...>
    <Grid>
        <VisualStateManager.VisualStateGroups>
            <VisualStateGroup>
                <VisualState>
                    <VisualState.StateTriggers>
                        <AdaptiveTrigger MinWindowWidth="640" />
                    </VisualState.StateTriggers>

                    <VisualState.Setters>
                        <Setter Target="Associate.(RelativePanel.RightOf)" Value="Customer"/>
                        <Setter Target="Associate.(RelativePanel.Below)" Value=""/>
                        <Setter Target="Save.(RelativePanel.Below)" Value="Customer"/>
                    </VisualState.Setters>
                </VisualState>
            </VisualStateGroup>
        </VisualStateManager.VisualStateGroups>

        <RelativePanel>
            <!-- Customer StackPanel -->
            <!-- Associate StackPanel -->
            <!-- Save StackPanel -->
        </RelativePanel>
    </Grid>
</Page>
```

> [!IMPORTANT]
> When you use StateTriggers, always ensure that VisualStateGroups is attached to the first child of the root. Here, **Grid** is the first child of the root **Page** element.

It's not practical to create visual states for a wide array of screen sizes, nor are more than a couple likely to have significant impact on the user experience of your app. We recommend designing instead for a few key breakpoints - you can [read more here](../design/layout/screen-sizes-and-breakpoints-for-responsive-design.md).

## Add accessibility support

Now that you have a well-constructed layout that responds to changes in screen sizes, a last thing you can do to improve the user experience is to [make your app accessible](../design/accessibility/accessibility-overview.md). There's a lot that can go into this, but in a form like this one it's easier than it looks. Focus on the following:

* Keyboard support - ensure the order of elements in your UI panels match how they're displayed on screen, so a user can easily tab through them.
* Screen reader support - ensure all your controls have a descriptive name.

When you're creating more complex layouts with more visual elements, you'll want to consult the [accessibility checklist](../design/accessibility/accessibility-checklist.md) for more details. After all, while accessibility isn't necessary for an app, it helps it reach and engage a larger audience.

## Going further

Though you've created a form here, the concepts of layouts and controls are applicable across all XAML UIs you might construct. Feel free to go back through the docs we've linked you to and experiment with the form you have, adding new UI features and further refining the user experience. If you want step-by-step guidance through more detailed layout features, see our [adaptive layout tutorial](../design/basics/xaml-basics-adaptive-layout.md)

<<<<<<< HEAD
Forms also don't have to exist in a vacuum - you could go one step further and embed yours within a [master/details pattern](../design/controls-and-patterns/master-details.md) or a [NavigationView](../design/controls-and-patterns/navigationview.md). Or if you want to get to work on the code-behind for your form, you might want to get started with our [events overview](../xaml-platform/events-and-routed-events-overview.md).
=======
Forms also don't have to exist in a vacuum - you could go one step forward and embed yours within a [list/details pattern](../design/controls-and-patterns/list-details.md) or a [pivot control](../design/controls-and-patterns/pivot.md). Or if you want to get to work on the code-behind for your form, you might want to get started with our [events overview](../xaml-platform/events-and-routed-events-overview.md).
>>>>>>> 38ffd4a8

## Useful APIs and docs

Here's a quick summary of APIs and other useful documentation to help you get started working with Data Binding.

### Useful APIs

| API | Description |
|------|---------------|
| [Controls useful for forms](../design/controls-and-patterns/forms.md#input-controls) | A list of useful input controls for creating forms, and basic guidance of where to use them. |
| [Grid](/uwp/api/Windows.UI.Xaml.Controls.Grid) | A panel for arranging elements in multi-row and multi-column layouts. |
| [RelativePanel](/uwp/api/Windows.UI.Xaml.Controls.RelativePanel) | A panel for arraging items in relation to other elements and to the panel's boundaries. |
| [StackPanel](/uwp/api/Windows.UI.Xaml.Controls.StackPanel) | A panel for arranging elements into a single horizontal or vertical line. |
| [VisualState](/uwp/api/Windows.UI.Xaml.VisualState) | Allows you to set the appearance of UI elements when they're in particular states. |

### Useful docs

| Topic | Description |
|-------|----------------|
| [Accessibility overview](../design/accessibility/accessibility-overview.md) | A broad-scale overview of accessibility options in apps. |
| [Accessibility checklist](../design/accessibility/accessibility-checklist.md) | A practical checklist to ensure your app meets accessibility standards. |
| [Events overview](../xaml-platform/events-and-routed-events-overview.md) | Details on adding and structuring events to handle UI actions. |
| [Forms](../design/controls-and-patterns/forms.md) | Overall guidance for creating forms. |
| [Layout panels](../design/layout/layout-panels.md) | Provides an overview of the types of layout panels and where to use them. |
<<<<<<< HEAD
| [Master/details pattern](../design/controls-and-patterns/master-details.md) | A design pattern that can be implemented around one or multiple forms. |
| [NavigationView](../design/controls-and-patterns/navigationview.md) | A control that can contain one or multiple forms. |
=======
| [List/details pattern](../design/controls-and-patterns/list-details.md) | A design pattern that can be implemented around one or multiple forms. |
| [Pivot control](../design/controls-and-patterns/pivot.md) | A control that can contain one or multiple forms. |
>>>>>>> 38ffd4a8
| [Responsive design](../design/layout/responsive-design.md) | An overview of large-scale responsive design principles. |
| [Responsive layouts with XAML](../design/layout/layouts-with-xaml.md) | Specific information on visual states and other implementations of responsive design. |
| [Screen sizes for responsive design](../design/layout/screen-sizes-and-breakpoints-for-responsive-design.md) | Guidance on which screen sizes to which responsive layouts should be scoped. |

## Useful code samples

| Code sample | Description |
|-----------------|---------------|
| [Adaptive layout tutorial](../design/basics/xaml-basics-adaptive-layout.md) | A step-by-step guided experience through adaptive layouts and responsive design. |
| [Customer Orders Database](https://github.com/Microsoft/Windows-appsample-customers-orders-database) | See layout and forms in action on a multi-page enterprise sample. |
| [XAML Controls Gallery](https://github.com/Microsoft/Xaml-Controls-Gallery) | See a selection of XAML controls, and how they're implemented. |
| [Additional code samples](https://developer.microsoft.com/windows/samples) | Choose **Controls, layout, and text** in the category drop-down list to see related code samples. |<|MERGE_RESOLUTION|>--- conflicted
+++ resolved
@@ -138,11 +138,7 @@
 
 Though you've created a form here, the concepts of layouts and controls are applicable across all XAML UIs you might construct. Feel free to go back through the docs we've linked you to and experiment with the form you have, adding new UI features and further refining the user experience. If you want step-by-step guidance through more detailed layout features, see our [adaptive layout tutorial](../design/basics/xaml-basics-adaptive-layout.md)
 
-<<<<<<< HEAD
-Forms also don't have to exist in a vacuum - you could go one step further and embed yours within a [master/details pattern](../design/controls-and-patterns/master-details.md) or a [NavigationView](../design/controls-and-patterns/navigationview.md). Or if you want to get to work on the code-behind for your form, you might want to get started with our [events overview](../xaml-platform/events-and-routed-events-overview.md).
-=======
-Forms also don't have to exist in a vacuum - you could go one step forward and embed yours within a [list/details pattern](../design/controls-and-patterns/list-details.md) or a [pivot control](../design/controls-and-patterns/pivot.md). Or if you want to get to work on the code-behind for your form, you might want to get started with our [events overview](../xaml-platform/events-and-routed-events-overview.md).
->>>>>>> 38ffd4a8
+Forms also don't have to exist in a vacuum - you could go one step further and embed yours within a [list/details pattern](../design/controls-and-patterns/list-details.md) or a [NavigationView](../design/controls-and-patterns/navigationview.md). Or if you want to get to work on the code-behind for your form, you might want to get started with our [events overview](../xaml-platform/events-and-routed-events-overview.md).
 
 ## Useful APIs and docs
 
@@ -167,13 +163,8 @@
 | [Events overview](../xaml-platform/events-and-routed-events-overview.md) | Details on adding and structuring events to handle UI actions. |
 | [Forms](../design/controls-and-patterns/forms.md) | Overall guidance for creating forms. |
 | [Layout panels](../design/layout/layout-panels.md) | Provides an overview of the types of layout panels and where to use them. |
-<<<<<<< HEAD
-| [Master/details pattern](../design/controls-and-patterns/master-details.md) | A design pattern that can be implemented around one or multiple forms. |
+| [List/details pattern](../design/controls-and-patterns/list-details.md) | A design pattern that can be implemented around one or multiple forms. |
 | [NavigationView](../design/controls-and-patterns/navigationview.md) | A control that can contain one or multiple forms. |
-=======
-| [List/details pattern](../design/controls-and-patterns/list-details.md) | A design pattern that can be implemented around one or multiple forms. |
-| [Pivot control](../design/controls-and-patterns/pivot.md) | A control that can contain one or multiple forms. |
->>>>>>> 38ffd4a8
 | [Responsive design](../design/layout/responsive-design.md) | An overview of large-scale responsive design principles. |
 | [Responsive layouts with XAML](../design/layout/layouts-with-xaml.md) | Specific information on visual states and other implementations of responsive design. |
 | [Screen sizes for responsive design](../design/layout/screen-sizes-and-breakpoints-for-responsive-design.md) | Guidance on which screen sizes to which responsive layouts should be scoped. |
