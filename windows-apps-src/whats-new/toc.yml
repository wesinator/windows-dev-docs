--- conflicted
+++ resolved
@@ -1,12 +1,8 @@
 - name: What's new in Windows 10 for developers, build 19041
   href: ../whats-new/windows-10-build-19041.md
-<<<<<<< HEAD
   items:
     - name: API additions in Windows 10, build 19041
       href: ../whats-new/windows-10-build-19041-api-diff.md
-=======
->>>>>>> 87fd0ec1
-
 - name: Previous versions of Windows 10
   items:
     - name: What's new in Windows 10 for developers, build 18362
