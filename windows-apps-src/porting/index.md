---
ms.assetid: ba2ac5f5-1e0d-4f1d-a6f8-6a65b4cff501
description: This section describes how to port your existing app to the Universal Windows Platform (UWP) where you can create a single Windows 10 app package that your customers can install onto all types of devices. Your app will benefit from exciting new hardware, great monetization opportunities, a modern API set, adaptive UI controls, and a range of input modalities including mouse/keyboard, touch, and speech.
title: Porting apps to Windows 10
ms.date: 02/08/2017
ms.topic: article
keywords: windows 10, uwp
ms.localizationpriority: medium
---
# Porting apps to Windows 10


This section describes how to port your existing app to the Universal Windows Platform (UWP) where you can create a single Windows 10 app package that your customers can install onto all types of devices. Your app will benefit from exciting new hardware, great monetization opportunities, a modern API set, adaptive UI controls, and a range of input modalities including mouse/keyboard, touch, and speech.

The Windows Runtime (WinRT) is the technology that lets you build Universal Windows Platform (UWP) apps. You can refer to [What's a Universal Windows Platform (UWP) app?](../get-started/universal-application-platform-guide.md) for more background on WinRT and UWP apps.

This porting guide explains the differences between your current app's technology and the Universal Windows Platform (UWP). Once the path between technologies is understood, you'll be able to dive into the rest of the Developer Center, which is a comprehensive resource for developing UWP apps. A good way to do that, when you're ready, is to start with [How to develop a Store app](/previous-versions/windows/apps/dn726537(v=win.10)).

| Topic | Description |
|-------|-------------|
| [Move from desktop to UWP](desktop-to-uwp-migrate.md) | Choose one of several options to bring UWP experiences into your Win32 and .NET desktop applications. |
<<<<<<< HEAD
| [Move from Windows Runtime 8.x to UWP](w8x-to-uwp-root.md) | If you have a Universal 8.1 app—whether it's targeting Windows 8.1, Windows Phone 8.1, or both—then you'll find that your source code and skills will port smoothly to Windows 10 and Windows 11. With Windows 10 and Windows 11, you can create a UWP app, which is a single app package that your customers can install onto every kind of device. |
| [Windows apps concept mapping for Android and iOS developers](android-ios-uwp-map.md) | If you're a developer with Android or iOS skills or code, and you want to make the move to Windows 10 and the Universal Windows Platform, then this resource has all you need to map platform features—and your knowledge—between the three platforms. |
| [Move from iOS to UWP](ios-to-uwp-root.md) | Are you an iOS developer, wondering how to make the move to Windows 10/11 and the UWP? It needn't be as scary as you think. We've got the tools, techniques, and info you need to make great apps that work as well on Windows as they do on your iOS devices: maybe better! |
| [Move from Windows Phone Silverlight to UWP](wpsl-to-uwp-root.md) | If you’re a developer with a Windows Phone Silverlight app, then you can make great use of your skill set and your source code in the move to Windows 10 and Windows 11. With Windows 10 and Windows 11, you can create a UWP app, which is a single app package that your customers can install onto every kind of device. |
=======
| [Move from Windows Runtime 8.x to UWP](w8x-to-uwp-root.md) | If you have a Universal 8.1 app—whether it's targeting Windows 8.1, Windows Phone 8.1, or both—then you'll find that your source code and skills will port smoothly to Windows 10. With Windows 10, you can create a UWP app, which is a single app package that your customers can install onto every kind of device. |
| [Move from Windows Phone Silverlight to UWP](wpsl-to-uwp-root.md) | If you’re a developer with a Windows Phone Silverlight app, then you can make great use of your skill set and your source code in the move to Windows 10. With Windows 10, you can create a UWP app, which is a single app package that your customers can install onto every kind of device. |
>>>>>>> a681b3eb
| [Convert your web app to a PWA](/microsoft-edge/progressive-web-apps) | You can now convert your web app to a Progressive Web App (PWA) will work on any platform, including UWP! The [PWA Builder tool](https://www.pwabuilder.com) will generate the necessary manifest for you. This replaces the Hosted Web Apps (HWA) bridge. |

## Related topics

* [Move from WPF and Silverlight to WinRT](/previous-versions/windows/apps/dn263237(v=win.10))
* [Move from the web to WinRT](/previous-versions/windows/apps/hh465151(v=win.10))<|MERGE_RESOLUTION|>--- conflicted
+++ resolved
@@ -1,14 +1,12 @@
 ---
-ms.assetid: ba2ac5f5-1e0d-4f1d-a6f8-6a65b4cff501
 description: This section describes how to port your existing app to the Universal Windows Platform (UWP) where you can create a single Windows 10 app package that your customers can install onto all types of devices. Your app will benefit from exciting new hardware, great monetization opportunities, a modern API set, adaptive UI controls, and a range of input modalities including mouse/keyboard, touch, and speech.
 title: Porting apps to Windows 10
 ms.date: 02/08/2017
 ms.topic: article
-keywords: windows 10, uwp
 ms.localizationpriority: medium
 ---
+
 # Porting apps to Windows 10
-
 
 This section describes how to port your existing app to the Universal Windows Platform (UWP) where you can create a single Windows 10 app package that your customers can install onto all types of devices. Your app will benefit from exciting new hardware, great monetization opportunities, a modern API set, adaptive UI controls, and a range of input modalities including mouse/keyboard, touch, and speech.
 
@@ -19,18 +17,11 @@
 | Topic | Description |
 |-------|-------------|
 | [Move from desktop to UWP](desktop-to-uwp-migrate.md) | Choose one of several options to bring UWP experiences into your Win32 and .NET desktop applications. |
-<<<<<<< HEAD
-| [Move from Windows Runtime 8.x to UWP](w8x-to-uwp-root.md) | If you have a Universal 8.1 app—whether it's targeting Windows 8.1, Windows Phone 8.1, or both—then you'll find that your source code and skills will port smoothly to Windows 10 and Windows 11. With Windows 10 and Windows 11, you can create a UWP app, which is a single app package that your customers can install onto every kind of device. |
-| [Windows apps concept mapping for Android and iOS developers](android-ios-uwp-map.md) | If you're a developer with Android or iOS skills or code, and you want to make the move to Windows 10 and the Universal Windows Platform, then this resource has all you need to map platform features—and your knowledge—between the three platforms. |
-| [Move from iOS to UWP](ios-to-uwp-root.md) | Are you an iOS developer, wondering how to make the move to Windows 10/11 and the UWP? It needn't be as scary as you think. We've got the tools, techniques, and info you need to make great apps that work as well on Windows as they do on your iOS devices: maybe better! |
-| [Move from Windows Phone Silverlight to UWP](wpsl-to-uwp-root.md) | If you’re a developer with a Windows Phone Silverlight app, then you can make great use of your skill set and your source code in the move to Windows 10 and Windows 11. With Windows 10 and Windows 11, you can create a UWP app, which is a single app package that your customers can install onto every kind of device. |
-=======
-| [Move from Windows Runtime 8.x to UWP](w8x-to-uwp-root.md) | If you have a Universal 8.1 app—whether it's targeting Windows 8.1, Windows Phone 8.1, or both—then you'll find that your source code and skills will port smoothly to Windows 10. With Windows 10, you can create a UWP app, which is a single app package that your customers can install onto every kind of device. |
-| [Move from Windows Phone Silverlight to UWP](wpsl-to-uwp-root.md) | If you’re a developer with a Windows Phone Silverlight app, then you can make great use of your skill set and your source code in the move to Windows 10. With Windows 10, you can create a UWP app, which is a single app package that your customers can install onto every kind of device. |
->>>>>>> a681b3eb
+| [Move from Windows Runtime 8.x to UWP](w8x-to-uwp-root.md) | If you have a Universal 8.1 app—whether it's targeting Windows 8.1, Windows Phone 8.1, or both—then you'll find that your source code and skills will port smoothly to Windows 10 or Windows 11. With Windows, you can create a UWP app, which is a single app package that your customers can install onto every kind of device. |
+| [Move from Windows Phone Silverlight to UWP](wpsl-to-uwp-root.md) | If you’re a developer with a Windows Phone Silverlight app, then you can make great use of your skill set and your source code in the move to Windows 10. With Windows 10 or Windows 11, you can create a UWP app, which is a single app package that your customers can install onto every kind of device. |
 | [Convert your web app to a PWA](/microsoft-edge/progressive-web-apps) | You can now convert your web app to a Progressive Web App (PWA) will work on any platform, including UWP! The [PWA Builder tool](https://www.pwabuilder.com) will generate the necessary manifest for you. This replaces the Hosted Web Apps (HWA) bridge. |
 
 ## Related topics
 
-* [Move from WPF and Silverlight to WinRT](/previous-versions/windows/apps/dn263237(v=win.10))
-* [Move from the web to WinRT](/previous-versions/windows/apps/hh465151(v=win.10))+- [Move from WPF and Silverlight to WinRT](/previous-versions/windows/apps/dn263237(v=win.10))
+  [Move from the web to WinRT](/previous-versions/windows/apps/hh465151(v=win.10))