--- conflicted
+++ resolved
@@ -21,11 +21,8 @@
 Windows 10 on ARM runs all x86, ARM32, and ARM64 [UWP apps](../get-started/universal-application-platform-guide.md) from the Microsoft Store. ARM32 and ARM64 apps run natively without any emulation, while x86 apps run under emulation. If you are a UWP developer, please ensure that you submit an ARM package for your app as this will provide the best user experience for the device. For more information see [App package architectures](../packaging/device-architecture.md).
 
 >[!NOTE]
-<<<<<<< HEAD
 > To build your UWP application to natively target the ARM64 platform, you must have Visual Studio 2017 version 15.9 or later, or Visual Studio 2019. For more information, see [this blog post](https://blogs.windows.com/buildingapps/2018/11/15/official-support-for-windows-10-on-arm-development).
-=======
-> To build your UWP application to natively target the ARM64 platform, you must have Visual Studio 2017 version 15.9 or later. For more information, see [this blog post](https://blogs.windows.com/buildingapps/2018/11/15/official-support-for-windows-10-on-arm-development/).
->>>>>>> 7effecb5
+
 
 >[!IMPORTANT]
 > When a user downloads a UWP app from the Microsoft Store, the ARM32 version will be installed on an ARM64 device unless only an x86 version is available. For more information about architectures, see [App package architectures](../packaging/device-architecture.md).
