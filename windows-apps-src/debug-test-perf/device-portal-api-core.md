<<<<<<< HEAD
---
author: dbirtolo
ms.assetid: bfabd3d5-dd56-4917-9572-f3ba0de4f8c0
title: Device Portal core API reference
description: Learn about the Windows Device Portal core REST APIs that you can use to access the data and control your device programmatically.
ms.author: dbirtolo
ms.date: 02/08/2017
ms.topic: article
ms.prod: windows
ms.technology: uwp
keywords: windows 10, uwp
---

# Device Portal core API reference

Everything in the Windows Device Portal is built on top of REST APIs that you can use to access the data and control your device programmatically.

## App deployment

---
### Install an app

**Request**

You can install an app by using the following request format.

Method      | Request URI
:------     | :-----
POST | /api/app/packagemanager/package
<br />
**URI parameters**

You can specify the following additional parameters on the request URI:

URI parameter | Description
:---          | :---
package   | (**required**) The file name of the package to be installed.
<br />
**Request headers**

- None

**Request body**

- The .appx or .appxbundle file, as well as any dependencies the app requires. 
- The certificate used to sign the app, if the device is IoT or Windows Desktop. Other platforms do not require the certificate. 

**Response**

**Status code**

This API has the following expected status codes.

HTTP status code      | Description
:------     | :-----
200 | Deploy request accepted and being processed
4XX | Error codes
5XX | Error codes
<br />
**Available device families**

* Windows Mobile
* Windows Desktop
* Xbox
* HoloLens
* IoT

---
### Get app installation status

**Request**

You can get the status of an app installation that is currently in progress by using the following request format.
 
Method      | Request URI
:------     | :-----
GET | /api/app/packagemanager/state
<br />
**URI parameters**

- None

**Request headers**

- None

**Request body**

- None

**Response**

**Status code**

This API has the following expected status codes.

HTTP status code      | Description
:------     | :-----
200 | The result of the last deployment
204 | The installation is running
404 | No installation action was found
<br />
**Available device families**

* Windows Mobile
* Windows Desktop
* Xbox
* HoloLens
* IoT

---
### Uninstall an app

**Request**

You can uninstall an app by using the following request format.
 
Method      | Request URI
:------     | :-----
DELETE | /api/app/packagemanager/package
<br />

**URI parameters**

URI parameter | Description
:---          | :---
package   | (**required**) The PackageFullName (from GET /api/app/packagemanager/packages) of the target app

**Request headers**

- None

**Request body**

- None

**Response**

**Status code**

This API has the following expected status codes.

HTTP status code      | Description
:------     | :-----
200 | OK
4XX | Error codes
5XX | Error codes
<br />
**Available device families**

* Windows Mobile
* Windows Desktop
* Xbox
* HoloLens
* IoT

---
### Get installed apps

**Request**

You can get a list of apps installed on the system by using the following request format.
 
Method      | Request URI
:------     | :-----
GET | /api/app/packagemanager/packages
<br />

**URI parameters**

- None

**Request headers**

- None

**Request body**

- None

**Response**

The response includes a list of installed packages with associated details. The template for this response is as follows.
```
{"InstalledPackages": [
    {
        "Name": string,
        "PackageFamilyName": string,
        "PackageFullName": string,
        "PackageOrigin": int, (https://msdn.microsoft.com/en-us/library/windows/desktop/dn313167(v=vs.85).aspx)
        "PackageRelativeId": string,
        "Publisher": string,
        "Version": {
            "Build": int,
            "Major": int,
            "Minor": int,
            "Revision": int
     },
     "RegisteredUsers": [
     {
        "UserDisplayName": string,
        "UserSID": string
     },...
     ]
    },...
]}
```
**Status code**

This API has the following expected status codes.

HTTP status code      | Description
:------     | :-----
200 | OK
4XX | Error codes
5XX | Error codes
<br />
**Available device families**

* Windows Mobile
* Windows Desktop
* Xbox
* HoloLens
* IoT

---
## Device manager
---
### Get the installed devices on the machine

**Request**

You can get a list of devices that are installed on the machine by using the following request format.
 
Method      | Request URI
:------     | :-----
GET | /api/devicemanager/devices
<br />

**URI parameters**

- None

**Request headers**

- None

**Request body**

- None

**Response**

The response includes a JSON array of devices attached to the device.
``` 
{"DeviceList": [
    {
        "Class": string,
        "Description": string,
        "ID": string,
        "Manufacturer": string,
        "ParentID": string,
        "ProblemCode": int,
        "StatusCode": int
    },...
]}
```

**Status code**

This API has the following expected status codes.

HTTP status code      | Description
:------     | :-----
200 | OK
4XX | Error codes
5XX | Error codes
<br />
**Available device families**

* Windows Mobile
* Windows Desktop
* IoT

---
## Dump collection
---
### Get the list of all crash dumps for apps

**Request**

You can get the list of all the available crash dumps for all sideloaded apps by using the following request format.
 
Method      | Request URI
:------     | :-----
GET | /api/debug/dump/usermode/dumps
<br />

**URI parameters**

- None

**Request headers**

- None

**Request body**

- None

**Response**

The response includes a list of crash dumps for each sideloaded application.

**Status code**

This API has the following expected status codes.

HTTP status code      | Description
:------     | :-----
200 | OK
4XX | Error codes
5XX | Error codes
<br />
**Available device families**

* Window Mobile (in Windows Insider Program)
* Windows Desktop
* HoloLens
* IoT

---
### Get the crash dump collection settings for an app

**Request**

You can get the crash dump collection settings for a sideloaded app by using the following request format.
 
Method      | Request URI
:------     | :-----
GET | /api/debug/dump/usermode/crashcontrol
<br />

**URI parameters**

You can specify the following additional parameters on the request URI:

URI parameter | Description
:---          | :---
packageFullname   | (**required**) The full name of the package for the sideloaded app.
<br />
**Request headers**

- None

**Request body**

- None

**Response**

The response has the following format.
```
{"CrashDumpEnabled": bool}
```

**Status code**

This API has the following expected status codes.

HTTP status code      | Description
:------     | :-----
200 | OK
4XX | Error codes
5XX | Error codes
<br />
**Available device families**

* Window Mobile (in Windows Insider Program)
* Windows Desktop
* HoloLens
* IoT

---
### Delete a crash dump for a sideloaded app

**Request**

You can delete a sideloaded app's crash dump by using the following request format.
 
Method      | Request URI
:------     | :-----
DELETE | /api/debug/dump/usermode/crashdump
<br />

**URI parameters**

You can specify the following additional parameters on the request URI:

URI parameter | Description
:---          | :---
packageFullname   | (**required**) The full name of the package for the sideloaded app.
fileName   | (**required**) The name of the dump file that should be deleted.
<br />
**Request headers**

- None

**Request body**

- None

**Response**

**Status code**

This API has the following expected status codes.

HTTP status code      | Description
:------     | :-----
200 | OK
4XX | Error codes
5XX | Error codes
<br />
**Available device families**

* Window Mobile (in Windows Insider Program)
* Windows Desktop
* HoloLens
* IoT

---
### Disable crash dumps for a sideloaded app

**Request**

You can disable crash dumps for a sideloaded app by using the following request format.
 
Method      | Request URI
:------     | :-----
DELETE | /api/debug/dump/usermode/crashcontrol

<br />
**URI parameters**

You can specify the following additional parameters on the request URI:

URI parameter | Description
:---          | :---
packageFullname   | (**required**) The full name of the package for the sideloaded app.
<br />
**Request headers**

- None

**Request body**

- None

**Response**

**Status code**

This API has the following expected status codes.

HTTP status code      | Description
:------     | :-----
200 | OK
4XX | Error codes
5XX | Error codes
<br />
**Available device families**

* Window Mobile (in Windows Insider Program)
* Windows Desktop
* HoloLens
* IoT

---
### Download the crash dump for a sideloaded app

**Request**

You can download a sideloaded app's crash dump by using the following request format.
 
Method      | Request URI
:------     | :-----
GET | /api/debug/dump/usermode/crashdump
<br />

**URI parameters**

You can specify the following additional parameters on the request URI:

URI parameter | Description
:---          | :---
packageFullname   | (**required**) The full name of the package for the sideloaded app.
fileName   | (**required**) The name of the dump file that you want to download.
<br />
**Request headers**

- None

**Request body**

- None

**Response**

The response includes a dump file. You can use WinDbg or Visual Studio to examine the dump file.

**Status code**

This API has the following expected status codes.

HTTP status code      | Description
:------     | :-----
200 | OK
4XX | Error codes
5XX | Error codes
<br />
**Available device families**

* Window Mobile (in Windows Insider Program)
* Windows Desktop
* HoloLens
* IoT

---
### Enable crash dumps for a sideloaded app

**Request**

You can enable crash dumps for a sideloaded app by using the following request format.
 
Method      | Request URI
:------     | :-----
POST | /api/debug/dump/usermode/crashcontrol
<br />

**URI parameters**

You can specify the following additional parameters on the request URI:

URI parameter | Description
:---          | :---
packageFullname   | (**required**) The full name of the package for the sideloaded app.
<br />
**Request headers**

- None

**Request body**

- None

**Response**

**Status code**

This API has the following expected status codes.

HTTP status code      | Description
:------     | :-----
200 | OK
<br />
**Available device families**

* Window Mobile (in Windows Insider Program)
* Windows Desktop
* HoloLens
* IoT

---
### Get the list of bugcheck files

**Request**

You can get the list of bugcheck minidump files by using the following request format.
 
Method      | Request URI
:------     | :-----
GET | /api/debug/dump/kernel/dumplist
<br />

**URI parameters**

- None

**Request headers**

- None

**Request body**

- None

**Response**

The response includes a list of dump file names and the sizes of these files. This list will be in the following format. 
```
{"DumpFiles": [
    {
        "FileName": string,
        "FileSize": int
    },...
]}
```

**Status code**

This API has the following expected status codes.

HTTP status code      | Description
:------     | :-----
200 | OK
<br />
**Available device families**

* Windows Desktop
* IoT

---
### Download a bugcheck dump file

**Request**

You can download a bugcheck dump file by using the following request format.
 
Method      | Request URI
:------     | :-----
GET | /api/debug/dump/kernel/dump
<br />

**URI parameters**

You can specify the following additional parameters on the request URI:

URI parameter | Description
:---          | :---
filename   | (**required**) The file name of the dump file. You can find this by using the API to get the dump list.
<br />
**Request headers**

- None

**Request body**

- None

**Response**

The response includes the dump file. You can inspect this file using WinDbg.

**Status code**

This API has the following expected status codes.

HTTP status code      | Description
:------     | :-----
200 | OK
4XX | Error codes
5XX | Error codes
<br />
**Available device families**

* Windows Desktop
* IoT

---
### Get the bugcheck crash control settings

**Request**

You can get the bugcheck crash control settings by using the following request format.
 
Method      | Request URI
:------     | :-----
GET | /api/debug/dump/kernel/crashcontrol

<br />
**URI parameters**

- None

**Request headers**

- None

**Request body**

- None

**Response**

The response includes the crash control settings. For more information about CrashControl, see the [CrashControl](https://technet.microsoft.com/library/cc951703.aspx) article. The template for the response is as follows.
```
{
    "autoreboot": bool (0 or 1),
    "dumptype": int (0 to 4),
    "maxdumpcount": int,
    "overwrite": bool (0 or 1)
}
```

**Dump types**

0: Disabled

1: Complete memory dump (collects all in-use memory)

2: Kernel memory dump (ignores user mode memory)

3: Limited kernel minidump

**Status code**

This API has the following expected status codes.

HTTP status code      | Description
:------     | :-----
200 | OK
4XX | Error codes
5XX | Error codes
<br />
**Available device families**

* Windows Desktop
* IoT

---
### Get a live kernel dump

**Request**

You can get a live kernel dump by using the following request format.
 
Method      | Request URI
:------     | :-----
GET | /api/debug/dump/livekernel
<br />

**URI parameters**

- None

**Request headers**

- None

**Request body**

- None

**Response**

The response includes the full kernel mode dump. You can inspect this file using WinDbg.

**Status code**

This API has the following expected status codes.

HTTP status code      | Description
:------     | :-----
200 | OK
4XX | Error codes
5XX | Error codes
<br />
**Available device families**

* Windows Desktop
* IoT

---
### Get a dump from a live user process

**Request**

You can get the dump for live user process by using the following request format.
 
Method      | Request URI
:------     | :-----
GET | /api/debug/dump/usermode/live
<br />

**URI parameters**

You can specify the following additional parameters on the request URI:

URI parameter | Description
:---          | :---
pid   | (**required**) The unique process id for the process you are interested in.
<br />
**Request headers**

- None

**Request body**

- None

**Response**

The response includes the process dump. You can inspect this file using WinDbg or Visual Studio.

**Status code**

This API has the following expected status codes.

HTTP status code      | Description
:------     | :-----
200 | OK
4XX | Error codes
5XX | Error codes
<br />
**Available device families**

* Windows Desktop
* IoT

---
### Set the bugcheck crash control settings

**Request**

You can set the settings for collecting bugcheck data by using the following request format.
 
Method      | Request URI
:------     | :-----
POST | /api/debug/dump/kernel/crashcontrol
<br />

**URI parameters**

You can specify the following additional parameters on the request URI:

URI parameter | Description
:---          | :---
autoreboot   | (**optional**) True or false. This indicates whether the system restarts automatically after it fails or locks.
dumptype   | (**optional**) The dump type. For the supported values, see the [CrashDumpType Enumeration](https://msdn.microsoft.com/library/azure/microsoft.azure.management.insights.models.crashdumptype.aspx).
maxdumpcount   | (**optional**) The maximum number of dumps to save.
overwrite   | (**optional**) True of false. This indicates whether or not to overwrite old dumps when the dump counter limit specified by *maxdumpcount* has been reached.
<br />
**Request headers**

- None

**Request body**

- None

**Response**

**Status code**

This API has the following expected status codes.

HTTP status code      | Description
:------     | :-----
200 | OK
4XX | Error codes
5XX | Error codes
<br />
**Available device families**

* Windows Desktop
* IoT

---
## ETW
---
### Create a realtime ETW session over a websocket

**Request**

You can create a realtime ETW session by using the following request format. This will be managed over a websocket.  ETW events are batched on the server and sent to the client once per second. 
 
Method      | Request URI
:------     | :-----
GET/WebSocket | /api/etw/session/realtime
<br />

**URI parameters**

- None

**Request headers**

- None

**Request body**

- None

**Response**

The response includes the ETW events from the enabled providers.  See ETW WebSocket commands below. 

**Status code**

This API has the following expected status codes.

HTTP status code      | Description
:------     | :-----
200 | OK
4XX | Error codes
5XX | Error codes
<br />
**Available device families**

* Windows Mobile
* Windows Desktop
* HoloLens
* IoT

### ETW WebSocket commands
These commands are sent from the client to the server.

Command | Description
:----- | :-----
provider *{guid}* enable *{level}* | Enable the provider marked by *{guid}* (without brackets) at the specified level. *{level}* is an **int** from 1 (least detail) to 5 (verbose).
provider *{guid}* disable | Disable the provider marked by *{guid}* (without brackets).

This responses is sent from the server to the client. This is sent as text and you get the following format by parsing the JSON.
```
{
    "Events":[
        {
            "Timestamp": int,
            "ProviderName": string,
            "ID": int, 
            "TaskName": string,
            "Keyword": int,
            "Level": int,
            payload objects...
        },...
    ],
    "Frequency": int
}
```

Payload objects are extra key-value pairs (string:string) that are provided in the original ETW event.

Example:
```
{
    "ID" : 42, 
    "Keyword" : 9223372036854775824, 
    "Level" : 4, 
    "Message" : "UDPv4: 412 bytes transmitted from 10.81.128.148:510 to 132.215.243.34:510. ",
    "PID" : "1218", 
    "ProviderName" : "Microsoft-Windows-Kernel-Network", 
    "TaskName" : "KERNEL_NETWORK_TASK_UDPIP", 
    "Timestamp" : 131039401761757686, 
    "connid" : "0", 
    "daddr" : "132.245.243.34", 
    "dport" : "500", 
    "saddr" : "10.82.128.118", 
    "seqnum" : "0", 
    "size" : "412", 
    "sport" : "500"
}
```

---
### Enumerate the registered ETW providers

**Request**

You can enumerate through the registered providers by using the following request format.
 
Method      | Request URI
:------     | :-----
GET | /api/etw/providers
<br />

**URI parameters**

- None

**Request headers**

- None

**Request body**

- None

**Response**

The response includes the list of ETW providers. The list will include the friendly name and GUID for each provider in the following format.
```
{"Providers": [
    {
        "GUID": string, (GUID)
        "Name": string
    },...
]}
```

**Status code**

This API has the following expected status codes.

HTTP status code      | Description
:------     | :-----
200 | OK
<br />
**Available device families**

* Windows Mobile
* Windows Desktop
* HoloLens
* IoT

---
### Enumerate the custom ETW providers exposed by the platform.

**Request**

You can enumerate through the registered providers by using the following request format.
 
Method      | Request URI
:------     | :-----
GET | /api/etw/customproviders
<br />

**URI parameters**

- None

**Request headers**

- None

**Request body**

- None

**Response**

200 OK. The response includes the list of ETW providers. The list will include the friendly name and GUID for each provider.

```
{"Providers": [
    {
        "GUID": string, (GUID)
        "Name": string
    },...
]}
```

**Status code**

- Standard status codes.
<br />
**Available device families**

* Windows Mobile
* Windows Desktop
* HoloLens
* IoT

---
## OS information
---
### Get the machine name

**Request**

You can get the name of a machine by using the following request format.
 
Method      | Request URI
:------     | :-----
GET | /api/os/machinename
<br />

**URI parameters**

- None

**Request headers**

- None

**Request body**

- None

**Response**

The response includes the computer name in the following format. 

```
{"ComputerName": string}
```

**Status code**

This API has the following expected status codes.

HTTP status code      | Description
:------     | :-----
200 | OK
4XX | Error codes
5XX | Error codes
<br />
**Available device families**

* Windows Mobile
* Windows Desktop
* Xbox
* HoloLens
* IoT

---
### Get the operating system information

**Request**

You can get the OS information for a machine by using the following request format.
 
Method      | Request URI
:------     | :-----
GET | /api/os/info
<br />

**URI parameters**

- None

**Request headers**

- None

**Request body**

- None

**Response**

The response includes the OS information in the following format.

```
{
    "ComputerName": string,
    "OsEdition": string,
    "OsEditionId": int,
    "OsVersion": string,
    "Platform": string
}
```

**Status code**

This API has the following expected status codes.

HTTP status code      | Description
:------     | :-----
200 | OK
4XX | Error codes
5XX | Error codes
<br />
**Available device families**

* Windows Mobile
* Windows Desktop
* Xbox
* HoloLens
* IoT

---
### Get the device family 

**Request**

You can get the device family (Xbox, phone, desktop, etc) using the following request format.
 
Method      | Request URI
:------     | :-----
GET | /api/os/devicefamily
<br />

**URI parameters**

- None

**Request headers**

- None

**Request body**

- None

**Response**

The response includes the device family (SKU - Desktop, Xbox, etc).

```
{
   "DeviceType" : string
}
```

DeviceType will look like "Windows.Xbox", "Windows.Desktop", etc. 

**Status code**

This API has the following expected status codes.

HTTP status code      | Description
:------     | :-----
200 | OK
4XX | Error codes
5XX | Error codes

**Available device families**

* Windows Mobile
* Windows Desktop
* Xbox
* HoloLens
* IoT

---
### Set the machine name

**Request**

You can set the name of a machine by using the following request format.
 
Method      | Request URI
:------     | :-----
POST | /api/os/machinename
<br />

**URI parameters**

You can specify the following additional parameters on the request URI:

URI parameter | Description
:---          | :---
name | (**required**) The new name for the machine.
<br />
**Request headers**

- None

**Request body**

- None

**Response**

**Status code**

This API has the following expected status codes.

HTTP status code      | Description
:------     | :-----
200 | OK
<br />
**Available device families**

* Windows Mobile
* Windows Desktop
* Xbox
* HoloLens
* IoT

---
## Performance data
---
### Get the list of running processes

**Request**

You can get the list of currently running processes by using the following request format.  this can be upgraded to a WebSocket connection as well, with the same JSON data being pushed to the client once per second. 
 
Method      | Request URI
:------     | :-----
GET | /api/resourcemanager/processes
GET/WebSocket | /api/resourcemanager/processes
<br />

**URI parameters**

- None

**Request headers**

- None

**Request body**

- None

**Response**

The response includes a list of processes with details for each process. The information is in JSON format and has the following template.
```
{"Processes": [
    {
        "CPUUsage": int,
        "ImageName": string,
        "PageFileUsage": int,
        "PrivateWorkingSet": int,
        "ProcessId": int,
        "SessionId": int,
        "UserName": string,
        "VirtualSize": int,
        "WorkingSetSize": int
    },...
]}
```

**Status code**

This API has the following expected status codes.

HTTP status code      | Description
:------     | :-----
200 | OK
4XX | Error codes
5XX | Error codes
<br />
**Available device families**

* Windows Mobile
* Windows Desktop
* HoloLens
* IoT

---
### Get the system performance statistics

**Request**

You can get the system performance statistics by using the following request format. This includes information such as read and write cycles and how much memory has been used.
 
Method      | Request URI
:------     | :-----
GET | /api/resourcemanager/systemperf
GET/WebSocket | /api/resourcemanager/systemperf
<br />
This can also be upgraded to a WebSocket connection.  It provides the same JSON data below once every second. 

**URI parameters**

- None

**Request headers**

- None

**Request body**

- None

**Response**

The response includes the performance statistics for the system such as CPU and GPU usage, memory access, and network access. This information is in JSON format and has the following template.
```
{
    "AvailablePages": int,
    "CommitLimit": int,
    "CommittedPages": int,
    "CpuLoad": int,
    "IOOtherSpeed": int,
    "IOReadSpeed": int,
    "IOWriteSpeed": int,
    "NonPagedPoolPages": int,
    "PageSize": int,
    "PagedPoolPages": int,
    "TotalInstalledInKb": int,
    "TotalPages": int,
    "GPUData": 
    {
        "AvailableAdapters": [{ (One per detected adapter)
            "DedicatedMemory": int,
            "DedicatedMemoryUsed": int,
            "Description": string,
            "SystemMemory": int,
            "SystemMemoryUsed": int,
            "EnginesUtilization": [ float,... (One per detected engine)]
        },...
    ]},
    "NetworkingData": {
        "NetworkInBytes": int,
        "NetworkOutBytes": int
    }
}
```

**Status code**

This API has the following expected status codes.

HTTP status code      | Description
:------     | :-----
200 | OK
4XX | Error codes
5XX | Error codes
<br />
**Available device families**

* Windows Mobile
* Windows Desktop
* Xbox
* HoloLens
* IoT

---
## Power
---
### Get the current battery state

**Request**

You can get the current state of the battery by using the following request format.
 
Method      | Request URI
:------     | :-----
GET | /api/power/battery
<br />

**URI parameters**

- None

**Request headers**

- None

**Request body**

- None

**Response**

The current battery state information is returned using the following format.
```
{
    "AcOnline": int (0 | 1),
    "BatteryPresent": int (0 | 1),
    "Charging": int (0 | 1),
    "DefaultAlert1": int,
    "DefaultAlert2": int,
    "EstimatedTime": int,
    "MaximumCapacity": int,
    "RemainingCapacity": int
}
```

**Status code**

This API has the following expected status codes.

HTTP status code      | Description
:------     | :-----
200 | OK
4XX | Error codes
5XX | Error codes
<br />
**Available device families**

* Windows Mobile
* Windows Desktop
* HoloLens
* IoT

---
### Get the active power scheme

**Request**

You can get the active power scheme by using the following request format.
 
Method      | Request URI
:------     | :-----
GET | /api/power/activecfg
<br />

**URI parameters**

- None

**Request headers**

- None

**Request body**

- None

**Response**

The active power scheme has the following format.
```
{"ActivePowerScheme": string (guid of scheme)}
```

**Status code**

This API has the following expected status codes.

HTTP status code      | Description
:------     | :-----
200 | OK
4XX | Error codes
5XX | Error codes
<br />
**Available device families**

* Windows Desktop
* IoT

---
### Get the sub-value for a power scheme

**Request**

You can get the sub-value for a power scheme by using the following request format.
 
Method      | Request URI
:------     | :-----
GET | /api/power/cfg/*<power scheme path>*
<br />
Options:
- SCHEME_CURRENT

**URI parameters**

- None

**Request headers**

- None

**Request body**

A full listing of power states available is on a per-application basis and the settings for flagging various power states like low and critical batterty. 

**Response**

**Status code**

This API has the following expected status codes.

HTTP status code      | Description
:------     | :-----
200 | OK
4XX | Error codes
5XX | Error codes
<br />
**Available device families**

* Windows Desktop
* IoT

---
### Get the power state of the system

**Request**

You can check the power state of the system by using the following request format. This will let you check to see if it is in a low power state.
 
Method      | Request URI
:------     | :-----
GET | /api/power/state
<br />

**URI parameters**

- None

**Request headers**

- None

**Request body**

- None

**Response**

The power state information has the following template.
```
{"LowPowerStateAvailable": bool}
```

**Status code**

This API has the following expected status codes.

HTTP status code      | Description
:------     | :-----
200 | OK
4XX | Error codes
5XX | Error codes
<br />
**Available device families**

* Windows Desktop
* HoloLens
* IoT

---
### Set the active power scheme

**Request**

You can set the active power scheme by using the following request format.
 
Method      | Request URI
:------     | :-----
POST | /api/power/activecfg
<br />

**URI parameters**

You can specify the following additional parameters on the request URI:

URI parameter | Description
:---          | :---
scheme | (**required**) The GUID of the scheme you want to set as the active power scheme for the system.
<br />
**Request headers**

- None

**Request body**

- None

**Response**

**Status code**

This API has the following expected status codes.

HTTP status code      | Description
:------     | :-----
200 | OK
4XX | Error codes
5XX | Error codes
<br />
**Available device families**

* Windows Desktop
* IoT

---
### Set the sub-value for a power scheme

**Request**

You can set the sub-value for a power scheme by using the following request format.
 
Method      | Request URI
:------     | :-----
POST | /api/power/cfg/*<power scheme path>*
<br />

**URI parameters**

You can specify the following additional parameters on the request URI:

URI parameter | Description
:---          | :---
valueAC | (**required**) The value to use for A/C power.
valueDC | (**required**) The value to use for battery power.
<br />
**Request headers**

- None

**Request body**

- None

**Response**

**Status code**

This API has the following expected status codes.

HTTP status code      | Description
:------     | :-----
200 | OK
<br />
**Available device families**

* Windows Desktop
* IoT

---
### Get a sleep study report

**Request**

Method      | Request URI
:------     | :-----
GET | /api/power/sleepstudy/report
<br />
You can get a sleep study report by using the following request format.

**URI parameters**
URI parameter | Description
:---          | :---
FileName | (**required**) The full name for the file you want to download. This value should be hex64 encoded.
<br />
**Request headers**

- None

**Request body**

- None

**Response**

The response is a file containing the sleep study. 

**Status code**

This API has the following expected status codes.

HTTP status code      | Description
:------     | :-----
200 | OK
4XX | Error codes
5XX | Error codes
<br />
**Available device families**

* Windows Desktop
* IoT

---
### Enumerate the available sleep study reports

**Request**

You can enumerate the available sleep study reports by using the following request format.
 
Method      | Request URI
:------     | :-----
GET | /api/power/sleepstudy/reports
<br />

**URI parameters**

- None

**Request headers**

- None

**Request body**

- None

**Response**

The list of available reports has the following template.

```
{"Reports": [
    {
        "FileName": string
    },...
]}
```

**Status code**

This API has the following expected status codes.

HTTP status code      | Description
:------     | :-----
200 | OK
4XX | Error codes
5XX | Error codes
<br />
**Available device families**

* Windows Desktop
* IoT

---
### Get the sleep study transform

**Request**

You can get the sleep study transform by using the following request format. This transform is an XSLT that converts the sleep study report into an XML format that can be read by a person.
 
Method      | Request URI
:------     | :-----
GET | /api/power/sleepstudy/transform
<br />

**URI parameters**

- None

**Request headers**

- None

**Request body**

- None

**Response**

The response contains the sleep study transform.

**Status code**

This API has the following expected status codes.

HTTP status code      | Description
:------     | :-----
200 | OK
4XX | Error codes
5XX | Error codes
<br />
**Available device families**

* Windows Desktop
* IoT

---
## Remote control
---
### Restart the target computer

**Request**

You can restart the target computer by using the following request format.
 
Method      | Request URI
:------     | :-----
POST | /api/control/restart
<br />

**URI parameters**

- None

**Request headers**

- None

**Request body**

- None

**Response**

**Status code**

This API has the following expected status codes.

HTTP status code      | Description
:------     | :-----
200 | OK
<br />
**Available device families**

* Windows Mobile
* Windows Desktop
* Xbox
* HoloLens
* IoT

---
### Shut down the target computer

**Request**

You can shut down the target computer by using the following request format.
 
Method      | Request URI
:------     | :-----
POST | /api/control/shutdown
<br />

**URI parameters**

- None

**Request headers**

- None

**Request body**

- None

**Response**

**Status code**

This API has the following expected status codes.

HTTP status code      | Description
:------     | :-----
200 | OK
4XX | Error codes
5XX | Error codes
<br />
**Available device families**

* Windows Mobile
* Windows Desktop
* Xbox
* HoloLens
* IoT

---
## Task manager
---
### Start a modern app

**Request**

You can start a modern app by using the following request format.
 
Method      | Request URI
:------     | :-----
POST | /api/taskmanager/app
<br />

**URI parameters**

You can specify the following additional parameters on the request URI:

URI parameter | Description
:---          | :---
appid   | (**required**) The PRAID for the app you want to start. This value should be hex64 encoded.
package   | (**required**) The full name for the app package you want to start. This value should be hex64 encoded.
<br />
**Request headers**

- None

**Request body**

- None

**Response**

**Status code**

This API has the following expected status codes.

HTTP status code      | Description
:------     | :-----
200 | OK
4XX | Error codes
5XX | Error codes
<br />
**Available device families**

* Windows Mobile
* Windows Desktop
* Xbox
* HoloLens
* IoT

---
### Stop a modern app

**Request**

You can stop a modern app by using the following request format.
 
Method      | Request URI
:------     | :-----
DELETE | /api/taskmanager/app
<br />

**URI parameters**

You can specify the following additional parameters on the request URI:

URI parameter | Description
:---          | :---
package   | (**required**) The full name of the app packages that you want to stop. This value should be hex64 encoded.
forcestop   | (**optional**) A value of **yes** indicates that the system should force all processes to stop.
<br />
**Request headers**

- None

**Request body**

- None

**Response**

**Status code**

This API has the following expected status codes.

HTTP status code      | Description
:------     | :-----
200 | OK
4XX | Error codes
5XX | Error codes
<br />
**Available device families**

* Windows Mobile
* Windows Desktop
* Xbox
* HoloLens
* IoT

---
## Networking
---
### Get the current IP configuration

**Request**

You can get the current IP configuration by using the following request format.
 
Method      | Request URI
:------     | :-----
GET | /api/networking/ipconfig
<br />

**URI parameters**

- None

**Request headers**

- None

**Request body**

- None

**Response**

The response includes the IP configuration in the following template.

```
{"Adapters": [
    {
        "Description": string,
        "HardwareAddress": string,
        "Index": int,
        "Name": string,
        "Type": string,
        "DHCP": {
            "LeaseExpires": int, (timestamp)
            "LeaseObtained": int, (timestamp)
            "Address": {
                "IpAddress": string,
                "Mask": string
            }
        },
        "WINS": {(WINS is optional)
            "Primary": {
                "IpAddress": string,
                "Mask": string
            },
            "Secondary": {
                "IpAddress": string,
                "Mask": string
            }
        },
        "Gateways": [{ (always 1+)
            "IpAddress": "10.82.128.1",
            "Mask": "255.255.255.255"
            },...
        ],
        "IpAddresses": [{ (always 1+)
            "IpAddress": "10.82.128.148",
            "Mask": "255.255.255.0"
            },...
        ]
    },...
]}
```

**Status code**

This API has the following expected status codes.

HTTP status code      | Description
:------     | :-----
200 | OK
4XX | Error codes
5XX | Error codes
<br />
**Available device families**

* Windows Mobile
* Windows Desktop
* Xbox
* HoloLens
* IoT

--
### Enumerate wireless network interfaces

**Request**

You can enumerate the available wireless network interfaces by using the following request format.
 
Method      | Request URI
:------     | :-----
GET | /api/wifi/interfaces
<br />

**URI parameters**

- None

**Request headers**

- None

**Request body**

- None

**Response**

A list of the available wireless interfaces with details in the following format.

``` 
{"Interfaces": [{
    "Description": string,
    "GUID": string (guid with curly brackets),
    "Index": int,
    "ProfilesList": [
        {
            "GroupPolicyProfile": bool,
            "Name": string, (Network currently connected to)
            "PerUserProfile": bool
        },...
    ]
    }
]}
```

**Status code**

This API has the following expected status codes.

HTTP status code      | Description
:------     | :-----
200 | OK
4XX | Error codes
5XX | Error codes
<br />
**Available device families**

* Windows Mobile
* Windows Desktop
* Xbox
* HoloLens
* IoT

---
### Enumerate wireless networks

**Request**

You can enumerate the list of wireless networks on the specified interface by using the following request format.
 
Method      | Request URI
:------     | :-----
GET | /api/wifi/networks
<br />

**URI parameters**

You can specify the following additional parameters on the request URI:

URI parameter | Description
:---          | :---
interface   | (**required**) The GUID for the network interface to use to search for wireless networks, without brackets. 
<br />
**Request headers**

- None

**Request body**

- None

**Response**

The list of wireless networks found on the provided *interface*. This includes details for the networks in the following format.

```
{"AvailableNetworks": [
    {
        "AlreadyConnected": bool,
        "AuthenticationAlgorithm": string, (WPA2, etc)
        "Channel": int,
        "CipherAlgorithm": string, (e.g. AES)
        "Connectable": int, (0 | 1)
        "InfrastructureType": string,
        "ProfileAvailable": bool,
        "ProfileName": string,
        "SSID": string,
        "SecurityEnabled": int, (0 | 1)
        "SignalQuality": int,
        "BSSID": [int,...],
        "PhysicalTypes": [string,...]
    },...
]}
```

**Status code**

This API has the following expected status codes.

HTTP status code      | Description
:------     | :-----
200 | OK
4XX | Error codes
5XX | Error codes
<br />
**Available device families**

* Windows Mobile
* Windows Desktop
* Xbox
* HoloLens
* IoT

---
### Connect and disconnect to a Wi-Fi network.

**Request**

You can connect or disconnect to a Wi-Fi network by using the following request format.
 
Method      | Request URI
:------     | :-----
POST | /api/wifi/network
<br />

**URI parameters**

You can specify the following additional parameters on the request URI:

URI parameter | Description
:---          | :---
interface   | (**required**) The GUID for the network interface you use to connect to the network.
op   | (**required**) Indicates the action to take. Possible values are connect or disconnect.
ssid   | (**required if *op* == connect**) The SSID to connect to.
key   | (**required if *op* == connect and network requires authentication**) The shared key.
createprofile | (**required**) Create a profile for the network on the device.  This will cause the device to auto-connect to the network in the future. This can be **yes** or **no**. 

**Request headers**

- None

**Request body**

- None

**Response**

**Status code**

This API has the following expected status codes.

HTTP status code      | Description
:------     | :-----
200 | OK
<br />
**Available device families**

* Windows Mobile
* Windows Desktop
* Xbox
* HoloLens
* IoT

---
### Delete a Wi-Fi profile

**Request**

You can delete a profile associated with a network on a specific interface by using the following request format.
 
Method      | Request URI
:------     | :-----
DELETE | /api/wifi/network
<br />

**URI parameters**

You can specify the following additional parameters on the request URI:

URI parameter | Description
:---          | :---
interface   | (**required**) The GUID for the network interface associated with the profile to delete.
profile   | (**required**) The name of the profile to delete.
<br />
**Request headers**

- None

**Request body**

- None

**Response**

**Status code**

This API has the following expected status codes.

HTTP status code      | Description
:------     | :-----
200 | OK
<br />
**Available device families**

* Windows Mobile
* Windows Desktop
* Xbox
* HoloLens
* IoT

---
## Windows Error Reporting (WER)
---
### Download a Windows error reporting (WER) file

**Request**

You can download a WER-related file by using the following request format.
 
Method      | Request URI
:------     | :-----
GET | /api/wer/report/file
<br />

**URI parameters**

You can specify the following additional parameters on the request URI:

URI parameter | Description
:---          | :---
user   | (**required**) The user name associated with the report.
type   | (**required**) The type of report. This can be either **queried** or **archived**.
name   | (**required**) The name of the report. This should be base64 encoded. 
file   | (**required**) The name of the file to download from the report. This should be base64 encoded. 
<br />
**Request headers**

- None

**Request body**

- None

**Response**

- Response contains the requested file. 

**Status code**

This API has the following expected status codes.

HTTP status code      | Description
:------     | :-----
200 | OK
4XX | Error codes
5XX | Error codes
<br />
**Available device families**

* Windows Desktop
* HoloLens
* IoT

---
### Enumerate files in a Windows error reporting (WER) report

**Request**

You can enumerate the files in a WER report by using the following request format.
 
Method      | Request URI
:------     | :-----
GET | /api/wer/report/files
<br />

**URI parameters**

You can specify the following additional parameters on the request URI:

URI parameter | Description
:---          | :---
user   | (**required**) The user associated with the report.
type   | (**required**) The type of report. This can be either **queried** or **archived**.
name   | (**required**) The name of the report. This should be base64 encoded. 
<br />
**Request headers**

- None

**Request body**

```
{"Files": [
    {
        "Name": string, (Filename, not base64 encoded)
        "Size": int (bytes)
    },...
]}
```

**Response**

**Status code**

This API has the following expected status codes.

HTTP status code      | Description
:------     | :-----
200 | OK
4XX | Error codes
5XX | Error codes
<br />
**Available device families**

* Windows Desktop
* HoloLens
* IoT

---
### List the Windows error reporting (WER) reports

**Request**

You can get the WER reports by using the following request format.
 
Method      | Request URI
:------     | :-----
GET | /api/wer/reports
<br />

**URI parameters**

- None

**Request headers**

- None

**Request body**

- None

**Response**

The WER reports in the following format.

```
{"WerReports": [
    {
        "User": string,
        "Reports": [
            {
                "CreationTime": int,
                "Name": string, (not base64 encoded)
                "Type": string ("Queue" or "Archive")
            },
    },...
]}
```

**Status code**

This API has the following expected status codes.

HTTP status code      | Description
:------     | :-----
200 | OK
4XX | Error codes
5XX | Error codes
<br />
**Available device families**

* Windows Desktop
* HoloLens
* IoT

---
## Windows Performance Recorder (WPR) 
---
### Start tracing with a custom profile

**Request**

You can upload a WPR profile and start tracing using that profile by using the following request format.  Only one trace can run at a time. The profile will not remain on the device. 
 
Method      | Request URI
:------     | :-----
POST | /api/wpr/customtrace
<br />

**URI parameters**

- None

**Request headers**

- None

**Request body**

- A multi-part conforming http body that contains the custom WPR profile.

**Response**

The WPR session status in the following format.

```
{
    "SessionType": string, (Running or Idle) 
    "State": string (normal or boot)
}
```

**Status code**

This API has the following expected status codes.

HTTP status code      | Description
:------     | :-----
200 | OK
4XX | Error codes
5XX | Error codes
<br />
**Available device families**

* Windows Mobile
* Windows Desktop
* HoloLens
* IoT

---
### Start a boot performance tracing session

**Request**

You can start a boot WPR tracing session by using the following request format. This is also known as a performance tracing session.
 
Method      | Request URI
:------     | :-----
POST | /api/wpr/boottrace
<br />

**URI parameters**

You can specify the following additional parameters on the request URI:

URI parameter | Description
:---          | :---
profile   | (**required**) This parameter is required on start. The name of the profile that should start a performance tracing session. The possible profiles are stored in perfprofiles/profiles.json.
<br />
**Request headers**

- None

**Request body**

- None

**Response**

On start, this API returns the WPR session status in the following format.

```
{
    "SessionType": string, (Running or Idle) 
    "State": string (boot)
}
```

**Status code**

This API has the following expected status codes.

HTTP status code      | Description
:------     | :-----
200 | OK
4XX | Error codes
5XX | Error codes
<br />
**Available device families**

* Windows Mobile
* Windows Desktop
* HoloLens
* IoT

---
### Stop a boot performance tracing session

**Request**

You can stop a boot WPR tracing session by using the following request format. This is also known as a performance tracing session.
 
Method      | Request URI
:------     | :-----
GET | /api/wpr/boottrace
<br />

**URI parameters**

- None

**Request headers**

- None

**Request body**

- None

**Response**

-  None.  **Note:** This is a long running operation.  It will return when the ETL is finished writing to disk.

**Status code**

This API has the following expected status codes.

HTTP status code      | Description
:------     | :-----
200 | OK
4XX | Error codes
5XX | Error codes
<br />
**Available device families**

* Windows Mobile
* Windows Desktop
* HoloLens
* IoT

---
### Start a performance tracing session

**Request**

You can start a WPR tracing session by using the following request format. This is also known as a performance tracing session.  Only one trace can run at a time. 
 
Method      | Request URI
:------     | :-----
POST | /api/wpr/trace
<br />

**URI parameters**

You can specify the following additional parameters on the request URI:

URI parameter | Description
:---          | :---
profile   | (**required**) The name of the profile that should start a performance tracing session. The possible profiles are stored in perfprofiles/profiles.json.
<br />
**Request headers**

- None

**Request body**

- None

**Response**

On start, this API returns the WPR session status in the following format.

```
{
    "SessionType": string, (Running or Idle) 
    "State": string (normal)
}
```

**Status code**

This API has the following expected status codes.

HTTP status code      | Description
:------     | :-----
200 | OK
4XX | Error codes
5XX | Error codes
<br />
**Available device families**

* Windows Mobile
* Windows Desktop
* HoloLens
* IoT

---
### Stop a performance tracing session

**Request**

You can stop a WPR tracing session by using the following request format. This is also known as a performance tracing session.
 
Method      | Request URI
:------     | :-----
GET | /api/wpr/trace
<br />

**URI parameters**

- None

**Request headers**

- None

**Request body**

- None

**Response**

- None.  **Note:** This is a long running operation.  It will return when the ETL is finished writing to disk.  

**Status code**

This API has the following expected status codes.

HTTP status code      | Description
:------     | :-----
200 | OK
4XX | Error codes
5XX | Error codes
<br />
**Available device families**

* Windows Mobile
* Windows Desktop
* HoloLens
* IoT

---
### Retrieve the status of a tracing session

**Request**

You can retrieve the status of the current WPR session by using the following request format.
 
Method      | Request URI
:------     | :-----
GET | /api/wpr/status
<br />

**URI parameters**

- None

**Request headers**

- None

**Request body**

- None

**Response**

The status of the WPR tracing session in the following format.

```
{
    "SessionType": string, (Running or Idle) 
    "State": string (normal or boot)
}
```

**Status code**

This API has the following expected status codes.

HTTP status code      | Description
:------     | :-----
200 | OK
4XX | Error codes
5XX | Error codes
<br />
**Available device families**

* Windows Mobile
* Windows Desktop
* HoloLens
* IoT

---
### List completed tracing sessions (ETLs)

**Request**

You can get a listing of ETL traces on the device using the following request format. 

Method      | Request URI
:------     | :-----
GET | /api/wpr/tracefiles
<br />

**URI parameters**

- None

**Request headers**

- None

**Request body**

- None

**Response**

The listing of completed tracing sessions is provided in the following format.

```
{"Items": [{
    "CurrentDir": string (filepath),
    "DateCreated": int (File CreationTime),
    "FileSize": int (bytes),
    "Id": string (filename),
    "Name": string (filename),
    "SubPath": string (filepath),
    "Type": int
}]}
```

**Status code**

This API has the following expected status codes.

HTTP status code      | Description
:------     | :-----
200 | OK
4XX | Error codes
5XX | Error codes
<br />
**Available device families**

* Windows Mobile
* Windows Desktop
* HoloLens
* IoT

---
### Download a tracing session (ETL)

**Request**

You can download a tracefile (boot trace or user-mode trace) using the following request format. 

Method      | Request URI
:------     | :-----
GET | /api/wpr/tracefile
<br />

**URI parameters**

You can specify the following additional parameter on the request URI:

URI parameter | Description
:---          | :---
filename   | (**required**) The name of the ETL trace to download.  These can be found in /api/wpr/tracefiles

**Request headers**

- None

**Request body**

- None

**Response**

- Returns the trace ETL file.

**Status code**

This API has the following expected status codes.

HTTP status code      | Description
:------     | :-----
200 | OK
4XX | Error codes
5XX | Error codes
<br />
**Available device families**

* Windows Mobile
* Windows Desktop
* HoloLens
* IoT

---
### Delete a tracing session (ETL)

**Request**

You can delete a tracefile (boot trace or user-mode trace) using the following request format. 

Method      | Request URI
:------     | :-----
DELETE | /api/wpr/tracefile
<br />

**URI parameters**

You can specify the following additional parameter on the request URI:

URI parameter | Description
:---          | :---
filename   | (**required**) The name of the ETL trace to delete.  These can be found in /api/wpr/tracefiles

**Request headers**

- None

**Request body**

- None

**Response**

- Returns the trace ETL file.

**Status code**

This API has the following expected status codes.

HTTP status code      | Description
:------     | :-----
200 | OK
4XX | Error codes
5XX | Error codes
<br />
**Available device families**

* Windows Mobile
* Windows Desktop
* HoloLens
* IoT

---
## DNS-SD Tags 
---
### View Tags

**Request**

View the currently applied tags for the device.  These are advertised via DNS-SD TXT records in the T key.  
 
Method      | Request URI
:------     | :-----
GET | /api/dns-sd/tags
<br />

**URI parameters**

- None

**Request headers**

- None

**Request body**

- None

**Response**
The currently applied tags in the following format. 
```
 {
    "tags": [
        "tag1", 
        "tag2", 
        ...
     ]
}
```

**Status code**

This API has the following expected status codes.

HTTP status code      | Description
:------     | :-----
200 | OK
5XX | Server Error 

<br />
**Available device families**

* Windows Mobile
* Windows Desktop
* Xbox
* HoloLens
* IoT

---
### Delete Tags

**Request**

Delete all tags currently advertised by DNS-SD.   
 
Method      | Request URI
:------     | :-----
DELETE | /api/dns-sd/tags
<br />

**URI parameters**

- None

**Request headers**

- None

**Request body**

- None

**Response**
 - None

**Status code**

This API has the following expected status codes.

HTTP status code      | Description
:------     | :-----
200 | OK
5XX | Server Error 

<br />
**Available device families**

* Windows Mobile
* Windows Desktop
* Xbox
* HoloLens
* IoT

---
### Delete Tag

**Request**

Delete a tag currently advertised by DNS-SD.   
 
Method      | Request URI
:------     | :-----
DELETE | /api/dns-sd/tag
<br />

**URI parameters**

URI parameter | Description
:------     | :-----
tagValue | (**required**) The tag to be removed.

**Request headers**

- None

**Request body**

- None

**Response**
 - None

**Status code**

This API has the following expected status codes.

HTTP status code      | Description
:------     | :-----
200 | OK

<br />
**Available device families**

* Windows Mobile
* Windows Desktop
* Xbox
* HoloLens
* IoT
 
---
### Add a Tag

**Request**

Add a tag to the DNS-SD advertisement.   
 
Method      | Request URI
:------     | :-----
POST | /api/dns-sd/tag
<br />

**URI parameters**

URI parameter | Description
:------     | :-----
tagValue | (**required**) The tag to be added.

**Request headers**

- None

**Request body**

- None

**Response**
 - None

**Status code**

This API has the following expected status codes.

HTTP status code      | Description
:------     | :-----
200 | OK
401 | Tag space Overflow.  Results when the proposed tag is too long for the resulting DNS-SD service record.  

<br />
**Available device families**

* Windows Mobile
* Windows Desktop
* Xbox
* HoloLens
* IoT

## App File Explorer

---
### Get known folders

**Request**

Obtain a list of accessible top-level folders.

Method      | Request URI
:------     | :-----
GET | /api/filesystem/apps/knownfolders
<br />

**URI parameters**

- None

**Request headers**

- None

**Request body**

- None

**Response**
The available folders in the following format. 
```
 {"KnownFolders": [
    "folder0",
    "folder1",...
]}
```
**Status code**

This API has the following expected status codes.

HTTP status code      | Description
:------     | :-----
200 | Deploy request accepted and being processed
4XX | Error codes
5XX | Error codes
<br />

**Available device families**

* Windows Mobile
* Windows Desktop
* HoloLens
* Xbox
* IoT

---
### Get files

**Request**

Obtain a list of files in a folder.

Method      | Request URI
:------     | :-----
GET | /api/filesystem/apps/files
<br />

**URI parameters**

URI parameter | Description
:------     | :-----
knownfolderid | (**required**) The top-level directory where you want the list of files. Use **LocalAppData** for access to sideloaded apps. 
packagefullname | (**required if *knownfolderid* == LocalAppData**) The package full name of the app you are interested in. 
path | (**optional**) The sub-directory within the folder or package specified above. 

**Request headers**

- None

**Request body**

- None

**Response**
The available folders in the following format. 
```
{"Items": [
    {
        "CurrentDir": string (folder under the requested known folder),
        "DateCreated": int,
        "FileSize": int (bytes),
        "Id": string,
        "Name": string,
        "SubPath": string (present if this item is a folder, this is the name of the folder),
        "Type": int
    },...
]}
```
**Status code**

This API has the following expected status codes.

HTTP status code      | Description
:------     | :-----
200 | OK
4XX | Error codes
5XX | Error codes
<br />
**Available device families**

* Windows Mobile
* Windows Desktop
* HoloLens
* Xbox
* IoT

---
### Download a file

**Request**

Obtain a file from a known folder or appLocalData.

Method      | Request URI
:------     | :-----
GET | /api/filesystem/apps/file

**URI parameters**

URI parameter | Description
:------     | :-----
knownfolderid | (**required**) The top-level directory where you want to download files. Use **LocalAppData** for access to sideloaded apps. 
filename | (**required**) The name of the file being downloaded. 
packagefullname | (**required if *knownfolderid* == LocalAppData**) The package full name you are interested in. 
path | (**optional**) The sub-directory within the folder or package specified above.

**Request headers**

- None

**Request body**

- The file requested, if present

**Response**

**Status code**

This API has the following expected status codes.

HTTP status code      | Description
:------     | :-----
200 | The requested file
404 | File not found
5XX | Error codes
<br />
**Available device families**

* Windows Mobile
* Windows Desktop
* HoloLens
* Xbox
* IoT

---
### Rename a file

**Request**

Rename a file in a folder.

Method      | Request URI
:------     | :-----
POST | /api/filesystem/apps/rename

<br />
**URI parameters**

URI parameter | Description
:------     | :-----
knownfolderid | (**required**) The top-level directory where the file is located. Use **LocalAppData** for access to sideloaded apps. 
filename | (**required**) The original name of the file being renamed. 
newfilename | (**required**) The new name of the file.
packagefullname | (**required if *knownfolderid* == LocalAppData**) The package full name of the app you are interested in. 
path | (**optional**) The sub-directory within the folder or package specified above. 

**Request headers**

- None

**Request body**

- None

**Response**

- None

**Status code**

This API has the following expected status codes.

HTTP status code      | Description
:------     | :-----
200 | OK. The file is renamed
404 | File not found
5XX | Error codes
<br />
**Available device families**

* Windows Mobile
* Windows Desktop
* HoloLens
* Xbox
* IoT

---
### Delete a file

**Request**

Delete a file in a folder.

Method      | Request URI
:------     | :-----
DELETE | /api/filesystem/apps/file
<br />
**URI parameters**

URI parameter | Description
:------     | :-----
knownfolderid | (**required**) The top-level directory where you want to delete files. Use **LocalAppData** for access to sideloaded apps. 
filename | (**required**) The name of the file being deleted. 
packagefullname | (**required if *knownfolderid* == LocalAppData**) The package full name of the app you are interested in. 
path | (**optional**) The sub-directory within the folder or package specified above.

**Request headers**

- None

**Request body**

- None

**Response**

- None 

**Status code**

This API has the following expected status codes.

HTTP status code      | Description
:------     | :-----
200 | OK. The file is deleted
404 | File not found
5XX | Error codes
<br />
**Available device families**

* Windows Mobile
* Windows Desktop
* HoloLens
* Xbox
* IoT

---
### Upload a file

**Request**

Upload a file to a folder.  This will overwrite an existing file with the same name, but will not create new folders. 

Method      | Request URI
:------     | :-----
POST | /api/filesystem/apps/file
<br />
**URI parameters**

URI parameter | Description
:------     | :-----
knownfolderid | (**required**) The top-level directory where you want to upload files. Use **LocalAppData** for access to sideloaded apps.
packagefullname | (**required if *knownfolderid* == LocalAppData**) The package full name of the app you are interested in. 
path | (**optional**) The sub-directory within the folder or package specified above.

**Request headers**

- None

**Request body**

- None

**Response**

**Status code**

This API has the following expected status codes.

HTTP status code      | Description
:------     | :-----
200 | OK. The file is uploaded
4XX | Error codes
5XX | Error codes
<br />
**Available device families**

* Windows Mobile
* Windows Desktop
* HoloLens
* Xbox
=======
---
author: dbirtolo
ms.assetid: bfabd3d5-dd56-4917-9572-f3ba0de4f8c0
title: Device Portal core API reference
description: Learn about the Windows Device Portal core REST APIs that you can use to access the data and control your device programmatically.
ms.author: dbirtolo
ms.date: 02/08/2017
ms.topic: article
ms.prod: windows
ms.technology: uwp
keywords: windows 10, uwp
---

# Device Portal core API reference

Everything in the Windows Device Portal is built on top of REST APIs that you can use to access the data and control your device programmatically.

## App deployment

---
### Install an app

**Request**

You can install an app by using the following request format.

Method      | Request URI
:------     | :-----
POST | /api/app/packagemanager/package
<br />
**URI parameters**

You can specify the following additional parameters on the request URI:

URI parameter | Description
:---          | :---
package   | (**required**) The file name of the package to be installed.
<br />
**Request headers**

- None

**Request body**

- The .appx or .appxbundle file, as well as any dependencies the app requires. 
- The certificate used to sign the app, if the device is IoT or Windows Desktop. Other platforms do not require the certificate. 

**Response**

**Status code**

This API has the following expected status codes.

HTTP status code      | Description
:------     | :-----
200 | Deploy request accepted and being processed
4XX | Error codes
5XX | Error codes
<br />
**Available device families**

* Windows Mobile
* Windows Desktop
* Xbox
* HoloLens
* IoT

---
### Get app installation status

**Request**

You can get the status of an app installation that is currently in progress by using the following request format.
 
Method      | Request URI
:------     | :-----
GET | /api/app/packagemanager/state
<br />
**URI parameters**

- None

**Request headers**

- None

**Request body**

- None

**Response**

**Status code**

This API has the following expected status codes.

HTTP status code      | Description
:------     | :-----
200 | The result of the last deployment
204 | The installation is running
404 | No installation action was found
<br />
**Available device families**

* Windows Mobile
* Windows Desktop
* Xbox
* HoloLens
* IoT

---
### Uninstall an app

**Request**

You can uninstall an app by using the following request format.
 
Method      | Request URI
:------     | :-----
DELETE | /api/app/packagemanager/package
<br />

**URI parameters**

URI parameter | Description
:---          | :---
package   | (**required**) The PackageFullName (from GET /api/app/packagemanager/packages) of the target app

**Request headers**

- None

**Request body**

- None

**Response**

**Status code**

This API has the following expected status codes.

HTTP status code      | Description
:------     | :-----
200 | OK
4XX | Error codes
5XX | Error codes
<br />
**Available device families**

* Windows Mobile
* Windows Desktop
* Xbox
* HoloLens
* IoT

---
### Get installed apps

**Request**

You can get a list of apps installed on the system by using the following request format.
 
Method      | Request URI
:------     | :-----
GET | /api/app/packagemanager/packages
<br />

**URI parameters**

- None

**Request headers**

- None

**Request body**

- None

**Response**

The response includes a list of installed packages with associated details. The template for this response is as follows.
```
{"InstalledPackages": [
    {
        "Name": string,
        "PackageFamilyName": string,
        "PackageFullName": string,
        "PackageOrigin": int, (https://msdn.microsoft.com/en-us/library/windows/desktop/dn313167(v=vs.85).aspx)
        "PackageRelativeId": string,
        "Publisher": string,
        "Version": {
            "Build": int,
            "Major": int,
            "Minor": int,
            "Revision": int
     },
     "RegisteredUsers": [
     {
        "UserDisplayName": string,
        "UserSID": string
     },...
     ]
    },...
]}
```
**Status code**

This API has the following expected status codes.

HTTP status code      | Description
:------     | :-----
200 | OK
4XX | Error codes
5XX | Error codes
<br />
**Available device families**

* Windows Mobile
* Windows Desktop
* Xbox
* HoloLens
* IoT

---
## Device manager
---
### Get the installed devices on the machine

**Request**

You can get a list of devices that are installed on the machine by using the following request format.
 
Method      | Request URI
:------     | :-----
GET | /api/devicemanager/devices
<br />

**URI parameters**

- None

**Request headers**

- None

**Request body**

- None

**Response**

The response includes a JSON array of devices attached to the device.
``` 
{"DeviceList": [
    {
        "Class": string,
        "Description": string,
        "ID": string,
        "Manufacturer": string,
        "ParentID": string,
        "ProblemCode": int,
        "StatusCode": int
    },...
]}
```

**Status code**

This API has the following expected status codes.

HTTP status code      | Description
:------     | :-----
200 | OK
4XX | Error codes
5XX | Error codes
<br />
**Available device families**

* Windows Mobile
* Windows Desktop
* IoT

---
## Dump collection
---
### Get the list of all crash dumps for apps

**Request**

You can get the list of all the available crash dumps for all sideloaded apps by using the following request format.
 
Method      | Request URI
:------     | :-----
GET | /api/debug/dump/usermode/dumps
<br />

**URI parameters**

- None

**Request headers**

- None

**Request body**

- None

**Response**

The response includes a list of crash dumps for each sideloaded application.

**Status code**

This API has the following expected status codes.

HTTP status code      | Description
:------     | :-----
200 | OK
4XX | Error codes
5XX | Error codes
<br />
**Available device families**

* Window Mobile (in Windows Insider Program)
* Windows Desktop
* HoloLens
* IoT

---
### Get the crash dump collection settings for an app

**Request**

You can get the crash dump collection settings for a sideloaded app by using the following request format.
 
Method      | Request URI
:------     | :-----
GET | /api/debug/dump/usermode/crashcontrol
<br />

**URI parameters**

You can specify the following additional parameters on the request URI:

URI parameter | Description
:---          | :---
packageFullname   | (**required**) The full name of the package for the sideloaded app.
<br />
**Request headers**

- None

**Request body**

- None

**Response**

The response has the following format.
```
{"CrashDumpEnabled": bool}
```

**Status code**

This API has the following expected status codes.

HTTP status code      | Description
:------     | :-----
200 | OK
4XX | Error codes
5XX | Error codes
<br />
**Available device families**

* Window Mobile (in Windows Insider Program)
* Windows Desktop
* HoloLens
* IoT

---
### Delete a crash dump for a sideloaded app

**Request**

You can delete a sideloaded app's crash dump by using the following request format.
 
Method      | Request URI
:------     | :-----
DELETE | /api/debug/dump/usermode/crashdump
<br />

**URI parameters**

You can specify the following additional parameters on the request URI:

URI parameter | Description
:---          | :---
packageFullname   | (**required**) The full name of the package for the sideloaded app.
fileName   | (**required**) The name of the dump file that should be deleted.
<br />
**Request headers**

- None

**Request body**

- None

**Response**

**Status code**

This API has the following expected status codes.

HTTP status code      | Description
:------     | :-----
200 | OK
4XX | Error codes
5XX | Error codes
<br />
**Available device families**

* Window Mobile (in Windows Insider Program)
* Windows Desktop
* HoloLens
* IoT

---
### Disable crash dumps for a sideloaded app

**Request**

You can disable crash dumps for a sideloaded app by using the following request format.
 
Method      | Request URI
:------     | :-----
DELETE | /api/debug/dump/usermode/crashcontrol

<br />
**URI parameters**

You can specify the following additional parameters on the request URI:

URI parameter | Description
:---          | :---
packageFullname   | (**required**) The full name of the package for the sideloaded app.
<br />
**Request headers**

- None

**Request body**

- None

**Response**

**Status code**

This API has the following expected status codes.

HTTP status code      | Description
:------     | :-----
200 | OK
4XX | Error codes
5XX | Error codes
<br />
**Available device families**

* Window Mobile (in Windows Insider Program)
* Windows Desktop
* HoloLens
* IoT

---
### Download the crash dump for a sideloaded app

**Request**

You can download a sideloaded app's crash dump by using the following request format.
 
Method      | Request URI
:------     | :-----
GET | /api/debug/dump/usermode/crashdump
<br />

**URI parameters**

You can specify the following additional parameters on the request URI:

URI parameter | Description
:---          | :---
packageFullname   | (**required**) The full name of the package for the sideloaded app.
fileName   | (**required**) The name of the dump file that you want to download.
<br />
**Request headers**

- None

**Request body**

- None

**Response**

The response includes a dump file. You can use WinDbg or Visual Studio to examine the dump file.

**Status code**

This API has the following expected status codes.

HTTP status code      | Description
:------     | :-----
200 | OK
4XX | Error codes
5XX | Error codes
<br />
**Available device families**

* Window Mobile (in Windows Insider Program)
* Windows Desktop
* HoloLens
* IoT

---
### Enable crash dumps for a sideloaded app

**Request**

You can enable crash dumps for a sideloaded app by using the following request format.
 
Method      | Request URI
:------     | :-----
POST | /api/debug/dump/usermode/crashcontrol
<br />

**URI parameters**

You can specify the following additional parameters on the request URI:

URI parameter | Description
:---          | :---
packageFullname   | (**required**) The full name of the package for the sideloaded app.
<br />
**Request headers**

- None

**Request body**

- None

**Response**

**Status code**

This API has the following expected status codes.

HTTP status code      | Description
:------     | :-----
200 | OK
<br />
**Available device families**

* Window Mobile (in Windows Insider Program)
* Windows Desktop
* HoloLens
* IoT

---
### Get the list of bugcheck files

**Request**

You can get the list of bugcheck minidump files by using the following request format.
 
Method      | Request URI
:------     | :-----
GET | /api/debug/dump/kernel/dumplist
<br />

**URI parameters**

- None

**Request headers**

- None

**Request body**

- None

**Response**

The response includes a list of dump file names and the sizes of these files. This list will be in the following format. 
```
{"DumpFiles": [
    {
        "FileName": string,
        "FileSize": int
    },...
]}
```

**Status code**

This API has the following expected status codes.

HTTP status code      | Description
:------     | :-----
200 | OK
<br />
**Available device families**

* Windows Desktop
* IoT

---
### Download a bugcheck dump file

**Request**

You can download a bugcheck dump file by using the following request format.
 
Method      | Request URI
:------     | :-----
GET | /api/debug/dump/kernel/dump
<br />

**URI parameters**

You can specify the following additional parameters on the request URI:

URI parameter | Description
:---          | :---
filename   | (**required**) The file name of the dump file. You can find this by using the API to get the dump list.
<br />
**Request headers**

- None

**Request body**

- None

**Response**

The response includes the dump file. You can inspect this file using WinDbg.

**Status code**

This API has the following expected status codes.

HTTP status code      | Description
:------     | :-----
200 | OK
4XX | Error codes
5XX | Error codes
<br />
**Available device families**

* Windows Desktop
* IoT

---
### Get the bugcheck crash control settings

**Request**

You can get the bugcheck crash control settings by using the following request format.
 
Method      | Request URI
:------     | :-----
GET | /api/debug/dump/kernel/crashcontrol

<br />
**URI parameters**

- None

**Request headers**

- None

**Request body**

- None

**Response**

The response includes the crash control settings. For more information about CrashControl, see the [CrashControl](https://technet.microsoft.com/library/cc951703.aspx) article. The template for the response is as follows.
```
{
    "autoreboot": bool (0 or 1),
    "dumptype": int (0 to 4),
    "maxdumpcount": int,
    "overwrite": bool (0 or 1)
}
```

**Dump types**

0: Disabled

1: Complete memory dump (collects all in-use memory)

2: Kernel memory dump (ignores user mode memory)

3: Limited kernel minidump

**Status code**

This API has the following expected status codes.

HTTP status code      | Description
:------     | :-----
200 | OK
4XX | Error codes
5XX | Error codes
<br />
**Available device families**

* Windows Desktop
* IoT

---
### Get a live kernel dump

**Request**

You can get a live kernel dump by using the following request format.
 
Method      | Request URI
:------     | :-----
GET | /api/debug/dump/livekernel
<br />

**URI parameters**

- None

**Request headers**

- None

**Request body**

- None

**Response**

The response includes the full kernel mode dump. You can inspect this file using WinDbg.

**Status code**

This API has the following expected status codes.

HTTP status code      | Description
:------     | :-----
200 | OK
4XX | Error codes
5XX | Error codes
<br />
**Available device families**

* Windows Desktop
* IoT

---
### Get a dump from a live user process

**Request**

You can get the dump for live user process by using the following request format.
 
Method      | Request URI
:------     | :-----
GET | /api/debug/dump/usermode/live
<br />

**URI parameters**

You can specify the following additional parameters on the request URI:

URI parameter | Description
:---          | :---
pid   | (**required**) The unique process id for the process you are interested in.
<br />
**Request headers**

- None

**Request body**

- None

**Response**

The response includes the process dump. You can inspect this file using WinDbg or Visual Studio.

**Status code**

This API has the following expected status codes.

HTTP status code      | Description
:------     | :-----
200 | OK
4XX | Error codes
5XX | Error codes
<br />
**Available device families**

* Windows Desktop
* IoT

---
### Set the bugcheck crash control settings

**Request**

You can set the settings for collecting bugcheck data by using the following request format.
 
Method      | Request URI
:------     | :-----
POST | /api/debug/dump/kernel/crashcontrol
<br />

**URI parameters**

You can specify the following additional parameters on the request URI:

URI parameter | Description
:---          | :---
autoreboot   | (**optional**) True or false. This indicates whether the system restarts automatically after it fails or locks.
dumptype   | (**optional**) The dump type. For the supported values, see the [CrashDumpType Enumeration](https://msdn.microsoft.com/library/azure/microsoft.azure.management.insights.models.crashdumptype.aspx).
maxdumpcount   | (**optional**) The maximum number of dumps to save.
overwrite   | (**optional**) True of false. This indicates whether or not to overwrite old dumps when the dump counter limit specified by *maxdumpcount* has been reached.
<br />
**Request headers**

- None

**Request body**

- None

**Response**

**Status code**

This API has the following expected status codes.

HTTP status code      | Description
:------     | :-----
200 | OK
4XX | Error codes
5XX | Error codes
<br />
**Available device families**

* Windows Desktop
* IoT

---
## ETW
---
### Create a realtime ETW session over a websocket

**Request**

You can create a realtime ETW session by using the following request format. This will be managed over a websocket.  ETW events are batched on the server and sent to the client once per second. 
 
Method      | Request URI
:------     | :-----
GET/WebSocket | /api/etw/session/realtime
<br />

**URI parameters**

- None

**Request headers**

- None

**Request body**

- None

**Response**

The response includes the ETW events from the enabled providers.  See ETW WebSocket commands below. 

**Status code**

This API has the following expected status codes.

HTTP status code      | Description
:------     | :-----
200 | OK
4XX | Error codes
5XX | Error codes
<br />
**Available device families**

* Windows Mobile
* Windows Desktop
* HoloLens
* IoT

### ETW WebSocket commands
These commands are sent from the client to the server.

Command | Description
:----- | :-----
provider *{guid}* enable *{level}* | Enable the provider marked by *{guid}* (without brackets) at the specified level. *{level}* is an **int** from 1 (least detail) to 5 (verbose).
provider *{guid}* disable | Disable the provider marked by *{guid}* (without brackets).

This responses is sent from the server to the client. This is sent as text and you get the following format by parsing the JSON.
```
{
    "Events":[
        {
            "Timestamp": int,
            "Provider": string,
            "ID": int, 
            "TaskName": string,
            "Keyword": int,
            "Level": int,
            payload objects...
        },...
    ],
    "Frequency": int
}
```

Payload objects are extra key-value pairs (string:string) that are provided in the original ETW event.

Example:
```
{
    "ID" : 42, 
    "Keyword" : 9223372036854775824, 
    "Level" : 4, 
    "Message" : "UDPv4: 412 bytes transmitted from 10.81.128.148:510 to 132.215.243.34:510. ",
    "PID" : "1218", 
    "ProviderName" : "Microsoft-Windows-Kernel-Network", 
    "TaskName" : "KERNEL_NETWORK_TASK_UDPIP", 
    "Timestamp" : 131039401761757686, 
    "connid" : "0", 
    "daddr" : "132.245.243.34", 
    "dport" : "500", 
    "saddr" : "10.82.128.118", 
    "seqnum" : "0", 
    "size" : "412", 
    "sport" : "500"
}
```

---
### Enumerate the registered ETW providers

**Request**

You can enumerate through the registered providers by using the following request format.
 
Method      | Request URI
:------     | :-----
GET | /api/etw/providers
<br />

**URI parameters**

- None

**Request headers**

- None

**Request body**

- None

**Response**

The response includes the list of ETW providers. The list will include the friendly name and GUID for each provider in the following format.
```
{"Providers": [
    {
        "GUID": string, (GUID)
        "Name": string
    },...
]}
```

**Status code**

This API has the following expected status codes.

HTTP status code      | Description
:------     | :-----
200 | OK
<br />
**Available device families**

* Windows Mobile
* Windows Desktop
* HoloLens
* IoT

---
### Enumerate the custom ETW providers exposed by the platform.

**Request**

You can enumerate through the registered providers by using the following request format.
 
Method      | Request URI
:------     | :-----
GET | /api/etw/customproviders
<br />

**URI parameters**

- None

**Request headers**

- None

**Request body**

- None

**Response**

200 OK. The response includes the list of ETW providers. The list will include the friendly name and GUID for each provider.

```
{"Providers": [
    {
        "GUID": string, (GUID)
        "Name": string
    },...
]}
```

**Status code**

- Standard status codes.
<br />
**Available device families**

* Windows Mobile
* Windows Desktop
* HoloLens
* IoT

---
## OS information
---
### Get the machine name

**Request**

You can get the name of a machine by using the following request format.
 
Method      | Request URI
:------     | :-----
GET | /api/os/machinename
<br />

**URI parameters**

- None

**Request headers**

- None

**Request body**

- None

**Response**

The response includes the computer name in the following format. 

```
{"ComputerName": string}
```

**Status code**

This API has the following expected status codes.

HTTP status code      | Description
:------     | :-----
200 | OK
4XX | Error codes
5XX | Error codes
<br />
**Available device families**

* Windows Mobile
* Windows Desktop
* Xbox
* HoloLens
* IoT

---
### Get the operating system information

**Request**

You can get the OS information for a machine by using the following request format.
 
Method      | Request URI
:------     | :-----
GET | /api/os/info
<br />

**URI parameters**

- None

**Request headers**

- None

**Request body**

- None

**Response**

The response includes the OS information in the following format.

```
{
    "ComputerName": string,
    "OsEdition": string,
    "OsEditionId": int,
    "OsVersion": string,
    "Platform": string
}
```

**Status code**

This API has the following expected status codes.

HTTP status code      | Description
:------     | :-----
200 | OK
4XX | Error codes
5XX | Error codes
<br />
**Available device families**

* Windows Mobile
* Windows Desktop
* Xbox
* HoloLens
* IoT

---
### Get the device family 

**Request**

You can get the device family (Xbox, phone, desktop, etc) using the following request format.
 
Method      | Request URI
:------     | :-----
GET | /api/os/devicefamily
<br />

**URI parameters**

- None

**Request headers**

- None

**Request body**

- None

**Response**

The response includes the device family (SKU - Desktop, Xbox, etc).

```
{
   "DeviceType" : string
}
```

DeviceType will look like "Windows.Xbox", "Windows.Desktop", etc. 

**Status code**

This API has the following expected status codes.

HTTP status code      | Description
:------     | :-----
200 | OK
4XX | Error codes
5XX | Error codes

**Available device families**

* Windows Mobile
* Windows Desktop
* Xbox
* HoloLens
* IoT

---
### Set the machine name

**Request**

You can set the name of a machine by using the following request format.
 
Method      | Request URI
:------     | :-----
POST | /api/os/machinename
<br />

**URI parameters**

You can specify the following additional parameters on the request URI:

URI parameter | Description
:---          | :---
name | (**required**) The new name for the machine.
<br />
**Request headers**

- None

**Request body**

- None

**Response**

**Status code**

This API has the following expected status codes.

HTTP status code      | Description
:------     | :-----
200 | OK
<br />
**Available device families**

* Windows Mobile
* Windows Desktop
* Xbox
* HoloLens
* IoT

---
## Performance data
---
### Get the list of running processes

**Request**

You can get the list of currently running processes by using the following request format.  this can be upgraded to a WebSocket connection as well, with the same JSON data being pushed to the client once per second. 
 
Method      | Request URI
:------     | :-----
GET | /api/resourcemanager/processes
GET/WebSocket | /api/resourcemanager/processes
<br />

**URI parameters**

- None

**Request headers**

- None

**Request body**

- None

**Response**

The response includes a list of processes with details for each process. The information is in JSON format and has the following template.
```
{"Processes": [
    {
        "CPUUsage": int,
        "ImageName": string,
        "PageFileUsage": int,
        "PrivateWorkingSet": int,
        "ProcessId": int,
        "SessionId": int,
        "UserName": string,
        "VirtualSize": int,
        "WorkingSetSize": int
    },...
]}
```

**Status code**

This API has the following expected status codes.

HTTP status code      | Description
:------     | :-----
200 | OK
4XX | Error codes
5XX | Error codes
<br />
**Available device families**

* Windows Mobile
* Windows Desktop
* HoloLens
* IoT

---
### Get the system performance statistics

**Request**

You can get the system performance statistics by using the following request format. This includes information such as read and write cycles and how much memory has been used.
 
Method      | Request URI
:------     | :-----
GET | /api/resourcemanager/systemperf
GET/WebSocket | /api/resourcemanager/systemperf
<br />
This can also be upgraded to a WebSocket connection.  It provides the same JSON data below once every second. 

**URI parameters**

- None

**Request headers**

- None

**Request body**

- None

**Response**

The response includes the performance statistics for the system such as CPU and GPU usage, memory access, and network access. This information is in JSON format and has the following template.
```
{
    "AvailablePages": int,
    "CommitLimit": int,
    "CommittedPages": int,
    "CpuLoad": int,
    "IOOtherSpeed": int,
    "IOReadSpeed": int,
    "IOWriteSpeed": int,
    "NonPagedPoolPages": int,
    "PageSize": int,
    "PagedPoolPages": int,
    "TotalInstalledInKb": int,
    "TotalPages": int,
    "GPUData": 
    {
        "AvailableAdapters": [{ (One per detected adapter)
            "DedicatedMemory": int,
            "DedicatedMemoryUsed": int,
            "Description": string,
            "SystemMemory": int,
            "SystemMemoryUsed": int,
            "EnginesUtilization": [ float,... (One per detected engine)]
        },...
    ]},
    "NetworkingData": {
        "NetworkInBytes": int,
        "NetworkOutBytes": int
    }
}
```

**Status code**

This API has the following expected status codes.

HTTP status code      | Description
:------     | :-----
200 | OK
4XX | Error codes
5XX | Error codes
<br />
**Available device families**

* Windows Mobile
* Windows Desktop
* Xbox
* HoloLens
* IoT

---
## Power
---
### Get the current battery state

**Request**

You can get the current state of the battery by using the following request format.
 
Method      | Request URI
:------     | :-----
GET | /api/power/battery
<br />

**URI parameters**

- None

**Request headers**

- None

**Request body**

- None

**Response**

The current battery state information is returned using the following format.
```
{
    "AcOnline": int (0 | 1),
    "BatteryPresent": int (0 | 1),
    "Charging": int (0 | 1),
    "DefaultAlert1": int,
    "DefaultAlert2": int,
    "EstimatedTime": int,
    "MaximumCapacity": int,
    "RemainingCapacity": int
}
```

**Status code**

This API has the following expected status codes.

HTTP status code      | Description
:------     | :-----
200 | OK
4XX | Error codes
5XX | Error codes
<br />
**Available device families**

* Windows Mobile
* Windows Desktop
* HoloLens
* IoT

---
### Get the active power scheme

**Request**

You can get the active power scheme by using the following request format.
 
Method      | Request URI
:------     | :-----
GET | /api/power/activecfg
<br />

**URI parameters**

- None

**Request headers**

- None

**Request body**

- None

**Response**

The active power scheme has the following format.
```
{"ActivePowerScheme": string (guid of scheme)}
```

**Status code**

This API has the following expected status codes.

HTTP status code      | Description
:------     | :-----
200 | OK
4XX | Error codes
5XX | Error codes
<br />
**Available device families**

* Windows Desktop
* IoT

---
### Get the sub-value for a power scheme

**Request**

You can get the sub-value for a power scheme by using the following request format.
 
Method      | Request URI
:------     | :-----
GET | /api/power/cfg/*<power scheme path>*
<br />
Options:
- SCHEME_CURRENT

**URI parameters**

- None

**Request headers**

- None

**Request body**

A full listing of power states available is on a per-application basis and the settings for flagging various power states like low and critical batterty. 

**Response**

**Status code**

This API has the following expected status codes.

HTTP status code      | Description
:------     | :-----
200 | OK
4XX | Error codes
5XX | Error codes
<br />
**Available device families**

* Windows Desktop
* IoT

---
### Get the power state of the system

**Request**

You can check the power state of the system by using the following request format. This will let you check to see if it is in a low power state.
 
Method      | Request URI
:------     | :-----
GET | /api/power/state
<br />

**URI parameters**

- None

**Request headers**

- None

**Request body**

- None

**Response**

The power state information has the following template.
```
{"LowPowerStateAvailable": bool}
```

**Status code**

This API has the following expected status codes.

HTTP status code      | Description
:------     | :-----
200 | OK
4XX | Error codes
5XX | Error codes
<br />
**Available device families**

* Windows Desktop
* HoloLens
* IoT

---
### Set the active power scheme

**Request**

You can set the active power scheme by using the following request format.
 
Method      | Request URI
:------     | :-----
POST | /api/power/activecfg
<br />

**URI parameters**

You can specify the following additional parameters on the request URI:

URI parameter | Description
:---          | :---
scheme | (**required**) The GUID of the scheme you want to set as the active power scheme for the system.
<br />
**Request headers**

- None

**Request body**

- None

**Response**

**Status code**

This API has the following expected status codes.

HTTP status code      | Description
:------     | :-----
200 | OK
4XX | Error codes
5XX | Error codes
<br />
**Available device families**

* Windows Desktop
* IoT

---
### Set the sub-value for a power scheme

**Request**

You can set the sub-value for a power scheme by using the following request format.
 
Method      | Request URI
:------     | :-----
POST | /api/power/cfg/*<power scheme path>*
<br />

**URI parameters**

You can specify the following additional parameters on the request URI:

URI parameter | Description
:---          | :---
valueAC | (**required**) The value to use for A/C power.
valueDC | (**required**) The value to use for battery power.
<br />
**Request headers**

- None

**Request body**

- None

**Response**

**Status code**

This API has the following expected status codes.

HTTP status code      | Description
:------     | :-----
200 | OK
<br />
**Available device families**

* Windows Desktop
* IoT

---
### Get a sleep study report

**Request**

Method      | Request URI
:------     | :-----
GET | /api/power/sleepstudy/report
<br />
You can get a sleep study report by using the following request format.

**URI parameters**
URI parameter | Description
:---          | :---
FileName | (**required**) The full name for the file you want to download. This value should be hex64 encoded.
<br />
**Request headers**

- None

**Request body**

- None

**Response**

The response is a file containing the sleep study. 

**Status code**

This API has the following expected status codes.

HTTP status code      | Description
:------     | :-----
200 | OK
4XX | Error codes
5XX | Error codes
<br />
**Available device families**

* Windows Desktop
* IoT

---
### Enumerate the available sleep study reports

**Request**

You can enumerate the available sleep study reports by using the following request format.
 
Method      | Request URI
:------     | :-----
GET | /api/power/sleepstudy/reports
<br />

**URI parameters**

- None

**Request headers**

- None

**Request body**

- None

**Response**

The list of available reports has the following template.

```
{"Reports": [
    {
        "FileName": string
    },...
]}
```

**Status code**

This API has the following expected status codes.

HTTP status code      | Description
:------     | :-----
200 | OK
4XX | Error codes
5XX | Error codes
<br />
**Available device families**

* Windows Desktop
* IoT

---
### Get the sleep study transform

**Request**

You can get the sleep study transform by using the following request format. This transform is an XSLT that converts the sleep study report into an XML format that can be read by a person.
 
Method      | Request URI
:------     | :-----
GET | /api/power/sleepstudy/transform
<br />

**URI parameters**

- None

**Request headers**

- None

**Request body**

- None

**Response**

The response contains the sleep study transform.

**Status code**

This API has the following expected status codes.

HTTP status code      | Description
:------     | :-----
200 | OK
4XX | Error codes
5XX | Error codes
<br />
**Available device families**

* Windows Desktop
* IoT

---
## Remote control
---
### Restart the target computer

**Request**

You can restart the target computer by using the following request format.
 
Method      | Request URI
:------     | :-----
POST | /api/control/restart
<br />

**URI parameters**

- None

**Request headers**

- None

**Request body**

- None

**Response**

**Status code**

This API has the following expected status codes.

HTTP status code      | Description
:------     | :-----
200 | OK
<br />
**Available device families**

* Windows Mobile
* Windows Desktop
* Xbox
* HoloLens
* IoT

---
### Shut down the target computer

**Request**

You can shut down the target computer by using the following request format.
 
Method      | Request URI
:------     | :-----
POST | /api/control/shutdown
<br />

**URI parameters**

- None

**Request headers**

- None

**Request body**

- None

**Response**

**Status code**

This API has the following expected status codes.

HTTP status code      | Description
:------     | :-----
200 | OK
4XX | Error codes
5XX | Error codes
<br />
**Available device families**

* Windows Mobile
* Windows Desktop
* Xbox
* HoloLens
* IoT

---
## Task manager
---
### Start a modern app

**Request**

You can start a modern app by using the following request format.
 
Method      | Request URI
:------     | :-----
POST | /api/taskmanager/app
<br />

**URI parameters**

You can specify the following additional parameters on the request URI:

URI parameter | Description
:---          | :---
appid   | (**required**) The PRAID for the app you want to start. This value should be hex64 encoded.
package   | (**required**) The full name for the app package you want to start. This value should be hex64 encoded.
<br />
**Request headers**

- None

**Request body**

- None

**Response**

**Status code**

This API has the following expected status codes.

HTTP status code      | Description
:------     | :-----
200 | OK
4XX | Error codes
5XX | Error codes
<br />
**Available device families**

* Windows Mobile
* Windows Desktop
* Xbox
* HoloLens
* IoT

---
### Stop a modern app

**Request**

You can stop a modern app by using the following request format.
 
Method      | Request URI
:------     | :-----
DELETE | /api/taskmanager/app
<br />

**URI parameters**

You can specify the following additional parameters on the request URI:

URI parameter | Description
:---          | :---
package   | (**required**) The full name of the app packages that you want to stop. This value should be hex64 encoded.
forcestop   | (**optional**) A value of **yes** indicates that the system should force all processes to stop.
<br />
**Request headers**

- None

**Request body**

- None

**Response**

**Status code**

This API has the following expected status codes.

HTTP status code      | Description
:------     | :-----
200 | OK
4XX | Error codes
5XX | Error codes
<br />
**Available device families**

* Windows Mobile
* Windows Desktop
* Xbox
* HoloLens
* IoT

---
## Networking
---
### Get the current IP configuration

**Request**

You can get the current IP configuration by using the following request format.
 
Method      | Request URI
:------     | :-----
GET | /api/networking/ipconfig
<br />

**URI parameters**

- None

**Request headers**

- None

**Request body**

- None

**Response**

The response includes the IP configuration in the following template.

```
{"Adapters": [
    {
        "Description": string,
        "HardwareAddress": string,
        "Index": int,
        "Name": string,
        "Type": string,
        "DHCP": {
            "LeaseExpires": int, (timestamp)
            "LeaseObtained": int, (timestamp)
            "Address": {
                "IpAddress": string,
                "Mask": string
            }
        },
        "WINS": {(WINS is optional)
            "Primary": {
                "IpAddress": string,
                "Mask": string
            },
            "Secondary": {
                "IpAddress": string,
                "Mask": string
            }
        },
        "Gateways": [{ (always 1+)
            "IpAddress": "10.82.128.1",
            "Mask": "255.255.255.255"
            },...
        ],
        "IpAddresses": [{ (always 1+)
            "IpAddress": "10.82.128.148",
            "Mask": "255.255.255.0"
            },...
        ]
    },...
]}
```

**Status code**

This API has the following expected status codes.

HTTP status code      | Description
:------     | :-----
200 | OK
4XX | Error codes
5XX | Error codes
<br />
**Available device families**

* Windows Mobile
* Windows Desktop
* Xbox
* HoloLens
* IoT

--
### Enumerate wireless network interfaces

**Request**

You can enumerate the available wireless network interfaces by using the following request format.
 
Method      | Request URI
:------     | :-----
GET | /api/wifi/interfaces
<br />

**URI parameters**

- None

**Request headers**

- None

**Request body**

- None

**Response**

A list of the available wireless interfaces with details in the following format.

``` 
{"Interfaces": [{
    "Description": string,
    "GUID": string (guid with curly brackets),
    "Index": int,
    "ProfilesList": [
        {
            "GroupPolicyProfile": bool,
            "Name": string, (Network currently connected to)
            "PerUserProfile": bool
        },...
    ]
    }
]}
```

**Status code**

This API has the following expected status codes.

HTTP status code      | Description
:------     | :-----
200 | OK
4XX | Error codes
5XX | Error codes
<br />
**Available device families**

* Windows Mobile
* Windows Desktop
* Xbox
* HoloLens
* IoT

---
### Enumerate wireless networks

**Request**

You can enumerate the list of wireless networks on the specified interface by using the following request format.
 
Method      | Request URI
:------     | :-----
GET | /api/wifi/networks
<br />

**URI parameters**

You can specify the following additional parameters on the request URI:

URI parameter | Description
:---          | :---
interface   | (**required**) The GUID for the network interface to use to search for wireless networks, without brackets. 
<br />
**Request headers**

- None

**Request body**

- None

**Response**

The list of wireless networks found on the provided *interface*. This includes details for the networks in the following format.

```
{"AvailableNetworks": [
    {
        "AlreadyConnected": bool,
        "AuthenticationAlgorithm": string, (WPA2, etc)
        "Channel": int,
        "CipherAlgorithm": string, (e.g. AES)
        "Connectable": int, (0 | 1)
        "InfrastructureType": string,
        "ProfileAvailable": bool,
        "ProfileName": string,
        "SSID": string,
        "SecurityEnabled": int, (0 | 1)
        "SignalQuality": int,
        "BSSID": [int,...],
        "PhysicalTypes": [string,...]
    },...
]}
```

**Status code**

This API has the following expected status codes.

HTTP status code      | Description
:------     | :-----
200 | OK
4XX | Error codes
5XX | Error codes
<br />
**Available device families**

* Windows Mobile
* Windows Desktop
* Xbox
* HoloLens
* IoT

---
### Connect and disconnect to a Wi-Fi network.

**Request**

You can connect or disconnect to a Wi-Fi network by using the following request format.
 
Method      | Request URI
:------     | :-----
POST | /api/wifi/network
<br />

**URI parameters**

You can specify the following additional parameters on the request URI:

URI parameter | Description
:---          | :---
interface   | (**required**) The GUID for the network interface you use to connect to the network.
op   | (**required**) Indicates the action to take. Possible values are connect or disconnect.
ssid   | (**required if *op* == connect**) The SSID to connect to.
key   | (**required if *op* == connect and network requires authentication**) The shared key.
createprofile | (**required**) Create a profile for the network on the device.  This will cause the device to auto-connect to the network in the future. This can be **yes** or **no**. 

**Request headers**

- None

**Request body**

- None

**Response**

**Status code**

This API has the following expected status codes.

HTTP status code      | Description
:------     | :-----
200 | OK
<br />
**Available device families**

* Windows Mobile
* Windows Desktop
* Xbox
* HoloLens
* IoT

---
### Delete a Wi-Fi profile

**Request**

You can delete a profile associated with a network on a specific interface by using the following request format.
 
Method      | Request URI
:------     | :-----
DELETE | /api/wifi/network
<br />

**URI parameters**

You can specify the following additional parameters on the request URI:

URI parameter | Description
:---          | :---
interface   | (**required**) The GUID for the network interface associated with the profile to delete.
profile   | (**required**) The name of the profile to delete.
<br />
**Request headers**

- None

**Request body**

- None

**Response**

**Status code**

This API has the following expected status codes.

HTTP status code      | Description
:------     | :-----
200 | OK
<br />
**Available device families**

* Windows Mobile
* Windows Desktop
* Xbox
* HoloLens
* IoT

---
## Windows Error Reporting (WER)
---
### Download a Windows error reporting (WER) file

**Request**

You can download a WER-related file by using the following request format.
 
Method      | Request URI
:------     | :-----
GET | /api/wer/report/file
<br />

**URI parameters**

You can specify the following additional parameters on the request URI:

URI parameter | Description
:---          | :---
user   | (**required**) The user name associated with the report.
type   | (**required**) The type of report. This can be either **queried** or **archived**.
name   | (**required**) The name of the report. This should be base64 encoded. 
file   | (**required**) The name of the file to download from the report. This should be base64 encoded. 
<br />
**Request headers**

- None

**Request body**

- None

**Response**

- Response contains the requested file. 

**Status code**

This API has the following expected status codes.

HTTP status code      | Description
:------     | :-----
200 | OK
4XX | Error codes
5XX | Error codes
<br />
**Available device families**

* Windows Desktop
* HoloLens
* IoT

---
### Enumerate files in a Windows error reporting (WER) report

**Request**

You can enumerate the files in a WER report by using the following request format.
 
Method      | Request URI
:------     | :-----
GET | /api/wer/report/files
<br />

**URI parameters**

You can specify the following additional parameters on the request URI:

URI parameter | Description
:---          | :---
user   | (**required**) The user associated with the report.
type   | (**required**) The type of report. This can be either **queried** or **archived**.
name   | (**required**) The name of the report. This should be base64 encoded. 
<br />
**Request headers**

- None

**Request body**

```
{"Files": [
    {
        "Name": string, (Filename, not base64 encoded)
        "Size": int (bytes)
    },...
]}
```

**Response**

**Status code**

This API has the following expected status codes.

HTTP status code      | Description
:------     | :-----
200 | OK
4XX | Error codes
5XX | Error codes
<br />
**Available device families**

* Windows Desktop
* HoloLens
* IoT

---
### List the Windows error reporting (WER) reports

**Request**

You can get the WER reports by using the following request format.
 
Method      | Request URI
:------     | :-----
GET | /api/wer/reports
<br />

**URI parameters**

- None

**Request headers**

- None

**Request body**

- None

**Response**

The WER reports in the following format.

```
{"WerReports": [
    {
        "User": string,
        "Reports": [
            {
                "CreationTime": int,
                "Name": string, (not base64 encoded)
                "Type": string ("Queue" or "Archive")
            },
    },...
]}
```

**Status code**

This API has the following expected status codes.

HTTP status code      | Description
:------     | :-----
200 | OK
4XX | Error codes
5XX | Error codes
<br />
**Available device families**

* Windows Desktop
* HoloLens
* IoT

---
## Windows Performance Recorder (WPR) 
---
### Start tracing with a custom profile

**Request**

You can upload a WPR profile and start tracing using that profile by using the following request format.  Only one trace can run at a time. The profile will not remain on the device. 
 
Method      | Request URI
:------     | :-----
POST | /api/wpr/customtrace
<br />

**URI parameters**

- None

**Request headers**

- None

**Request body**

- A multi-part conforming http body that contains the custom WPR profile.

**Response**

The WPR session status in the following format.

```
{
    "SessionType": string, (Running or Idle) 
    "State": string (normal or boot)
}
```

**Status code**

This API has the following expected status codes.

HTTP status code      | Description
:------     | :-----
200 | OK
4XX | Error codes
5XX | Error codes
<br />
**Available device families**

* Windows Mobile
* Windows Desktop
* HoloLens
* IoT

---
### Start a boot performance tracing session

**Request**

You can start a boot WPR tracing session by using the following request format. This is also known as a performance tracing session.
 
Method      | Request URI
:------     | :-----
POST | /api/wpr/boottrace
<br />

**URI parameters**

You can specify the following additional parameters on the request URI:

URI parameter | Description
:---          | :---
profile   | (**required**) This parameter is required on start. The name of the profile that should start a performance tracing session. The possible profiles are stored in perfprofiles/profiles.json.
<br />
**Request headers**

- None

**Request body**

- None

**Response**

On start, this API returns the WPR session status in the following format.

```
{
    "SessionType": string, (Running or Idle) 
    "State": string (boot)
}
```

**Status code**

This API has the following expected status codes.

HTTP status code      | Description
:------     | :-----
200 | OK
4XX | Error codes
5XX | Error codes
<br />
**Available device families**

* Windows Mobile
* Windows Desktop
* HoloLens
* IoT

---
### Stop a boot performance tracing session

**Request**

You can stop a boot WPR tracing session by using the following request format. This is also known as a performance tracing session.
 
Method      | Request URI
:------     | :-----
GET | /api/wpr/boottrace
<br />

**URI parameters**

- None

**Request headers**

- None

**Request body**

- None

**Response**

-  None.  **Note:** This is a long running operation.  It will return when the ETL is finished writing to disk.

**Status code**

This API has the following expected status codes.

HTTP status code      | Description
:------     | :-----
200 | OK
4XX | Error codes
5XX | Error codes
<br />
**Available device families**

* Windows Mobile
* Windows Desktop
* HoloLens
* IoT

---
### Start a performance tracing session

**Request**

You can start a WPR tracing session by using the following request format. This is also known as a performance tracing session.  Only one trace can run at a time. 
 
Method      | Request URI
:------     | :-----
POST | /api/wpr/trace
<br />

**URI parameters**

You can specify the following additional parameters on the request URI:

URI parameter | Description
:---          | :---
profile   | (**required**) The name of the profile that should start a performance tracing session. The possible profiles are stored in perfprofiles/profiles.json.
<br />
**Request headers**

- None

**Request body**

- None

**Response**

On start, this API returns the WPR session status in the following format.

```
{
    "SessionType": string, (Running or Idle) 
    "State": string (normal)
}
```

**Status code**

This API has the following expected status codes.

HTTP status code      | Description
:------     | :-----
200 | OK
4XX | Error codes
5XX | Error codes
<br />
**Available device families**

* Windows Mobile
* Windows Desktop
* HoloLens
* IoT

---
### Stop a performance tracing session

**Request**

You can stop a WPR tracing session by using the following request format. This is also known as a performance tracing session.
 
Method      | Request URI
:------     | :-----
GET | /api/wpr/trace
<br />

**URI parameters**

- None

**Request headers**

- None

**Request body**

- None

**Response**

- None.  **Note:** This is a long running operation.  It will return when the ETL is finished writing to disk.  

**Status code**

This API has the following expected status codes.

HTTP status code      | Description
:------     | :-----
200 | OK
4XX | Error codes
5XX | Error codes
<br />
**Available device families**

* Windows Mobile
* Windows Desktop
* HoloLens
* IoT

---
### Retrieve the status of a tracing session

**Request**

You can retrieve the status of the current WPR session by using the following request format.
 
Method      | Request URI
:------     | :-----
GET | /api/wpr/status
<br />

**URI parameters**

- None

**Request headers**

- None

**Request body**

- None

**Response**

The status of the WPR tracing session in the following format.

```
{
    "SessionType": string, (Running or Idle) 
    "State": string (normal or boot)
}
```

**Status code**

This API has the following expected status codes.

HTTP status code      | Description
:------     | :-----
200 | OK
4XX | Error codes
5XX | Error codes
<br />
**Available device families**

* Windows Mobile
* Windows Desktop
* HoloLens
* IoT

---
### List completed tracing sessions (ETLs)

**Request**

You can get a listing of ETL traces on the device using the following request format. 

Method      | Request URI
:------     | :-----
GET | /api/wpr/tracefiles
<br />

**URI parameters**

- None

**Request headers**

- None

**Request body**

- None

**Response**

The listing of completed tracing sessions is provided in the following format.

```
{"Items": [{
    "CurrentDir": string (filepath),
    "DateCreated": int (File CreationTime),
    "FileSize": int (bytes),
    "Id": string (filename),
    "Name": string (filename),
    "SubPath": string (filepath),
    "Type": int
}]}
```

**Status code**

This API has the following expected status codes.

HTTP status code      | Description
:------     | :-----
200 | OK
4XX | Error codes
5XX | Error codes
<br />
**Available device families**

* Windows Mobile
* Windows Desktop
* HoloLens
* IoT

---
### Download a tracing session (ETL)

**Request**

You can download a tracefile (boot trace or user-mode trace) using the following request format. 

Method      | Request URI
:------     | :-----
GET | /api/wpr/tracefile
<br />

**URI parameters**

You can specify the following additional parameter on the request URI:

URI parameter | Description
:---          | :---
filename   | (**required**) The name of the ETL trace to download.  These can be found in /api/wpr/tracefiles

**Request headers**

- None

**Request body**

- None

**Response**

- Returns the trace ETL file.

**Status code**

This API has the following expected status codes.

HTTP status code      | Description
:------     | :-----
200 | OK
4XX | Error codes
5XX | Error codes
<br />
**Available device families**

* Windows Mobile
* Windows Desktop
* HoloLens
* IoT

---
### Delete a tracing session (ETL)

**Request**

You can delete a tracefile (boot trace or user-mode trace) using the following request format. 

Method      | Request URI
:------     | :-----
DELETE | /api/wpr/tracefile
<br />

**URI parameters**

You can specify the following additional parameter on the request URI:

URI parameter | Description
:---          | :---
filename   | (**required**) The name of the ETL trace to delete.  These can be found in /api/wpr/tracefiles

**Request headers**

- None

**Request body**

- None

**Response**

- Returns the trace ETL file.

**Status code**

This API has the following expected status codes.

HTTP status code      | Description
:------     | :-----
200 | OK
4XX | Error codes
5XX | Error codes
<br />
**Available device families**

* Windows Mobile
* Windows Desktop
* HoloLens
* IoT

---
## DNS-SD Tags 
---
### View Tags

**Request**

View the currently applied tags for the device.  These are advertised via DNS-SD TXT records in the T key.  
 
Method      | Request URI
:------     | :-----
GET | /api/dns-sd/tags
<br />

**URI parameters**

- None

**Request headers**

- None

**Request body**

- None

**Response**
The currently applied tags in the following format. 
```
 {
    "tags": [
        "tag1", 
        "tag2", 
        ...
     ]
}
```

**Status code**

This API has the following expected status codes.

HTTP status code      | Description
:------     | :-----
200 | OK
5XX | Server Error 

<br />
**Available device families**

* Windows Mobile
* Windows Desktop
* Xbox
* HoloLens
* IoT

---
### Delete Tags

**Request**

Delete all tags currently advertised by DNS-SD.   
 
Method      | Request URI
:------     | :-----
DELETE | /api/dns-sd/tags
<br />

**URI parameters**

- None

**Request headers**

- None

**Request body**

- None

**Response**
 - None

**Status code**

This API has the following expected status codes.

HTTP status code      | Description
:------     | :-----
200 | OK
5XX | Server Error 

<br />
**Available device families**

* Windows Mobile
* Windows Desktop
* Xbox
* HoloLens
* IoT

---
### Delete Tag

**Request**

Delete a tag currently advertised by DNS-SD.   
 
Method      | Request URI
:------     | :-----
DELETE | /api/dns-sd/tag
<br />

**URI parameters**

URI parameter | Description
:------     | :-----
tagValue | (**required**) The tag to be removed.

**Request headers**

- None

**Request body**

- None

**Response**
 - None

**Status code**

This API has the following expected status codes.

HTTP status code      | Description
:------     | :-----
200 | OK

<br />
**Available device families**

* Windows Mobile
* Windows Desktop
* Xbox
* HoloLens
* IoT
 
---
### Add a Tag

**Request**

Add a tag to the DNS-SD advertisement.   
 
Method      | Request URI
:------     | :-----
POST | /api/dns-sd/tag
<br />

**URI parameters**

URI parameter | Description
:------     | :-----
tagValue | (**required**) The tag to be added.

**Request headers**

- None

**Request body**

- None

**Response**
 - None

**Status code**

This API has the following expected status codes.

HTTP status code      | Description
:------     | :-----
200 | OK
401 | Tag space Overflow.  Results when the proposed tag is too long for the resulting DNS-SD service record.  

<br />
**Available device families**

* Windows Mobile
* Windows Desktop
* Xbox
* HoloLens
* IoT

## App File Explorer

---
### Get known folders

**Request**

Obtain a list of accessible top-level folders.

Method      | Request URI
:------     | :-----
GET | /api/filesystem/apps/knownfolders
<br />

**URI parameters**

- None

**Request headers**

- None

**Request body**

- None

**Response**
The available folders in the following format. 
```
 {"KnownFolders": [
    "folder0",
    "folder1",...
]}
```
**Status code**

This API has the following expected status codes.

HTTP status code      | Description
:------     | :-----
200 | Deploy request accepted and being processed
4XX | Error codes
5XX | Error codes
<br />

**Available device families**

* Windows Mobile
* Windows Desktop
* HoloLens
* Xbox
* IoT

---
### Get files

**Request**

Obtain a list of files in a folder.

Method      | Request URI
:------     | :-----
GET | /api/filesystem/apps/files
<br />

**URI parameters**

URI parameter | Description
:------     | :-----
knownfolderid | (**required**) The top-level directory where you want the list of files. Use **LocalAppData** for access to sideloaded apps. 
packagefullname | (**required if *knownfolderid* == LocalAppData**) The package full name of the app you are interested in. 
path | (**optional**) The sub-directory within the folder or package specified above. 

**Request headers**

- None

**Request body**

- None

**Response**
The available folders in the following format. 
```
{"Items": [
    {
        "CurrentDir": string (folder under the requested known folder),
        "DateCreated": int,
        "FileSize": int (bytes),
        "Id": string,
        "Name": string,
        "SubPath": string (present if this item is a folder, this is the name of the folder),
        "Type": int
    },...
]}
```
**Status code**

This API has the following expected status codes.

HTTP status code      | Description
:------     | :-----
200 | OK
4XX | Error codes
5XX | Error codes
<br />
**Available device families**

* Windows Mobile
* Windows Desktop
* HoloLens
* Xbox
* IoT

---
### Download a file

**Request**

Obtain a file from a known folder or appLocalData.

Method      | Request URI
:------     | :-----
GET | /api/filesystem/apps/file

**URI parameters**

URI parameter | Description
:------     | :-----
knownfolderid | (**required**) The top-level directory where you want to download files. Use **LocalAppData** for access to sideloaded apps. 
filename | (**required**) The name of the file being downloaded. 
packagefullname | (**required if *knownfolderid* == LocalAppData**) The package full name you are interested in. 
path | (**optional**) The sub-directory within the folder or package specified above.

**Request headers**

- None

**Request body**

- The file requested, if present

**Response**

**Status code**

This API has the following expected status codes.

HTTP status code      | Description
:------     | :-----
200 | The requested file
404 | File not found
5XX | Error codes
<br />
**Available device families**

* Windows Mobile
* Windows Desktop
* HoloLens
* Xbox
* IoT

---
### Rename a file

**Request**

Rename a file in a folder.

Method      | Request URI
:------     | :-----
POST | /api/filesystem/apps/rename

<br />
**URI parameters**

URI parameter | Description
:------     | :-----
knownfolderid | (**required**) The top-level directory where the file is located. Use **LocalAppData** for access to sideloaded apps. 
filename | (**required**) The original name of the file being renamed. 
newfilename | (**required**) The new name of the file.
packagefullname | (**required if *knownfolderid* == LocalAppData**) The package full name of the app you are interested in. 
path | (**optional**) The sub-directory within the folder or package specified above. 

**Request headers**

- None

**Request body**

- None

**Response**

- None

**Status code**

This API has the following expected status codes.

HTTP status code      | Description
:------     | :-----
200 | OK. The file is renamed
404 | File not found
5XX | Error codes
<br />
**Available device families**

* Windows Mobile
* Windows Desktop
* HoloLens
* Xbox
* IoT

---
### Delete a file

**Request**

Delete a file in a folder.

Method      | Request URI
:------     | :-----
DELETE | /api/filesystem/apps/file
<br />
**URI parameters**

URI parameter | Description
:------     | :-----
knownfolderid | (**required**) The top-level directory where you want to delete files. Use **LocalAppData** for access to sideloaded apps. 
filename | (**required**) The name of the file being deleted. 
packagefullname | (**required if *knownfolderid* == LocalAppData**) The package full name of the app you are interested in. 
path | (**optional**) The sub-directory within the folder or package specified above.

**Request headers**

- None

**Request body**

- None

**Response**

- None 

**Status code**

This API has the following expected status codes.

HTTP status code      | Description
:------     | :-----
200 | OK. The file is deleted
404 | File not found
5XX | Error codes
<br />
**Available device families**

* Windows Mobile
* Windows Desktop
* HoloLens
* Xbox
* IoT

---
### Upload a file

**Request**

Upload a file to a folder.  This will overwrite an existing file with the same name, but will not create new folders. 

Method      | Request URI
:------     | :-----
POST | /api/filesystem/apps/file
<br />
**URI parameters**

URI parameter | Description
:------     | :-----
knownfolderid | (**required**) The top-level directory where you want to upload files. Use **LocalAppData** for access to sideloaded apps.
packagefullname | (**required if *knownfolderid* == LocalAppData**) The package full name of the app you are interested in. 
path | (**optional**) The sub-directory within the folder or package specified above.

**Request headers**

- None

**Request body**

- None

**Response**

**Status code**

This API has the following expected status codes.

HTTP status code      | Description
:------     | :-----
200 | OK. The file is uploaded
4XX | Error codes
5XX | Error codes
<br />
**Available device families**

* Windows Mobile
* Windows Desktop
* HoloLens
* Xbox
>>>>>>> bc68f328
* IoT<|MERGE_RESOLUTION|>--- conflicted
+++ resolved
@@ -1,4 +1,3 @@
-<<<<<<< HEAD
 ---
 author: dbirtolo
 ms.assetid: bfabd3d5-dd56-4917-9572-f3ba0de4f8c0
@@ -3470,3477 +3469,4 @@
 * Windows Desktop
 * HoloLens
 * Xbox
-=======
----
-author: dbirtolo
-ms.assetid: bfabd3d5-dd56-4917-9572-f3ba0de4f8c0
-title: Device Portal core API reference
-description: Learn about the Windows Device Portal core REST APIs that you can use to access the data and control your device programmatically.
-ms.author: dbirtolo
-ms.date: 02/08/2017
-ms.topic: article
-ms.prod: windows
-ms.technology: uwp
-keywords: windows 10, uwp
----
-
-# Device Portal core API reference
-
-Everything in the Windows Device Portal is built on top of REST APIs that you can use to access the data and control your device programmatically.
-
-## App deployment
-
----
-### Install an app
-
-**Request**
-
-You can install an app by using the following request format.
-
-Method      | Request URI
-:------     | :-----
-POST | /api/app/packagemanager/package
-<br />
-**URI parameters**
-
-You can specify the following additional parameters on the request URI:
-
-URI parameter | Description
-:---          | :---
-package   | (**required**) The file name of the package to be installed.
-<br />
-**Request headers**
-
-- None
-
-**Request body**
-
-- The .appx or .appxbundle file, as well as any dependencies the app requires. 
-- The certificate used to sign the app, if the device is IoT or Windows Desktop. Other platforms do not require the certificate. 
-
-**Response**
-
-**Status code**
-
-This API has the following expected status codes.
-
-HTTP status code      | Description
-:------     | :-----
-200 | Deploy request accepted and being processed
-4XX | Error codes
-5XX | Error codes
-<br />
-**Available device families**
-
-* Windows Mobile
-* Windows Desktop
-* Xbox
-* HoloLens
-* IoT
-
----
-### Get app installation status
-
-**Request**
-
-You can get the status of an app installation that is currently in progress by using the following request format.
- 
-Method      | Request URI
-:------     | :-----
-GET | /api/app/packagemanager/state
-<br />
-**URI parameters**
-
-- None
-
-**Request headers**
-
-- None
-
-**Request body**
-
-- None
-
-**Response**
-
-**Status code**
-
-This API has the following expected status codes.
-
-HTTP status code      | Description
-:------     | :-----
-200 | The result of the last deployment
-204 | The installation is running
-404 | No installation action was found
-<br />
-**Available device families**
-
-* Windows Mobile
-* Windows Desktop
-* Xbox
-* HoloLens
-* IoT
-
----
-### Uninstall an app
-
-**Request**
-
-You can uninstall an app by using the following request format.
- 
-Method      | Request URI
-:------     | :-----
-DELETE | /api/app/packagemanager/package
-<br />
-
-**URI parameters**
-
-URI parameter | Description
-:---          | :---
-package   | (**required**) The PackageFullName (from GET /api/app/packagemanager/packages) of the target app
-
-**Request headers**
-
-- None
-
-**Request body**
-
-- None
-
-**Response**
-
-**Status code**
-
-This API has the following expected status codes.
-
-HTTP status code      | Description
-:------     | :-----
-200 | OK
-4XX | Error codes
-5XX | Error codes
-<br />
-**Available device families**
-
-* Windows Mobile
-* Windows Desktop
-* Xbox
-* HoloLens
-* IoT
-
----
-### Get installed apps
-
-**Request**
-
-You can get a list of apps installed on the system by using the following request format.
- 
-Method      | Request URI
-:------     | :-----
-GET | /api/app/packagemanager/packages
-<br />
-
-**URI parameters**
-
-- None
-
-**Request headers**
-
-- None
-
-**Request body**
-
-- None
-
-**Response**
-
-The response includes a list of installed packages with associated details. The template for this response is as follows.
-```
-{"InstalledPackages": [
-    {
-        "Name": string,
-        "PackageFamilyName": string,
-        "PackageFullName": string,
-        "PackageOrigin": int, (https://msdn.microsoft.com/en-us/library/windows/desktop/dn313167(v=vs.85).aspx)
-        "PackageRelativeId": string,
-        "Publisher": string,
-        "Version": {
-            "Build": int,
-            "Major": int,
-            "Minor": int,
-            "Revision": int
-     },
-     "RegisteredUsers": [
-     {
-        "UserDisplayName": string,
-        "UserSID": string
-     },...
-     ]
-    },...
-]}
-```
-**Status code**
-
-This API has the following expected status codes.
-
-HTTP status code      | Description
-:------     | :-----
-200 | OK
-4XX | Error codes
-5XX | Error codes
-<br />
-**Available device families**
-
-* Windows Mobile
-* Windows Desktop
-* Xbox
-* HoloLens
-* IoT
-
----
-## Device manager
----
-### Get the installed devices on the machine
-
-**Request**
-
-You can get a list of devices that are installed on the machine by using the following request format.
- 
-Method      | Request URI
-:------     | :-----
-GET | /api/devicemanager/devices
-<br />
-
-**URI parameters**
-
-- None
-
-**Request headers**
-
-- None
-
-**Request body**
-
-- None
-
-**Response**
-
-The response includes a JSON array of devices attached to the device.
-``` 
-{"DeviceList": [
-    {
-        "Class": string,
-        "Description": string,
-        "ID": string,
-        "Manufacturer": string,
-        "ParentID": string,
-        "ProblemCode": int,
-        "StatusCode": int
-    },...
-]}
-```
-
-**Status code**
-
-This API has the following expected status codes.
-
-HTTP status code      | Description
-:------     | :-----
-200 | OK
-4XX | Error codes
-5XX | Error codes
-<br />
-**Available device families**
-
-* Windows Mobile
-* Windows Desktop
-* IoT
-
----
-## Dump collection
----
-### Get the list of all crash dumps for apps
-
-**Request**
-
-You can get the list of all the available crash dumps for all sideloaded apps by using the following request format.
- 
-Method      | Request URI
-:------     | :-----
-GET | /api/debug/dump/usermode/dumps
-<br />
-
-**URI parameters**
-
-- None
-
-**Request headers**
-
-- None
-
-**Request body**
-
-- None
-
-**Response**
-
-The response includes a list of crash dumps for each sideloaded application.
-
-**Status code**
-
-This API has the following expected status codes.
-
-HTTP status code      | Description
-:------     | :-----
-200 | OK
-4XX | Error codes
-5XX | Error codes
-<br />
-**Available device families**
-
-* Window Mobile (in Windows Insider Program)
-* Windows Desktop
-* HoloLens
-* IoT
-
----
-### Get the crash dump collection settings for an app
-
-**Request**
-
-You can get the crash dump collection settings for a sideloaded app by using the following request format.
- 
-Method      | Request URI
-:------     | :-----
-GET | /api/debug/dump/usermode/crashcontrol
-<br />
-
-**URI parameters**
-
-You can specify the following additional parameters on the request URI:
-
-URI parameter | Description
-:---          | :---
-packageFullname   | (**required**) The full name of the package for the sideloaded app.
-<br />
-**Request headers**
-
-- None
-
-**Request body**
-
-- None
-
-**Response**
-
-The response has the following format.
-```
-{"CrashDumpEnabled": bool}
-```
-
-**Status code**
-
-This API has the following expected status codes.
-
-HTTP status code      | Description
-:------     | :-----
-200 | OK
-4XX | Error codes
-5XX | Error codes
-<br />
-**Available device families**
-
-* Window Mobile (in Windows Insider Program)
-* Windows Desktop
-* HoloLens
-* IoT
-
----
-### Delete a crash dump for a sideloaded app
-
-**Request**
-
-You can delete a sideloaded app's crash dump by using the following request format.
- 
-Method      | Request URI
-:------     | :-----
-DELETE | /api/debug/dump/usermode/crashdump
-<br />
-
-**URI parameters**
-
-You can specify the following additional parameters on the request URI:
-
-URI parameter | Description
-:---          | :---
-packageFullname   | (**required**) The full name of the package for the sideloaded app.
-fileName   | (**required**) The name of the dump file that should be deleted.
-<br />
-**Request headers**
-
-- None
-
-**Request body**
-
-- None
-
-**Response**
-
-**Status code**
-
-This API has the following expected status codes.
-
-HTTP status code      | Description
-:------     | :-----
-200 | OK
-4XX | Error codes
-5XX | Error codes
-<br />
-**Available device families**
-
-* Window Mobile (in Windows Insider Program)
-* Windows Desktop
-* HoloLens
-* IoT
-
----
-### Disable crash dumps for a sideloaded app
-
-**Request**
-
-You can disable crash dumps for a sideloaded app by using the following request format.
- 
-Method      | Request URI
-:------     | :-----
-DELETE | /api/debug/dump/usermode/crashcontrol
-
-<br />
-**URI parameters**
-
-You can specify the following additional parameters on the request URI:
-
-URI parameter | Description
-:---          | :---
-packageFullname   | (**required**) The full name of the package for the sideloaded app.
-<br />
-**Request headers**
-
-- None
-
-**Request body**
-
-- None
-
-**Response**
-
-**Status code**
-
-This API has the following expected status codes.
-
-HTTP status code      | Description
-:------     | :-----
-200 | OK
-4XX | Error codes
-5XX | Error codes
-<br />
-**Available device families**
-
-* Window Mobile (in Windows Insider Program)
-* Windows Desktop
-* HoloLens
-* IoT
-
----
-### Download the crash dump for a sideloaded app
-
-**Request**
-
-You can download a sideloaded app's crash dump by using the following request format.
- 
-Method      | Request URI
-:------     | :-----
-GET | /api/debug/dump/usermode/crashdump
-<br />
-
-**URI parameters**
-
-You can specify the following additional parameters on the request URI:
-
-URI parameter | Description
-:---          | :---
-packageFullname   | (**required**) The full name of the package for the sideloaded app.
-fileName   | (**required**) The name of the dump file that you want to download.
-<br />
-**Request headers**
-
-- None
-
-**Request body**
-
-- None
-
-**Response**
-
-The response includes a dump file. You can use WinDbg or Visual Studio to examine the dump file.
-
-**Status code**
-
-This API has the following expected status codes.
-
-HTTP status code      | Description
-:------     | :-----
-200 | OK
-4XX | Error codes
-5XX | Error codes
-<br />
-**Available device families**
-
-* Window Mobile (in Windows Insider Program)
-* Windows Desktop
-* HoloLens
-* IoT
-
----
-### Enable crash dumps for a sideloaded app
-
-**Request**
-
-You can enable crash dumps for a sideloaded app by using the following request format.
- 
-Method      | Request URI
-:------     | :-----
-POST | /api/debug/dump/usermode/crashcontrol
-<br />
-
-**URI parameters**
-
-You can specify the following additional parameters on the request URI:
-
-URI parameter | Description
-:---          | :---
-packageFullname   | (**required**) The full name of the package for the sideloaded app.
-<br />
-**Request headers**
-
-- None
-
-**Request body**
-
-- None
-
-**Response**
-
-**Status code**
-
-This API has the following expected status codes.
-
-HTTP status code      | Description
-:------     | :-----
-200 | OK
-<br />
-**Available device families**
-
-* Window Mobile (in Windows Insider Program)
-* Windows Desktop
-* HoloLens
-* IoT
-
----
-### Get the list of bugcheck files
-
-**Request**
-
-You can get the list of bugcheck minidump files by using the following request format.
- 
-Method      | Request URI
-:------     | :-----
-GET | /api/debug/dump/kernel/dumplist
-<br />
-
-**URI parameters**
-
-- None
-
-**Request headers**
-
-- None
-
-**Request body**
-
-- None
-
-**Response**
-
-The response includes a list of dump file names and the sizes of these files. This list will be in the following format. 
-```
-{"DumpFiles": [
-    {
-        "FileName": string,
-        "FileSize": int
-    },...
-]}
-```
-
-**Status code**
-
-This API has the following expected status codes.
-
-HTTP status code      | Description
-:------     | :-----
-200 | OK
-<br />
-**Available device families**
-
-* Windows Desktop
-* IoT
-
----
-### Download a bugcheck dump file
-
-**Request**
-
-You can download a bugcheck dump file by using the following request format.
- 
-Method      | Request URI
-:------     | :-----
-GET | /api/debug/dump/kernel/dump
-<br />
-
-**URI parameters**
-
-You can specify the following additional parameters on the request URI:
-
-URI parameter | Description
-:---          | :---
-filename   | (**required**) The file name of the dump file. You can find this by using the API to get the dump list.
-<br />
-**Request headers**
-
-- None
-
-**Request body**
-
-- None
-
-**Response**
-
-The response includes the dump file. You can inspect this file using WinDbg.
-
-**Status code**
-
-This API has the following expected status codes.
-
-HTTP status code      | Description
-:------     | :-----
-200 | OK
-4XX | Error codes
-5XX | Error codes
-<br />
-**Available device families**
-
-* Windows Desktop
-* IoT
-
----
-### Get the bugcheck crash control settings
-
-**Request**
-
-You can get the bugcheck crash control settings by using the following request format.
- 
-Method      | Request URI
-:------     | :-----
-GET | /api/debug/dump/kernel/crashcontrol
-
-<br />
-**URI parameters**
-
-- None
-
-**Request headers**
-
-- None
-
-**Request body**
-
-- None
-
-**Response**
-
-The response includes the crash control settings. For more information about CrashControl, see the [CrashControl](https://technet.microsoft.com/library/cc951703.aspx) article. The template for the response is as follows.
-```
-{
-    "autoreboot": bool (0 or 1),
-    "dumptype": int (0 to 4),
-    "maxdumpcount": int,
-    "overwrite": bool (0 or 1)
-}
-```
-
-**Dump types**
-
-0: Disabled
-
-1: Complete memory dump (collects all in-use memory)
-
-2: Kernel memory dump (ignores user mode memory)
-
-3: Limited kernel minidump
-
-**Status code**
-
-This API has the following expected status codes.
-
-HTTP status code      | Description
-:------     | :-----
-200 | OK
-4XX | Error codes
-5XX | Error codes
-<br />
-**Available device families**
-
-* Windows Desktop
-* IoT
-
----
-### Get a live kernel dump
-
-**Request**
-
-You can get a live kernel dump by using the following request format.
- 
-Method      | Request URI
-:------     | :-----
-GET | /api/debug/dump/livekernel
-<br />
-
-**URI parameters**
-
-- None
-
-**Request headers**
-
-- None
-
-**Request body**
-
-- None
-
-**Response**
-
-The response includes the full kernel mode dump. You can inspect this file using WinDbg.
-
-**Status code**
-
-This API has the following expected status codes.
-
-HTTP status code      | Description
-:------     | :-----
-200 | OK
-4XX | Error codes
-5XX | Error codes
-<br />
-**Available device families**
-
-* Windows Desktop
-* IoT
-
----
-### Get a dump from a live user process
-
-**Request**
-
-You can get the dump for live user process by using the following request format.
- 
-Method      | Request URI
-:------     | :-----
-GET | /api/debug/dump/usermode/live
-<br />
-
-**URI parameters**
-
-You can specify the following additional parameters on the request URI:
-
-URI parameter | Description
-:---          | :---
-pid   | (**required**) The unique process id for the process you are interested in.
-<br />
-**Request headers**
-
-- None
-
-**Request body**
-
-- None
-
-**Response**
-
-The response includes the process dump. You can inspect this file using WinDbg or Visual Studio.
-
-**Status code**
-
-This API has the following expected status codes.
-
-HTTP status code      | Description
-:------     | :-----
-200 | OK
-4XX | Error codes
-5XX | Error codes
-<br />
-**Available device families**
-
-* Windows Desktop
-* IoT
-
----
-### Set the bugcheck crash control settings
-
-**Request**
-
-You can set the settings for collecting bugcheck data by using the following request format.
- 
-Method      | Request URI
-:------     | :-----
-POST | /api/debug/dump/kernel/crashcontrol
-<br />
-
-**URI parameters**
-
-You can specify the following additional parameters on the request URI:
-
-URI parameter | Description
-:---          | :---
-autoreboot   | (**optional**) True or false. This indicates whether the system restarts automatically after it fails or locks.
-dumptype   | (**optional**) The dump type. For the supported values, see the [CrashDumpType Enumeration](https://msdn.microsoft.com/library/azure/microsoft.azure.management.insights.models.crashdumptype.aspx).
-maxdumpcount   | (**optional**) The maximum number of dumps to save.
-overwrite   | (**optional**) True of false. This indicates whether or not to overwrite old dumps when the dump counter limit specified by *maxdumpcount* has been reached.
-<br />
-**Request headers**
-
-- None
-
-**Request body**
-
-- None
-
-**Response**
-
-**Status code**
-
-This API has the following expected status codes.
-
-HTTP status code      | Description
-:------     | :-----
-200 | OK
-4XX | Error codes
-5XX | Error codes
-<br />
-**Available device families**
-
-* Windows Desktop
-* IoT
-
----
-## ETW
----
-### Create a realtime ETW session over a websocket
-
-**Request**
-
-You can create a realtime ETW session by using the following request format. This will be managed over a websocket.  ETW events are batched on the server and sent to the client once per second. 
- 
-Method      | Request URI
-:------     | :-----
-GET/WebSocket | /api/etw/session/realtime
-<br />
-
-**URI parameters**
-
-- None
-
-**Request headers**
-
-- None
-
-**Request body**
-
-- None
-
-**Response**
-
-The response includes the ETW events from the enabled providers.  See ETW WebSocket commands below. 
-
-**Status code**
-
-This API has the following expected status codes.
-
-HTTP status code      | Description
-:------     | :-----
-200 | OK
-4XX | Error codes
-5XX | Error codes
-<br />
-**Available device families**
-
-* Windows Mobile
-* Windows Desktop
-* HoloLens
-* IoT
-
-### ETW WebSocket commands
-These commands are sent from the client to the server.
-
-Command | Description
-:----- | :-----
-provider *{guid}* enable *{level}* | Enable the provider marked by *{guid}* (without brackets) at the specified level. *{level}* is an **int** from 1 (least detail) to 5 (verbose).
-provider *{guid}* disable | Disable the provider marked by *{guid}* (without brackets).
-
-This responses is sent from the server to the client. This is sent as text and you get the following format by parsing the JSON.
-```
-{
-    "Events":[
-        {
-            "Timestamp": int,
-            "Provider": string,
-            "ID": int, 
-            "TaskName": string,
-            "Keyword": int,
-            "Level": int,
-            payload objects...
-        },...
-    ],
-    "Frequency": int
-}
-```
-
-Payload objects are extra key-value pairs (string:string) that are provided in the original ETW event.
-
-Example:
-```
-{
-    "ID" : 42, 
-    "Keyword" : 9223372036854775824, 
-    "Level" : 4, 
-    "Message" : "UDPv4: 412 bytes transmitted from 10.81.128.148:510 to 132.215.243.34:510. ",
-    "PID" : "1218", 
-    "ProviderName" : "Microsoft-Windows-Kernel-Network", 
-    "TaskName" : "KERNEL_NETWORK_TASK_UDPIP", 
-    "Timestamp" : 131039401761757686, 
-    "connid" : "0", 
-    "daddr" : "132.245.243.34", 
-    "dport" : "500", 
-    "saddr" : "10.82.128.118", 
-    "seqnum" : "0", 
-    "size" : "412", 
-    "sport" : "500"
-}
-```
-
----
-### Enumerate the registered ETW providers
-
-**Request**
-
-You can enumerate through the registered providers by using the following request format.
- 
-Method      | Request URI
-:------     | :-----
-GET | /api/etw/providers
-<br />
-
-**URI parameters**
-
-- None
-
-**Request headers**
-
-- None
-
-**Request body**
-
-- None
-
-**Response**
-
-The response includes the list of ETW providers. The list will include the friendly name and GUID for each provider in the following format.
-```
-{"Providers": [
-    {
-        "GUID": string, (GUID)
-        "Name": string
-    },...
-]}
-```
-
-**Status code**
-
-This API has the following expected status codes.
-
-HTTP status code      | Description
-:------     | :-----
-200 | OK
-<br />
-**Available device families**
-
-* Windows Mobile
-* Windows Desktop
-* HoloLens
-* IoT
-
----
-### Enumerate the custom ETW providers exposed by the platform.
-
-**Request**
-
-You can enumerate through the registered providers by using the following request format.
- 
-Method      | Request URI
-:------     | :-----
-GET | /api/etw/customproviders
-<br />
-
-**URI parameters**
-
-- None
-
-**Request headers**
-
-- None
-
-**Request body**
-
-- None
-
-**Response**
-
-200 OK. The response includes the list of ETW providers. The list will include the friendly name and GUID for each provider.
-
-```
-{"Providers": [
-    {
-        "GUID": string, (GUID)
-        "Name": string
-    },...
-]}
-```
-
-**Status code**
-
-- Standard status codes.
-<br />
-**Available device families**
-
-* Windows Mobile
-* Windows Desktop
-* HoloLens
-* IoT
-
----
-## OS information
----
-### Get the machine name
-
-**Request**
-
-You can get the name of a machine by using the following request format.
- 
-Method      | Request URI
-:------     | :-----
-GET | /api/os/machinename
-<br />
-
-**URI parameters**
-
-- None
-
-**Request headers**
-
-- None
-
-**Request body**
-
-- None
-
-**Response**
-
-The response includes the computer name in the following format. 
-
-```
-{"ComputerName": string}
-```
-
-**Status code**
-
-This API has the following expected status codes.
-
-HTTP status code      | Description
-:------     | :-----
-200 | OK
-4XX | Error codes
-5XX | Error codes
-<br />
-**Available device families**
-
-* Windows Mobile
-* Windows Desktop
-* Xbox
-* HoloLens
-* IoT
-
----
-### Get the operating system information
-
-**Request**
-
-You can get the OS information for a machine by using the following request format.
- 
-Method      | Request URI
-:------     | :-----
-GET | /api/os/info
-<br />
-
-**URI parameters**
-
-- None
-
-**Request headers**
-
-- None
-
-**Request body**
-
-- None
-
-**Response**
-
-The response includes the OS information in the following format.
-
-```
-{
-    "ComputerName": string,
-    "OsEdition": string,
-    "OsEditionId": int,
-    "OsVersion": string,
-    "Platform": string
-}
-```
-
-**Status code**
-
-This API has the following expected status codes.
-
-HTTP status code      | Description
-:------     | :-----
-200 | OK
-4XX | Error codes
-5XX | Error codes
-<br />
-**Available device families**
-
-* Windows Mobile
-* Windows Desktop
-* Xbox
-* HoloLens
-* IoT
-
----
-### Get the device family 
-
-**Request**
-
-You can get the device family (Xbox, phone, desktop, etc) using the following request format.
- 
-Method      | Request URI
-:------     | :-----
-GET | /api/os/devicefamily
-<br />
-
-**URI parameters**
-
-- None
-
-**Request headers**
-
-- None
-
-**Request body**
-
-- None
-
-**Response**
-
-The response includes the device family (SKU - Desktop, Xbox, etc).
-
-```
-{
-   "DeviceType" : string
-}
-```
-
-DeviceType will look like "Windows.Xbox", "Windows.Desktop", etc. 
-
-**Status code**
-
-This API has the following expected status codes.
-
-HTTP status code      | Description
-:------     | :-----
-200 | OK
-4XX | Error codes
-5XX | Error codes
-
-**Available device families**
-
-* Windows Mobile
-* Windows Desktop
-* Xbox
-* HoloLens
-* IoT
-
----
-### Set the machine name
-
-**Request**
-
-You can set the name of a machine by using the following request format.
- 
-Method      | Request URI
-:------     | :-----
-POST | /api/os/machinename
-<br />
-
-**URI parameters**
-
-You can specify the following additional parameters on the request URI:
-
-URI parameter | Description
-:---          | :---
-name | (**required**) The new name for the machine.
-<br />
-**Request headers**
-
-- None
-
-**Request body**
-
-- None
-
-**Response**
-
-**Status code**
-
-This API has the following expected status codes.
-
-HTTP status code      | Description
-:------     | :-----
-200 | OK
-<br />
-**Available device families**
-
-* Windows Mobile
-* Windows Desktop
-* Xbox
-* HoloLens
-* IoT
-
----
-## Performance data
----
-### Get the list of running processes
-
-**Request**
-
-You can get the list of currently running processes by using the following request format.  this can be upgraded to a WebSocket connection as well, with the same JSON data being pushed to the client once per second. 
- 
-Method      | Request URI
-:------     | :-----
-GET | /api/resourcemanager/processes
-GET/WebSocket | /api/resourcemanager/processes
-<br />
-
-**URI parameters**
-
-- None
-
-**Request headers**
-
-- None
-
-**Request body**
-
-- None
-
-**Response**
-
-The response includes a list of processes with details for each process. The information is in JSON format and has the following template.
-```
-{"Processes": [
-    {
-        "CPUUsage": int,
-        "ImageName": string,
-        "PageFileUsage": int,
-        "PrivateWorkingSet": int,
-        "ProcessId": int,
-        "SessionId": int,
-        "UserName": string,
-        "VirtualSize": int,
-        "WorkingSetSize": int
-    },...
-]}
-```
-
-**Status code**
-
-This API has the following expected status codes.
-
-HTTP status code      | Description
-:------     | :-----
-200 | OK
-4XX | Error codes
-5XX | Error codes
-<br />
-**Available device families**
-
-* Windows Mobile
-* Windows Desktop
-* HoloLens
-* IoT
-
----
-### Get the system performance statistics
-
-**Request**
-
-You can get the system performance statistics by using the following request format. This includes information such as read and write cycles and how much memory has been used.
- 
-Method      | Request URI
-:------     | :-----
-GET | /api/resourcemanager/systemperf
-GET/WebSocket | /api/resourcemanager/systemperf
-<br />
-This can also be upgraded to a WebSocket connection.  It provides the same JSON data below once every second. 
-
-**URI parameters**
-
-- None
-
-**Request headers**
-
-- None
-
-**Request body**
-
-- None
-
-**Response**
-
-The response includes the performance statistics for the system such as CPU and GPU usage, memory access, and network access. This information is in JSON format and has the following template.
-```
-{
-    "AvailablePages": int,
-    "CommitLimit": int,
-    "CommittedPages": int,
-    "CpuLoad": int,
-    "IOOtherSpeed": int,
-    "IOReadSpeed": int,
-    "IOWriteSpeed": int,
-    "NonPagedPoolPages": int,
-    "PageSize": int,
-    "PagedPoolPages": int,
-    "TotalInstalledInKb": int,
-    "TotalPages": int,
-    "GPUData": 
-    {
-        "AvailableAdapters": [{ (One per detected adapter)
-            "DedicatedMemory": int,
-            "DedicatedMemoryUsed": int,
-            "Description": string,
-            "SystemMemory": int,
-            "SystemMemoryUsed": int,
-            "EnginesUtilization": [ float,... (One per detected engine)]
-        },...
-    ]},
-    "NetworkingData": {
-        "NetworkInBytes": int,
-        "NetworkOutBytes": int
-    }
-}
-```
-
-**Status code**
-
-This API has the following expected status codes.
-
-HTTP status code      | Description
-:------     | :-----
-200 | OK
-4XX | Error codes
-5XX | Error codes
-<br />
-**Available device families**
-
-* Windows Mobile
-* Windows Desktop
-* Xbox
-* HoloLens
-* IoT
-
----
-## Power
----
-### Get the current battery state
-
-**Request**
-
-You can get the current state of the battery by using the following request format.
- 
-Method      | Request URI
-:------     | :-----
-GET | /api/power/battery
-<br />
-
-**URI parameters**
-
-- None
-
-**Request headers**
-
-- None
-
-**Request body**
-
-- None
-
-**Response**
-
-The current battery state information is returned using the following format.
-```
-{
-    "AcOnline": int (0 | 1),
-    "BatteryPresent": int (0 | 1),
-    "Charging": int (0 | 1),
-    "DefaultAlert1": int,
-    "DefaultAlert2": int,
-    "EstimatedTime": int,
-    "MaximumCapacity": int,
-    "RemainingCapacity": int
-}
-```
-
-**Status code**
-
-This API has the following expected status codes.
-
-HTTP status code      | Description
-:------     | :-----
-200 | OK
-4XX | Error codes
-5XX | Error codes
-<br />
-**Available device families**
-
-* Windows Mobile
-* Windows Desktop
-* HoloLens
-* IoT
-
----
-### Get the active power scheme
-
-**Request**
-
-You can get the active power scheme by using the following request format.
- 
-Method      | Request URI
-:------     | :-----
-GET | /api/power/activecfg
-<br />
-
-**URI parameters**
-
-- None
-
-**Request headers**
-
-- None
-
-**Request body**
-
-- None
-
-**Response**
-
-The active power scheme has the following format.
-```
-{"ActivePowerScheme": string (guid of scheme)}
-```
-
-**Status code**
-
-This API has the following expected status codes.
-
-HTTP status code      | Description
-:------     | :-----
-200 | OK
-4XX | Error codes
-5XX | Error codes
-<br />
-**Available device families**
-
-* Windows Desktop
-* IoT
-
----
-### Get the sub-value for a power scheme
-
-**Request**
-
-You can get the sub-value for a power scheme by using the following request format.
- 
-Method      | Request URI
-:------     | :-----
-GET | /api/power/cfg/*<power scheme path>*
-<br />
-Options:
-- SCHEME_CURRENT
-
-**URI parameters**
-
-- None
-
-**Request headers**
-
-- None
-
-**Request body**
-
-A full listing of power states available is on a per-application basis and the settings for flagging various power states like low and critical batterty. 
-
-**Response**
-
-**Status code**
-
-This API has the following expected status codes.
-
-HTTP status code      | Description
-:------     | :-----
-200 | OK
-4XX | Error codes
-5XX | Error codes
-<br />
-**Available device families**
-
-* Windows Desktop
-* IoT
-
----
-### Get the power state of the system
-
-**Request**
-
-You can check the power state of the system by using the following request format. This will let you check to see if it is in a low power state.
- 
-Method      | Request URI
-:------     | :-----
-GET | /api/power/state
-<br />
-
-**URI parameters**
-
-- None
-
-**Request headers**
-
-- None
-
-**Request body**
-
-- None
-
-**Response**
-
-The power state information has the following template.
-```
-{"LowPowerStateAvailable": bool}
-```
-
-**Status code**
-
-This API has the following expected status codes.
-
-HTTP status code      | Description
-:------     | :-----
-200 | OK
-4XX | Error codes
-5XX | Error codes
-<br />
-**Available device families**
-
-* Windows Desktop
-* HoloLens
-* IoT
-
----
-### Set the active power scheme
-
-**Request**
-
-You can set the active power scheme by using the following request format.
- 
-Method      | Request URI
-:------     | :-----
-POST | /api/power/activecfg
-<br />
-
-**URI parameters**
-
-You can specify the following additional parameters on the request URI:
-
-URI parameter | Description
-:---          | :---
-scheme | (**required**) The GUID of the scheme you want to set as the active power scheme for the system.
-<br />
-**Request headers**
-
-- None
-
-**Request body**
-
-- None
-
-**Response**
-
-**Status code**
-
-This API has the following expected status codes.
-
-HTTP status code      | Description
-:------     | :-----
-200 | OK
-4XX | Error codes
-5XX | Error codes
-<br />
-**Available device families**
-
-* Windows Desktop
-* IoT
-
----
-### Set the sub-value for a power scheme
-
-**Request**
-
-You can set the sub-value for a power scheme by using the following request format.
- 
-Method      | Request URI
-:------     | :-----
-POST | /api/power/cfg/*<power scheme path>*
-<br />
-
-**URI parameters**
-
-You can specify the following additional parameters on the request URI:
-
-URI parameter | Description
-:---          | :---
-valueAC | (**required**) The value to use for A/C power.
-valueDC | (**required**) The value to use for battery power.
-<br />
-**Request headers**
-
-- None
-
-**Request body**
-
-- None
-
-**Response**
-
-**Status code**
-
-This API has the following expected status codes.
-
-HTTP status code      | Description
-:------     | :-----
-200 | OK
-<br />
-**Available device families**
-
-* Windows Desktop
-* IoT
-
----
-### Get a sleep study report
-
-**Request**
-
-Method      | Request URI
-:------     | :-----
-GET | /api/power/sleepstudy/report
-<br />
-You can get a sleep study report by using the following request format.
-
-**URI parameters**
-URI parameter | Description
-:---          | :---
-FileName | (**required**) The full name for the file you want to download. This value should be hex64 encoded.
-<br />
-**Request headers**
-
-- None
-
-**Request body**
-
-- None
-
-**Response**
-
-The response is a file containing the sleep study. 
-
-**Status code**
-
-This API has the following expected status codes.
-
-HTTP status code      | Description
-:------     | :-----
-200 | OK
-4XX | Error codes
-5XX | Error codes
-<br />
-**Available device families**
-
-* Windows Desktop
-* IoT
-
----
-### Enumerate the available sleep study reports
-
-**Request**
-
-You can enumerate the available sleep study reports by using the following request format.
- 
-Method      | Request URI
-:------     | :-----
-GET | /api/power/sleepstudy/reports
-<br />
-
-**URI parameters**
-
-- None
-
-**Request headers**
-
-- None
-
-**Request body**
-
-- None
-
-**Response**
-
-The list of available reports has the following template.
-
-```
-{"Reports": [
-    {
-        "FileName": string
-    },...
-]}
-```
-
-**Status code**
-
-This API has the following expected status codes.
-
-HTTP status code      | Description
-:------     | :-----
-200 | OK
-4XX | Error codes
-5XX | Error codes
-<br />
-**Available device families**
-
-* Windows Desktop
-* IoT
-
----
-### Get the sleep study transform
-
-**Request**
-
-You can get the sleep study transform by using the following request format. This transform is an XSLT that converts the sleep study report into an XML format that can be read by a person.
- 
-Method      | Request URI
-:------     | :-----
-GET | /api/power/sleepstudy/transform
-<br />
-
-**URI parameters**
-
-- None
-
-**Request headers**
-
-- None
-
-**Request body**
-
-- None
-
-**Response**
-
-The response contains the sleep study transform.
-
-**Status code**
-
-This API has the following expected status codes.
-
-HTTP status code      | Description
-:------     | :-----
-200 | OK
-4XX | Error codes
-5XX | Error codes
-<br />
-**Available device families**
-
-* Windows Desktop
-* IoT
-
----
-## Remote control
----
-### Restart the target computer
-
-**Request**
-
-You can restart the target computer by using the following request format.
- 
-Method      | Request URI
-:------     | :-----
-POST | /api/control/restart
-<br />
-
-**URI parameters**
-
-- None
-
-**Request headers**
-
-- None
-
-**Request body**
-
-- None
-
-**Response**
-
-**Status code**
-
-This API has the following expected status codes.
-
-HTTP status code      | Description
-:------     | :-----
-200 | OK
-<br />
-**Available device families**
-
-* Windows Mobile
-* Windows Desktop
-* Xbox
-* HoloLens
-* IoT
-
----
-### Shut down the target computer
-
-**Request**
-
-You can shut down the target computer by using the following request format.
- 
-Method      | Request URI
-:------     | :-----
-POST | /api/control/shutdown
-<br />
-
-**URI parameters**
-
-- None
-
-**Request headers**
-
-- None
-
-**Request body**
-
-- None
-
-**Response**
-
-**Status code**
-
-This API has the following expected status codes.
-
-HTTP status code      | Description
-:------     | :-----
-200 | OK
-4XX | Error codes
-5XX | Error codes
-<br />
-**Available device families**
-
-* Windows Mobile
-* Windows Desktop
-* Xbox
-* HoloLens
-* IoT
-
----
-## Task manager
----
-### Start a modern app
-
-**Request**
-
-You can start a modern app by using the following request format.
- 
-Method      | Request URI
-:------     | :-----
-POST | /api/taskmanager/app
-<br />
-
-**URI parameters**
-
-You can specify the following additional parameters on the request URI:
-
-URI parameter | Description
-:---          | :---
-appid   | (**required**) The PRAID for the app you want to start. This value should be hex64 encoded.
-package   | (**required**) The full name for the app package you want to start. This value should be hex64 encoded.
-<br />
-**Request headers**
-
-- None
-
-**Request body**
-
-- None
-
-**Response**
-
-**Status code**
-
-This API has the following expected status codes.
-
-HTTP status code      | Description
-:------     | :-----
-200 | OK
-4XX | Error codes
-5XX | Error codes
-<br />
-**Available device families**
-
-* Windows Mobile
-* Windows Desktop
-* Xbox
-* HoloLens
-* IoT
-
----
-### Stop a modern app
-
-**Request**
-
-You can stop a modern app by using the following request format.
- 
-Method      | Request URI
-:------     | :-----
-DELETE | /api/taskmanager/app
-<br />
-
-**URI parameters**
-
-You can specify the following additional parameters on the request URI:
-
-URI parameter | Description
-:---          | :---
-package   | (**required**) The full name of the app packages that you want to stop. This value should be hex64 encoded.
-forcestop   | (**optional**) A value of **yes** indicates that the system should force all processes to stop.
-<br />
-**Request headers**
-
-- None
-
-**Request body**
-
-- None
-
-**Response**
-
-**Status code**
-
-This API has the following expected status codes.
-
-HTTP status code      | Description
-:------     | :-----
-200 | OK
-4XX | Error codes
-5XX | Error codes
-<br />
-**Available device families**
-
-* Windows Mobile
-* Windows Desktop
-* Xbox
-* HoloLens
-* IoT
-
----
-## Networking
----
-### Get the current IP configuration
-
-**Request**
-
-You can get the current IP configuration by using the following request format.
- 
-Method      | Request URI
-:------     | :-----
-GET | /api/networking/ipconfig
-<br />
-
-**URI parameters**
-
-- None
-
-**Request headers**
-
-- None
-
-**Request body**
-
-- None
-
-**Response**
-
-The response includes the IP configuration in the following template.
-
-```
-{"Adapters": [
-    {
-        "Description": string,
-        "HardwareAddress": string,
-        "Index": int,
-        "Name": string,
-        "Type": string,
-        "DHCP": {
-            "LeaseExpires": int, (timestamp)
-            "LeaseObtained": int, (timestamp)
-            "Address": {
-                "IpAddress": string,
-                "Mask": string
-            }
-        },
-        "WINS": {(WINS is optional)
-            "Primary": {
-                "IpAddress": string,
-                "Mask": string
-            },
-            "Secondary": {
-                "IpAddress": string,
-                "Mask": string
-            }
-        },
-        "Gateways": [{ (always 1+)
-            "IpAddress": "10.82.128.1",
-            "Mask": "255.255.255.255"
-            },...
-        ],
-        "IpAddresses": [{ (always 1+)
-            "IpAddress": "10.82.128.148",
-            "Mask": "255.255.255.0"
-            },...
-        ]
-    },...
-]}
-```
-
-**Status code**
-
-This API has the following expected status codes.
-
-HTTP status code      | Description
-:------     | :-----
-200 | OK
-4XX | Error codes
-5XX | Error codes
-<br />
-**Available device families**
-
-* Windows Mobile
-* Windows Desktop
-* Xbox
-* HoloLens
-* IoT
-
---
-### Enumerate wireless network interfaces
-
-**Request**
-
-You can enumerate the available wireless network interfaces by using the following request format.
- 
-Method      | Request URI
-:------     | :-----
-GET | /api/wifi/interfaces
-<br />
-
-**URI parameters**
-
-- None
-
-**Request headers**
-
-- None
-
-**Request body**
-
-- None
-
-**Response**
-
-A list of the available wireless interfaces with details in the following format.
-
-``` 
-{"Interfaces": [{
-    "Description": string,
-    "GUID": string (guid with curly brackets),
-    "Index": int,
-    "ProfilesList": [
-        {
-            "GroupPolicyProfile": bool,
-            "Name": string, (Network currently connected to)
-            "PerUserProfile": bool
-        },...
-    ]
-    }
-]}
-```
-
-**Status code**
-
-This API has the following expected status codes.
-
-HTTP status code      | Description
-:------     | :-----
-200 | OK
-4XX | Error codes
-5XX | Error codes
-<br />
-**Available device families**
-
-* Windows Mobile
-* Windows Desktop
-* Xbox
-* HoloLens
-* IoT
-
----
-### Enumerate wireless networks
-
-**Request**
-
-You can enumerate the list of wireless networks on the specified interface by using the following request format.
- 
-Method      | Request URI
-:------     | :-----
-GET | /api/wifi/networks
-<br />
-
-**URI parameters**
-
-You can specify the following additional parameters on the request URI:
-
-URI parameter | Description
-:---          | :---
-interface   | (**required**) The GUID for the network interface to use to search for wireless networks, without brackets. 
-<br />
-**Request headers**
-
-- None
-
-**Request body**
-
-- None
-
-**Response**
-
-The list of wireless networks found on the provided *interface*. This includes details for the networks in the following format.
-
-```
-{"AvailableNetworks": [
-    {
-        "AlreadyConnected": bool,
-        "AuthenticationAlgorithm": string, (WPA2, etc)
-        "Channel": int,
-        "CipherAlgorithm": string, (e.g. AES)
-        "Connectable": int, (0 | 1)
-        "InfrastructureType": string,
-        "ProfileAvailable": bool,
-        "ProfileName": string,
-        "SSID": string,
-        "SecurityEnabled": int, (0 | 1)
-        "SignalQuality": int,
-        "BSSID": [int,...],
-        "PhysicalTypes": [string,...]
-    },...
-]}
-```
-
-**Status code**
-
-This API has the following expected status codes.
-
-HTTP status code      | Description
-:------     | :-----
-200 | OK
-4XX | Error codes
-5XX | Error codes
-<br />
-**Available device families**
-
-* Windows Mobile
-* Windows Desktop
-* Xbox
-* HoloLens
-* IoT
-
----
-### Connect and disconnect to a Wi-Fi network.
-
-**Request**
-
-You can connect or disconnect to a Wi-Fi network by using the following request format.
- 
-Method      | Request URI
-:------     | :-----
-POST | /api/wifi/network
-<br />
-
-**URI parameters**
-
-You can specify the following additional parameters on the request URI:
-
-URI parameter | Description
-:---          | :---
-interface   | (**required**) The GUID for the network interface you use to connect to the network.
-op   | (**required**) Indicates the action to take. Possible values are connect or disconnect.
-ssid   | (**required if *op* == connect**) The SSID to connect to.
-key   | (**required if *op* == connect and network requires authentication**) The shared key.
-createprofile | (**required**) Create a profile for the network on the device.  This will cause the device to auto-connect to the network in the future. This can be **yes** or **no**. 
-
-**Request headers**
-
-- None
-
-**Request body**
-
-- None
-
-**Response**
-
-**Status code**
-
-This API has the following expected status codes.
-
-HTTP status code      | Description
-:------     | :-----
-200 | OK
-<br />
-**Available device families**
-
-* Windows Mobile
-* Windows Desktop
-* Xbox
-* HoloLens
-* IoT
-
----
-### Delete a Wi-Fi profile
-
-**Request**
-
-You can delete a profile associated with a network on a specific interface by using the following request format.
- 
-Method      | Request URI
-:------     | :-----
-DELETE | /api/wifi/network
-<br />
-
-**URI parameters**
-
-You can specify the following additional parameters on the request URI:
-
-URI parameter | Description
-:---          | :---
-interface   | (**required**) The GUID for the network interface associated with the profile to delete.
-profile   | (**required**) The name of the profile to delete.
-<br />
-**Request headers**
-
-- None
-
-**Request body**
-
-- None
-
-**Response**
-
-**Status code**
-
-This API has the following expected status codes.
-
-HTTP status code      | Description
-:------     | :-----
-200 | OK
-<br />
-**Available device families**
-
-* Windows Mobile
-* Windows Desktop
-* Xbox
-* HoloLens
-* IoT
-
----
-## Windows Error Reporting (WER)
----
-### Download a Windows error reporting (WER) file
-
-**Request**
-
-You can download a WER-related file by using the following request format.
- 
-Method      | Request URI
-:------     | :-----
-GET | /api/wer/report/file
-<br />
-
-**URI parameters**
-
-You can specify the following additional parameters on the request URI:
-
-URI parameter | Description
-:---          | :---
-user   | (**required**) The user name associated with the report.
-type   | (**required**) The type of report. This can be either **queried** or **archived**.
-name   | (**required**) The name of the report. This should be base64 encoded. 
-file   | (**required**) The name of the file to download from the report. This should be base64 encoded. 
-<br />
-**Request headers**
-
-- None
-
-**Request body**
-
-- None
-
-**Response**
-
-- Response contains the requested file. 
-
-**Status code**
-
-This API has the following expected status codes.
-
-HTTP status code      | Description
-:------     | :-----
-200 | OK
-4XX | Error codes
-5XX | Error codes
-<br />
-**Available device families**
-
-* Windows Desktop
-* HoloLens
-* IoT
-
----
-### Enumerate files in a Windows error reporting (WER) report
-
-**Request**
-
-You can enumerate the files in a WER report by using the following request format.
- 
-Method      | Request URI
-:------     | :-----
-GET | /api/wer/report/files
-<br />
-
-**URI parameters**
-
-You can specify the following additional parameters on the request URI:
-
-URI parameter | Description
-:---          | :---
-user   | (**required**) The user associated with the report.
-type   | (**required**) The type of report. This can be either **queried** or **archived**.
-name   | (**required**) The name of the report. This should be base64 encoded. 
-<br />
-**Request headers**
-
-- None
-
-**Request body**
-
-```
-{"Files": [
-    {
-        "Name": string, (Filename, not base64 encoded)
-        "Size": int (bytes)
-    },...
-]}
-```
-
-**Response**
-
-**Status code**
-
-This API has the following expected status codes.
-
-HTTP status code      | Description
-:------     | :-----
-200 | OK
-4XX | Error codes
-5XX | Error codes
-<br />
-**Available device families**
-
-* Windows Desktop
-* HoloLens
-* IoT
-
----
-### List the Windows error reporting (WER) reports
-
-**Request**
-
-You can get the WER reports by using the following request format.
- 
-Method      | Request URI
-:------     | :-----
-GET | /api/wer/reports
-<br />
-
-**URI parameters**
-
-- None
-
-**Request headers**
-
-- None
-
-**Request body**
-
-- None
-
-**Response**
-
-The WER reports in the following format.
-
-```
-{"WerReports": [
-    {
-        "User": string,
-        "Reports": [
-            {
-                "CreationTime": int,
-                "Name": string, (not base64 encoded)
-                "Type": string ("Queue" or "Archive")
-            },
-    },...
-]}
-```
-
-**Status code**
-
-This API has the following expected status codes.
-
-HTTP status code      | Description
-:------     | :-----
-200 | OK
-4XX | Error codes
-5XX | Error codes
-<br />
-**Available device families**
-
-* Windows Desktop
-* HoloLens
-* IoT
-
----
-## Windows Performance Recorder (WPR) 
----
-### Start tracing with a custom profile
-
-**Request**
-
-You can upload a WPR profile and start tracing using that profile by using the following request format.  Only one trace can run at a time. The profile will not remain on the device. 
- 
-Method      | Request URI
-:------     | :-----
-POST | /api/wpr/customtrace
-<br />
-
-**URI parameters**
-
-- None
-
-**Request headers**
-
-- None
-
-**Request body**
-
-- A multi-part conforming http body that contains the custom WPR profile.
-
-**Response**
-
-The WPR session status in the following format.
-
-```
-{
-    "SessionType": string, (Running or Idle) 
-    "State": string (normal or boot)
-}
-```
-
-**Status code**
-
-This API has the following expected status codes.
-
-HTTP status code      | Description
-:------     | :-----
-200 | OK
-4XX | Error codes
-5XX | Error codes
-<br />
-**Available device families**
-
-* Windows Mobile
-* Windows Desktop
-* HoloLens
-* IoT
-
----
-### Start a boot performance tracing session
-
-**Request**
-
-You can start a boot WPR tracing session by using the following request format. This is also known as a performance tracing session.
- 
-Method      | Request URI
-:------     | :-----
-POST | /api/wpr/boottrace
-<br />
-
-**URI parameters**
-
-You can specify the following additional parameters on the request URI:
-
-URI parameter | Description
-:---          | :---
-profile   | (**required**) This parameter is required on start. The name of the profile that should start a performance tracing session. The possible profiles are stored in perfprofiles/profiles.json.
-<br />
-**Request headers**
-
-- None
-
-**Request body**
-
-- None
-
-**Response**
-
-On start, this API returns the WPR session status in the following format.
-
-```
-{
-    "SessionType": string, (Running or Idle) 
-    "State": string (boot)
-}
-```
-
-**Status code**
-
-This API has the following expected status codes.
-
-HTTP status code      | Description
-:------     | :-----
-200 | OK
-4XX | Error codes
-5XX | Error codes
-<br />
-**Available device families**
-
-* Windows Mobile
-* Windows Desktop
-* HoloLens
-* IoT
-
----
-### Stop a boot performance tracing session
-
-**Request**
-
-You can stop a boot WPR tracing session by using the following request format. This is also known as a performance tracing session.
- 
-Method      | Request URI
-:------     | :-----
-GET | /api/wpr/boottrace
-<br />
-
-**URI parameters**
-
-- None
-
-**Request headers**
-
-- None
-
-**Request body**
-
-- None
-
-**Response**
-
--  None.  **Note:** This is a long running operation.  It will return when the ETL is finished writing to disk.
-
-**Status code**
-
-This API has the following expected status codes.
-
-HTTP status code      | Description
-:------     | :-----
-200 | OK
-4XX | Error codes
-5XX | Error codes
-<br />
-**Available device families**
-
-* Windows Mobile
-* Windows Desktop
-* HoloLens
-* IoT
-
----
-### Start a performance tracing session
-
-**Request**
-
-You can start a WPR tracing session by using the following request format. This is also known as a performance tracing session.  Only one trace can run at a time. 
- 
-Method      | Request URI
-:------     | :-----
-POST | /api/wpr/trace
-<br />
-
-**URI parameters**
-
-You can specify the following additional parameters on the request URI:
-
-URI parameter | Description
-:---          | :---
-profile   | (**required**) The name of the profile that should start a performance tracing session. The possible profiles are stored in perfprofiles/profiles.json.
-<br />
-**Request headers**
-
-- None
-
-**Request body**
-
-- None
-
-**Response**
-
-On start, this API returns the WPR session status in the following format.
-
-```
-{
-    "SessionType": string, (Running or Idle) 
-    "State": string (normal)
-}
-```
-
-**Status code**
-
-This API has the following expected status codes.
-
-HTTP status code      | Description
-:------     | :-----
-200 | OK
-4XX | Error codes
-5XX | Error codes
-<br />
-**Available device families**
-
-* Windows Mobile
-* Windows Desktop
-* HoloLens
-* IoT
-
----
-### Stop a performance tracing session
-
-**Request**
-
-You can stop a WPR tracing session by using the following request format. This is also known as a performance tracing session.
- 
-Method      | Request URI
-:------     | :-----
-GET | /api/wpr/trace
-<br />
-
-**URI parameters**
-
-- None
-
-**Request headers**
-
-- None
-
-**Request body**
-
-- None
-
-**Response**
-
-- None.  **Note:** This is a long running operation.  It will return when the ETL is finished writing to disk.  
-
-**Status code**
-
-This API has the following expected status codes.
-
-HTTP status code      | Description
-:------     | :-----
-200 | OK
-4XX | Error codes
-5XX | Error codes
-<br />
-**Available device families**
-
-* Windows Mobile
-* Windows Desktop
-* HoloLens
-* IoT
-
----
-### Retrieve the status of a tracing session
-
-**Request**
-
-You can retrieve the status of the current WPR session by using the following request format.
- 
-Method      | Request URI
-:------     | :-----
-GET | /api/wpr/status
-<br />
-
-**URI parameters**
-
-- None
-
-**Request headers**
-
-- None
-
-**Request body**
-
-- None
-
-**Response**
-
-The status of the WPR tracing session in the following format.
-
-```
-{
-    "SessionType": string, (Running or Idle) 
-    "State": string (normal or boot)
-}
-```
-
-**Status code**
-
-This API has the following expected status codes.
-
-HTTP status code      | Description
-:------     | :-----
-200 | OK
-4XX | Error codes
-5XX | Error codes
-<br />
-**Available device families**
-
-* Windows Mobile
-* Windows Desktop
-* HoloLens
-* IoT
-
----
-### List completed tracing sessions (ETLs)
-
-**Request**
-
-You can get a listing of ETL traces on the device using the following request format. 
-
-Method      | Request URI
-:------     | :-----
-GET | /api/wpr/tracefiles
-<br />
-
-**URI parameters**
-
-- None
-
-**Request headers**
-
-- None
-
-**Request body**
-
-- None
-
-**Response**
-
-The listing of completed tracing sessions is provided in the following format.
-
-```
-{"Items": [{
-    "CurrentDir": string (filepath),
-    "DateCreated": int (File CreationTime),
-    "FileSize": int (bytes),
-    "Id": string (filename),
-    "Name": string (filename),
-    "SubPath": string (filepath),
-    "Type": int
-}]}
-```
-
-**Status code**
-
-This API has the following expected status codes.
-
-HTTP status code      | Description
-:------     | :-----
-200 | OK
-4XX | Error codes
-5XX | Error codes
-<br />
-**Available device families**
-
-* Windows Mobile
-* Windows Desktop
-* HoloLens
-* IoT
-
----
-### Download a tracing session (ETL)
-
-**Request**
-
-You can download a tracefile (boot trace or user-mode trace) using the following request format. 
-
-Method      | Request URI
-:------     | :-----
-GET | /api/wpr/tracefile
-<br />
-
-**URI parameters**
-
-You can specify the following additional parameter on the request URI:
-
-URI parameter | Description
-:---          | :---
-filename   | (**required**) The name of the ETL trace to download.  These can be found in /api/wpr/tracefiles
-
-**Request headers**
-
-- None
-
-**Request body**
-
-- None
-
-**Response**
-
-- Returns the trace ETL file.
-
-**Status code**
-
-This API has the following expected status codes.
-
-HTTP status code      | Description
-:------     | :-----
-200 | OK
-4XX | Error codes
-5XX | Error codes
-<br />
-**Available device families**
-
-* Windows Mobile
-* Windows Desktop
-* HoloLens
-* IoT
-
----
-### Delete a tracing session (ETL)
-
-**Request**
-
-You can delete a tracefile (boot trace or user-mode trace) using the following request format. 
-
-Method      | Request URI
-:------     | :-----
-DELETE | /api/wpr/tracefile
-<br />
-
-**URI parameters**
-
-You can specify the following additional parameter on the request URI:
-
-URI parameter | Description
-:---          | :---
-filename   | (**required**) The name of the ETL trace to delete.  These can be found in /api/wpr/tracefiles
-
-**Request headers**
-
-- None
-
-**Request body**
-
-- None
-
-**Response**
-
-- Returns the trace ETL file.
-
-**Status code**
-
-This API has the following expected status codes.
-
-HTTP status code      | Description
-:------     | :-----
-200 | OK
-4XX | Error codes
-5XX | Error codes
-<br />
-**Available device families**
-
-* Windows Mobile
-* Windows Desktop
-* HoloLens
-* IoT
-
----
-## DNS-SD Tags 
----
-### View Tags
-
-**Request**
-
-View the currently applied tags for the device.  These are advertised via DNS-SD TXT records in the T key.  
- 
-Method      | Request URI
-:------     | :-----
-GET | /api/dns-sd/tags
-<br />
-
-**URI parameters**
-
-- None
-
-**Request headers**
-
-- None
-
-**Request body**
-
-- None
-
-**Response**
-The currently applied tags in the following format. 
-```
- {
-    "tags": [
-        "tag1", 
-        "tag2", 
-        ...
-     ]
-}
-```
-
-**Status code**
-
-This API has the following expected status codes.
-
-HTTP status code      | Description
-:------     | :-----
-200 | OK
-5XX | Server Error 
-
-<br />
-**Available device families**
-
-* Windows Mobile
-* Windows Desktop
-* Xbox
-* HoloLens
-* IoT
-
----
-### Delete Tags
-
-**Request**
-
-Delete all tags currently advertised by DNS-SD.   
- 
-Method      | Request URI
-:------     | :-----
-DELETE | /api/dns-sd/tags
-<br />
-
-**URI parameters**
-
-- None
-
-**Request headers**
-
-- None
-
-**Request body**
-
-- None
-
-**Response**
- - None
-
-**Status code**
-
-This API has the following expected status codes.
-
-HTTP status code      | Description
-:------     | :-----
-200 | OK
-5XX | Server Error 
-
-<br />
-**Available device families**
-
-* Windows Mobile
-* Windows Desktop
-* Xbox
-* HoloLens
-* IoT
-
----
-### Delete Tag
-
-**Request**
-
-Delete a tag currently advertised by DNS-SD.   
- 
-Method      | Request URI
-:------     | :-----
-DELETE | /api/dns-sd/tag
-<br />
-
-**URI parameters**
-
-URI parameter | Description
-:------     | :-----
-tagValue | (**required**) The tag to be removed.
-
-**Request headers**
-
-- None
-
-**Request body**
-
-- None
-
-**Response**
- - None
-
-**Status code**
-
-This API has the following expected status codes.
-
-HTTP status code      | Description
-:------     | :-----
-200 | OK
-
-<br />
-**Available device families**
-
-* Windows Mobile
-* Windows Desktop
-* Xbox
-* HoloLens
-* IoT
- 
----
-### Add a Tag
-
-**Request**
-
-Add a tag to the DNS-SD advertisement.   
- 
-Method      | Request URI
-:------     | :-----
-POST | /api/dns-sd/tag
-<br />
-
-**URI parameters**
-
-URI parameter | Description
-:------     | :-----
-tagValue | (**required**) The tag to be added.
-
-**Request headers**
-
-- None
-
-**Request body**
-
-- None
-
-**Response**
- - None
-
-**Status code**
-
-This API has the following expected status codes.
-
-HTTP status code      | Description
-:------     | :-----
-200 | OK
-401 | Tag space Overflow.  Results when the proposed tag is too long for the resulting DNS-SD service record.  
-
-<br />
-**Available device families**
-
-* Windows Mobile
-* Windows Desktop
-* Xbox
-* HoloLens
-* IoT
-
-## App File Explorer
-
----
-### Get known folders
-
-**Request**
-
-Obtain a list of accessible top-level folders.
-
-Method      | Request URI
-:------     | :-----
-GET | /api/filesystem/apps/knownfolders
-<br />
-
-**URI parameters**
-
-- None
-
-**Request headers**
-
-- None
-
-**Request body**
-
-- None
-
-**Response**
-The available folders in the following format. 
-```
- {"KnownFolders": [
-    "folder0",
-    "folder1",...
-]}
-```
-**Status code**
-
-This API has the following expected status codes.
-
-HTTP status code      | Description
-:------     | :-----
-200 | Deploy request accepted and being processed
-4XX | Error codes
-5XX | Error codes
-<br />
-
-**Available device families**
-
-* Windows Mobile
-* Windows Desktop
-* HoloLens
-* Xbox
-* IoT
-
----
-### Get files
-
-**Request**
-
-Obtain a list of files in a folder.
-
-Method      | Request URI
-:------     | :-----
-GET | /api/filesystem/apps/files
-<br />
-
-**URI parameters**
-
-URI parameter | Description
-:------     | :-----
-knownfolderid | (**required**) The top-level directory where you want the list of files. Use **LocalAppData** for access to sideloaded apps. 
-packagefullname | (**required if *knownfolderid* == LocalAppData**) The package full name of the app you are interested in. 
-path | (**optional**) The sub-directory within the folder or package specified above. 
-
-**Request headers**
-
-- None
-
-**Request body**
-
-- None
-
-**Response**
-The available folders in the following format. 
-```
-{"Items": [
-    {
-        "CurrentDir": string (folder under the requested known folder),
-        "DateCreated": int,
-        "FileSize": int (bytes),
-        "Id": string,
-        "Name": string,
-        "SubPath": string (present if this item is a folder, this is the name of the folder),
-        "Type": int
-    },...
-]}
-```
-**Status code**
-
-This API has the following expected status codes.
-
-HTTP status code      | Description
-:------     | :-----
-200 | OK
-4XX | Error codes
-5XX | Error codes
-<br />
-**Available device families**
-
-* Windows Mobile
-* Windows Desktop
-* HoloLens
-* Xbox
-* IoT
-
----
-### Download a file
-
-**Request**
-
-Obtain a file from a known folder or appLocalData.
-
-Method      | Request URI
-:------     | :-----
-GET | /api/filesystem/apps/file
-
-**URI parameters**
-
-URI parameter | Description
-:------     | :-----
-knownfolderid | (**required**) The top-level directory where you want to download files. Use **LocalAppData** for access to sideloaded apps. 
-filename | (**required**) The name of the file being downloaded. 
-packagefullname | (**required if *knownfolderid* == LocalAppData**) The package full name you are interested in. 
-path | (**optional**) The sub-directory within the folder or package specified above.
-
-**Request headers**
-
-- None
-
-**Request body**
-
-- The file requested, if present
-
-**Response**
-
-**Status code**
-
-This API has the following expected status codes.
-
-HTTP status code      | Description
-:------     | :-----
-200 | The requested file
-404 | File not found
-5XX | Error codes
-<br />
-**Available device families**
-
-* Windows Mobile
-* Windows Desktop
-* HoloLens
-* Xbox
-* IoT
-
----
-### Rename a file
-
-**Request**
-
-Rename a file in a folder.
-
-Method      | Request URI
-:------     | :-----
-POST | /api/filesystem/apps/rename
-
-<br />
-**URI parameters**
-
-URI parameter | Description
-:------     | :-----
-knownfolderid | (**required**) The top-level directory where the file is located. Use **LocalAppData** for access to sideloaded apps. 
-filename | (**required**) The original name of the file being renamed. 
-newfilename | (**required**) The new name of the file.
-packagefullname | (**required if *knownfolderid* == LocalAppData**) The package full name of the app you are interested in. 
-path | (**optional**) The sub-directory within the folder or package specified above. 
-
-**Request headers**
-
-- None
-
-**Request body**
-
-- None
-
-**Response**
-
-- None
-
-**Status code**
-
-This API has the following expected status codes.
-
-HTTP status code      | Description
-:------     | :-----
-200 | OK. The file is renamed
-404 | File not found
-5XX | Error codes
-<br />
-**Available device families**
-
-* Windows Mobile
-* Windows Desktop
-* HoloLens
-* Xbox
-* IoT
-
----
-### Delete a file
-
-**Request**
-
-Delete a file in a folder.
-
-Method      | Request URI
-:------     | :-----
-DELETE | /api/filesystem/apps/file
-<br />
-**URI parameters**
-
-URI parameter | Description
-:------     | :-----
-knownfolderid | (**required**) The top-level directory where you want to delete files. Use **LocalAppData** for access to sideloaded apps. 
-filename | (**required**) The name of the file being deleted. 
-packagefullname | (**required if *knownfolderid* == LocalAppData**) The package full name of the app you are interested in. 
-path | (**optional**) The sub-directory within the folder or package specified above.
-
-**Request headers**
-
-- None
-
-**Request body**
-
-- None
-
-**Response**
-
-- None 
-
-**Status code**
-
-This API has the following expected status codes.
-
-HTTP status code      | Description
-:------     | :-----
-200 | OK. The file is deleted
-404 | File not found
-5XX | Error codes
-<br />
-**Available device families**
-
-* Windows Mobile
-* Windows Desktop
-* HoloLens
-* Xbox
-* IoT
-
----
-### Upload a file
-
-**Request**
-
-Upload a file to a folder.  This will overwrite an existing file with the same name, but will not create new folders. 
-
-Method      | Request URI
-:------     | :-----
-POST | /api/filesystem/apps/file
-<br />
-**URI parameters**
-
-URI parameter | Description
-:------     | :-----
-knownfolderid | (**required**) The top-level directory where you want to upload files. Use **LocalAppData** for access to sideloaded apps.
-packagefullname | (**required if *knownfolderid* == LocalAppData**) The package full name of the app you are interested in. 
-path | (**optional**) The sub-directory within the folder or package specified above.
-
-**Request headers**
-
-- None
-
-**Request body**
-
-- None
-
-**Response**
-
-**Status code**
-
-This API has the following expected status codes.
-
-HTTP status code      | Description
-:------     | :-----
-200 | OK. The file is uploaded
-4XX | Error codes
-5XX | Error codes
-<br />
-**Available device families**
-
-* Windows Mobile
-* Windows Desktop
-* HoloLens
-* Xbox
->>>>>>> bc68f328
 * IoT