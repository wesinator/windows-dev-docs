- name: Overview
  href: index.md
- name: Design basics
  items:
    - name: Overview
      href: basics/index.md
    - name: Intro to app design
      href: basics/design-and-ui-intro.md
    - name: Navigation basics
      items:
        - name: Overview
          href: basics/navigation-basics.md
        - name: Implement basic navigation
          href: basics/navigate-between-two-pages.md
        - name: Navigation history and backwards navigation
          href: basics/navigation-history-and-backwards-navigation.md
    - name: Command basics
      href: basics/commanding-basics.md
    - name: Content basics
      href: basics/content-basics.md
    - name: Tutorials
      items:
        - name: Create a user interface
          href: basics/xaml-basics-ui.md
        - name: Create an adaptive layout
          href: basics/xaml-basics-adaptive-layout.md
        - name: Style a control
          href: basics/xaml-basics-style.md
- name: Layout
  items:
    - name: Overview
      href: layout/index.md
    - name: Page layout
      href: layout/page-layout.md
    - name: Screen sizes and breakpoints
      href: layout/screen-sizes-and-breakpoints-for-responsive-design.md
    - name: Responsive design techniques
      href: layout/responsive-design.md
    - name: Layouts with XAML
      href: layout/layouts-with-xaml.md
    - name: Show multiple views
      items:
          - name: Show multiple views
            href: layout/show-multiple-views.md
          - name: Use AppWindow
            href: layout/app-window.md
          - name: Use ApplicationView
            href: layout/application-view.md
    - name: Alignment, margin, and padding
      href: layout/alignment-margin-padding.md
    - name: Panels
      items:
        - name: Overview
          href: layout/layout-panels.md
        - name: "Tutorial: Use layout panels"
          href: layout/grid-tutorial.md
        - name: Split view
          href: controls-and-patterns/split-view.md
        - name: Custom panels
          href: layout/custom-panels-overview.md
        - name: "Custom panel example: BoxPanel"
          href: layout/boxpanel-example-custom-panel.md
    - name: Attached Layout
      href: layout/attached-layouts.md
    - name: Transforms
      items:
        - name: Overview
          href: layout/transforms.md
        - name: 3-D perspective effects
          href: layout/3-d-perspective-effects.md
    - name: Z-depth and shadow
      href: layout/depth-shadow.md
- name: Controls
  items:
    - name: Overview
      href: controls-and-patterns/index.md
    - name: Intro to controls and events
      href: controls-and-patterns/controls-and-events-intro.md
    - name: Intro to commanding
      href: controls-and-patterns/commanding.md
    - name: Basic input
      items:
        - name: Buttons
          href: controls-and-patterns/buttons.md
        - name: Check boxes
          href: controls-and-patterns/checkbox.md
        - name: Combo boxes and list boxes
          href: controls-and-patterns/combo-box.md
        - name: Hyperlinks
          href: controls-and-patterns/hyperlinks.md
        - name: Radio buttons
          href: controls-and-patterns/radio-button.md
        - name: Rating control
          href: controls-and-patterns/rating.md
        - name: Sliders
          href: controls-and-patterns/slider.md
        - name: Toggle switches
          href: controls-and-patterns/toggles.md
    - name: Collections
      items:
        - name: Overview
          href: controls-and-patterns/lists.md
        - name: List view and grid view
          href: controls-and-patterns/listview-and-gridview.md
        - name: Flip view
          href: controls-and-patterns/flipview.md
        - name: PipsPager
          href: controls-and-patterns/pipspager.md
        - name: Tree view
          href: controls-and-patterns/tree-view.md
        - name: ItemsRepeater
          href: controls-and-patterns/items-repeater.md
        - name: Item containers and templates
          items:
            - name: Item containers and templates
              href: controls-and-patterns/item-containers-templates.md
            - name: Data template selection
              href: controls-and-patterns/data-template-selector.md
            - name: Item templates for list view
              href: controls-and-patterns/item-templates-listview.md
            - name: Item templates for grid view
              href: controls-and-patterns/item-templates-gridview.md
        - name: Selection and interaction
          items:
            - name: Collection commanding
              href: controls-and-patterns/collection-commanding.md
            - name: Selection mode overview
              href: controls-and-patterns/selection-modes.md
            - name: Swipe
              href: controls-and-patterns/swipe.md
            - name: Pull-to-refresh
              href: controls-and-patterns/pull-to-refresh.md
            - name: Filtering collections
              href: controls-and-patterns/listview-filtering.md
        - name: Additional collection options and customizations
          items:
            - name: Inverted lists
              href: controls-and-patterns/inverted-lists.md
            - name: Nested UI
              href: controls-and-patterns/nested-ui.md
    - name: Dialogs and flyouts
      items:
        - name: Overview
          href: controls-and-patterns/dialogs-and-flyouts/index.md
        - name: Dialogs
          href: controls-and-patterns/dialogs-and-flyouts/dialogs.md
        - name: Flyouts
          href: controls-and-patterns/dialogs-and-flyouts/flyouts.md
        - name: Teaching tip
          href: controls-and-patterns/dialogs-and-flyouts/teaching-tip.md
    - name: Forms
      href: controls-and-patterns/forms.md
    - name: Media, graphics, and shapes
      items:
        - name: Animated icons
          href: controls-and-patterns/animated-icon.md
        - name: Images and image brushes
          href: controls-and-patterns/images-imagebrushes.md
        - name: Ink
          href: controls-and-patterns/inking-controls.md
        - name: Media playback
          href: controls-and-patterns/media-playback.md
        - name: Custom transport controls
          href: controls-and-patterns/custom-transport-controls.md
        - name: Shapes
          href: controls-and-patterns/shapes.md
        - name: Web view
          href: controls-and-patterns/web-view.md
    - name: Menus and toolbars
      items:
        - name: Menus and context menus
          href: controls-and-patterns/menus-and-context-menus.md
        - name: Command bar and app bar
          href: controls-and-patterns/app-bars.md
        - name: Command bar flyout
          href: controls-and-patterns/command-bar-flyout.md
        - name: Menu flyout and menu bar
          href: controls-and-patterns/menus.md
    - name: Navigation
      items:
        - name: Breadcrumb bar
          href: controls-and-patterns/breadcrumbbar.md
        - name: List/details
          href: controls-and-patterns/list-details.md
        - name: Navigation view
          href: controls-and-patterns/navigationview.md
        - name: Pivot
          href: controls-and-patterns/pivot.md
        - name: Tab view
          href: controls-and-patterns/tab-view.md
    - name: People
      items:
        - name: Contact card
          href: controls-and-patterns/contact-card.md
        - name: Person picture
          href: controls-and-patterns/person-picture.md
    - name: Pickers
      items:
        - name: Color picker
          href: controls-and-patterns/color-picker.md
        - name: Date and time controls
          href: controls-and-patterns/date-and-time.md
        - name: Calendar date picker
          href: controls-and-patterns/calendar-date-picker.md
        - name: Calendar view
          href: controls-and-patterns/calendar-view.md
        - name: Date picker
          href: controls-and-patterns/date-picker.md
        - name: Time picker
          href: controls-and-patterns/time-picker.md
    - name: Scrolling and layout
      items:
        - name: Expander
          href: controls-and-patterns/expander.md
        - name: Scrolling and panning controls
          href: controls-and-patterns/scroll-controls.md
        - name: Semantic zoom
          href: controls-and-patterns/semantic-zoom.md
<<<<<<< HEAD
        - name: Two-pane view
          href: controls-and-patterns/two-pane-view.md
    - name: Search
      href: controls-and-patterns/search.md
=======
>>>>>>> c5cb1274
    - name: Status and information
      items:
        - name: Progress
          href: controls-and-patterns/progress-controls.md
        - name: Tooltip
          href: controls-and-patterns/tooltips.md
        - name: Info bar
          href: controls-and-patterns/infobar.md
    - name: Text
      items:
        - name: Overview
          href: controls-and-patterns/text-controls.md
        - name: Auto-suggest box
          href: controls-and-patterns/auto-suggest-box.md
        - name: Text block
          href: controls-and-patterns/text-block.md
        - name: Rich text block
          href: controls-and-patterns/rich-text-block.md
        - name: Text box
          href: controls-and-patterns/text-box.md
        - name: Rich edit box
          href: controls-and-patterns/rich-edit-box.md
        - name: Password box
          href: controls-and-patterns/password-box.md
        - name: Number box
          href: controls-and-patterns/number-box.md
        - name: Labels
          href: controls-and-patterns/labels.md
        - name: Content links
          href: controls-and-patterns/content-links.md
        - name: Handwriting view
          href: controls-and-patterns/text-handwriting-view.md
- name: Style
  items:
    - name: Overview
      href: style/index.md
    - name: Color
      href: style/color.md
    - name: Typography
      href: style/typography.md
    - name: Icons
      items:
        - name: Overview
          href: style/icons.md
        - name: App icons and logos
          href: style/app-icons-and-logos.md
        - name: Segoe MDL2 icons
          href: style/segoe-ui-symbol-font.md
    - name: Acrylic
      href: style/acrylic.md
    - name: Reveal focus
      href: style/reveal-focus.md
    - name: Sound
      href: style/sound.md
    - name: Writing style
      href: style/writing-style.md
    - name: XAML brushes
      href: style/brushes.md
    - name: XAML styles
      href: controls-and-patterns/xaml-styles.md
      items:
        - name: XAML Control templates
          href: controls-and-patterns/control-templates.md
        - name: ResourceDictionary and XAML resource references
          href: controls-and-patterns/resourcedictionary-and-xaml-resource-references.md
        - name: XAML theme resources
          href: controls-and-patterns/xaml-theme-resources.md
    - name: Spacing
      href: style/spacing.md
    - name: Corner radius
      href: style/rounded-corner.md
- name: Motion
  items:
    - name: Overview
      href: motion/index.md
    - name: Timing and easing
      href: motion/timing-and-easing.md
    - name: Directionality and gravity
      href: motion/directionality-and-gravity.md
    - name: Motion in practice
      href: motion/motion-in-practice.md
    - name: Page transitions
      href: motion/page-transitions.md
    - name: Connected animation
      href: motion/connected-animation.md
    - name: Parallax
      href: motion/parallax.md
    - name: Animations in XAML
      href: motion/xaml-animation.md
      items:
        - name: Property animations
          href: motion/xaml-property-animations.md
        - name: Storyboarded animations
          href: motion/storyboarded-animations.md
        - name: Key-frame and easing function animations
          href: motion/key-frame-and-easing-function-animations.md
- name: Shell
  items:
    - name: Toast notifications
      items:
        - name: UX guidance
          href: shell/tiles-and-notifications/toast-ux-guidance.md
        - name: Send local toast
          items:
            - name: C# apps
              href: shell/tiles-and-notifications/send-local-toast.md
            - name: C++ UWP apps
              href: shell/tiles-and-notifications/send-local-toast-cpp-uwp.md
            - name: C++ WRL apps
              href: shell/tiles-and-notifications/send-local-toast-desktop-cpp-wrl.md
            - name: Other apps
              href: shell/tiles-and-notifications/send-local-toast-other-apps.md
        - name: Toast content
          items:
            - name: Content
              href: shell/tiles-and-notifications/adaptive-interactive-toasts.md
            - name: Schema
              href: shell/tiles-and-notifications/toast-schema.md
        - name: Schedule toasts
          href: shell/tiles-and-notifications/scheduled-toast.md
        - name: Additional features
          items:
            - name: Custom audio
              href: shell/tiles-and-notifications/custom-audio-on-toasts.md
            - name: Progress bar
              href: shell/tiles-and-notifications/toast-progress-bar.md
            - name: Pending update
              href: shell/tiles-and-notifications/toast-pending-update.md
            - name: Custom timestamps
              href: shell/tiles-and-notifications/custom-timestamps-on-toasts.md
            - name: Collections
              href: shell/tiles-and-notifications/toast-collections.md
            - name: Headers
              href: shell/tiles-and-notifications/toast-headers.md
            - name: Notification Listener
              href: shell/tiles-and-notifications/notification-listener.md
            - name: Obsolete
              items:
                - name: Notification mirroring
                  href: shell/tiles-and-notifications/notification-mirroring.md
                - name: Universal Dismiss
                  href: shell/tiles-and-notifications/universal-dismiss.md
    - name: Badge notifications
      href: shell/tiles-and-notifications/badges.md
    - name: Push notifications
      items:
        - name: Overview
          href: shell/tiles-and-notifications/windows-push-notification-services--wns--overview.md
        - name: WNS Priorities
          href: shell/tiles-and-notifications/wns-notification-priorities.md
        - name: Allowlisting WNS Traffic
          href: shell/tiles-and-notifications/firewall-allowlist-config.md
        - name: Code generated by the push notification wizard
          href: shell/tiles-and-notifications/the-code-generated-by-the-push-notification-wizard.md
    - name: Taskbar
      items:
        - name: Pin your app to the taskbar
          href: shell/pin-to-taskbar.md
    - name: Title bar
      href: shell/title-bar.md
    - name: Live Tiles
      href: shell/tiles-and-notifications/creating-tiles.md
      items:
        - name: Secondary tiles
          href: shell/tiles-and-notifications/secondary-tiles.md
          items:
            - name: Guidance
              href: shell/tiles-and-notifications/secondary-tiles-guidance.md
            - name: Pin to Start
              href: shell/tiles-and-notifications/secondary-tiles-pinning.md
            - name: Pin to taskbar
              href: shell/tiles-and-notifications/secondary-tiles-pin-to-taskbar.md
            - name: Desktop applications
              href: shell/tiles-and-notifications/secondary-tiles-desktop-pinning.md
        - name: Tile content
          href: shell/tiles-and-notifications/create-adaptive-tiles.md
        - name: Tile content schema
          href: shell/tiles-and-notifications/tile-schema.md
        - name: Special tile templates
          href: shell/tiles-and-notifications/special-tile-templates-catalog.md
        - name: Send local tile notification
          href: shell/tiles-and-notifications/sending-a-local-tile-notification.md
        - name: Chaseable tile notifications
          href: shell/tiles-and-notifications/chaseable-tile-notifications.md
        - name: Primary tile APIs
          href: shell/tiles-and-notifications/primary-tile-apis.md
        - name: Tile, toast notification support for language, scale, contrast
          href: shell/tiles-and-notifications/tile-toast-language-scale-contrast.md
    - name: Misc
      items:
      - name: Notifications Visualizer
        href: shell/tiles-and-notifications/notifications-visualizer.md
      - name: Notification delivery methods
        href: shell/tiles-and-notifications/choosing-a-notification-delivery-method.md
        items:
          - name: Notification channel types
            href: shell/tiles-and-notifications/channel-types.md
          - name: Alternate channels with Webpush and VAPID
            href: shell/tiles-and-notifications/alternate-channel-vapid-webpush.md
          - name: Periodic notifications
            href: shell/tiles-and-notifications/periodic-notification-overview.md
- name: Input and interactions
  items:
    - name: Overview
      href: input/index.md
    - name: Input primer
      href: input/input-primer.md
    - name: Pointer input
      href: input/handle-pointer-input.md
    - name: Gaze
      href: input/gaze-interactions.md
    - name: Pen and Windows Ink
      href: input/pen-and-stylus-interactions.md
      items:
        - name: "Tutorial: Add Inking support to your app"
          href: input/ink-walkthrough.md
        - name: Recognize ink strokes
          href: input/convert-ink-to-text.md
        - name: Store and retrieve ink strokes
          href: input/save-and-load-ink.md
        - name: Add an InkToolbar
          href: input/ink-toolbar.md
    - name: Touch
      href: input/touch-interactions.md
    - name: Mouse
      href: input/mouse-interactions.md
    - name: Keyboard
      href: input/keyboard-interactions.md
      items:
        - name: Access keys
          href: input/access-keys.md
        - name: Keyboard Accelerators
          href: input/keyboard-accelerators.md
        - name: Focus navigation with keyboard, gamepad, remote control, and accessibility tools
          href: input/focus-navigation.md
        - name: Programmatic focus navigation
          href: input/focus-navigation-programmatic.md
        - name: Keyboard events
          href: input/keyboard-events.md
        - name: Respond to the presence of the touch keyboard
          href: input/respond-to-the-presence-of-the-touch-keyboard.md
        - name: Use input scope to change the touch keyboard
          href: input/use-input-scope-to-change-the-touch-keyboard.md
    - name: Text input
      items:
        - name: Custom text input
          href: input/custom-text-input.md
        - name: Text scaling
          href: input/text-scaling.md
        - name: Selecting text and images
          href: input/guidelines-for-textselection.md
        - name: Input Method Editors
          href: input/input-method-editors.md
        - name: Input Method Editor requirements
          href: input/input-method-editor-requirements.md
    - name: Gamepad and remote control
      href: input/gamepad-and-remote-interactions.md
    - name: Touchpad
      href: input/touchpad-interactions.md
    - name: Surface Dial
      href: input/windows-wheel-interactions.md
      items:
        - name: "Tutorial: Add Surface Dial support to your app"
          href: input/radialcontroller-walkthrough.md
    - name: Speech interactions
      href: input/speech-interactions.md
      items:
        - name: Speech recognition
          href: input/speech-recognition.md
        - name: Specify the speech recognizer language
          href: input/specify-the-speech-recognizer-language.md
        - name: Define custom recognition constraints
          href: input/define-custom-recognition-constraints.md
        - name: Continuous dictation
          href: input/enable-continuous-dictation.md
        - name: Audio input issues
          href: input/manage-issues-with-audio-input.md
        - name: Speech recognition timeouts
          href: input/set-speech-recognition-timeouts.md
    - name: Cortana
      href: input/cortana-interactions.md
      items:
        - name: Design guidelines
          href: input/cortana-design-guidelines.md
        - name: Activate a foreground app
          href: input/cortana-launch-a-foreground-app-with-voice-commands.md
        - name: Modify VCD phrase lists
          href: input/cortana-dynamically-modify-voice-command-definition-vcd-phrase-lists.md
        - name: Launch a background app
          href: input/cortana-launch-a-background-app-with-voice-commands.md
        - name: Interact with a background app
          href: input/cortana-interact-with-a-background-app.md
        - name: Deep link from a background app
          href: input/cortana-deep-link-into-your-app.md
        - name: Support natural-language voice commands
          href: input/cortana-support-natural-language-voice-commands.md
    - name: Multiple inputs
      href: input/multiple-input-design-guidelines.md
    - name: Input injection
      href: input/input-injection.md
    - name: Identify input devices
      href: input/identify-input-devices.md
    - name: Drag and drop
      href: input/drag-and-drop.md
    - name: Optical zoom and resizing
      href: input/guidelines-for-optical-zoom.md
    - name: Panning
      href: input/guidelines-for-panning.md
    - name: Rotation
      href: input/guidelines-for-rotation.md
    - name: Targeting
      href: input/guidelines-for-targeting.md
    - name: Visual feedback
      href: input/guidelines-for-visualfeedback.md
- name: Devices
  items:
    - name: Overview
      href: devices/index.md
    - name: Designing for Xbox and TV
      href: devices/designing-for-tv.md
    - name: Mixed Reality
      href: devices/designing-for-MR.md
- name: Usability
  items:
    - name: Overview
      href: usability/index.md
    - name: Accessibility
      href: accessibility/accessibility.md
      items:
        - name: Overview
          href: accessibility/accessibility-overview.md
        - name: Designing inclusive software
          href: accessibility/designing-inclusive-software.md
        - name: Developing inclusive Windows apps
          href: accessibility/developing-inclusive-windows-apps.md
        - name: Accessibility testing
          href: accessibility/accessibility-testing.md
        - name: Accessibility in the Store
          href: accessibility/accessibility-in-the-store.md
        - name: Accessibility checklist
          href: accessibility/accessibility-checklist.md
        - name: Expose basic accessibility information
          href: accessibility/basic-accessibility-information.md
        - name: Keyboard accessibility
          href: accessibility/keyboard-accessibility.md
        - name: Screen readers and hardware system buttons
          href: accessibility/system-button-narration.md
        - name: Landmarks and Headings
          href: accessibility/landmarks-and-headings.md
        - name: High-contrast themes
          href: accessibility/high-contrast-themes.md
        - name: Accessible text requirements
          href: accessibility/accessible-text-requirements.md
        - name: Accessibility practices to avoid
          href: accessibility/practices-to-avoid.md
        - name: Custom automation peers
          href: accessibility/custom-automation-peers.md
        - name: Control patterns and interfaces
          href: accessibility/control-patterns-and-interfaces.md
    - name: App settings
      items:
        - name: Guidelines for app settings
          href: app-settings/guidelines-for-app-settings.md
        - name: Store and retrieve app settings and data
          href: app-settings/store-and-retrieve-app-data.md
    - name: Globalization and localization
      href: globalizing/globalizing-portal.md
      items:
        - name: Guidelines for globalization
          href: globalizing/guidelines-and-checklist-for-globalizing-your-app.md
        - name: Understand user profile and app manifest languages
          href: globalizing/manage-language-and-region.md
        - name: Globalize your date/time/number formats
          href: globalizing/use-global-ready-formats.md
        - name: Use templates and patterns to format dates and times
          href: globalizing/use-patterns-to-format-dates-and-times.md
        - name: Adjust layout and fonts, and support RTL
          href: globalizing/adjust-layout-and-fonts--and-support-rtl.md
        - name: NumeralSystem values
          href: globalizing/glob-numeralsystem-values.md
        - name: Make your app localizable
          href: globalizing/prepare-your-app-for-localization.md
        - name: International fonts
          href: globalizing/loc-international-fonts.md
        - name: Design your app for bidirectional text
          href: globalizing/design-for-bidi-text.md
        - name: Use the Multilingual App Toolkit 4.0
          href: globalizing/use-mat.md
        - name: Multilingual App Toolkit 4.0 FAQ & troubleshooting
          href: globalizing/mat-faq-troubleshooting.md
        - name: Use the UTF-8 code page
          href: globalizing/use-utf8-code-page.md
        - name: Prepare your application for the Japanese era change
          href: globalizing/japanese-era-change.md
    - name: In-app help
      items:
        - name: Guidelines for app help
          href: in-app-help/guidelines-for-app-help.md
        - name: Instructional UI
          href: in-app-help/instructional-ui.md
        - name: In-app help
          href: in-app-help/in-app-help.md
        - name: External help
          href: in-app-help/external-help.md
- name: Design toolkits
  href: downloads/index.md<|MERGE_RESOLUTION|>--- conflicted
+++ resolved
@@ -216,13 +216,8 @@
           href: controls-and-patterns/scroll-controls.md
         - name: Semantic zoom
           href: controls-and-patterns/semantic-zoom.md
-<<<<<<< HEAD
         - name: Two-pane view
           href: controls-and-patterns/two-pane-view.md
-    - name: Search
-      href: controls-and-patterns/search.md
-=======
->>>>>>> c5cb1274
     - name: Status and information
       items:
         - name: Progress
