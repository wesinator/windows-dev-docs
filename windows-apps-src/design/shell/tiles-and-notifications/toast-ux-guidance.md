--- conflicted
+++ resolved
@@ -1,69 +1,62 @@
----
-Description: Learn how to create effective and user-focused notifications that make your users productive and happy.
-title: Toast UX Guidance
-label: Toast UX Guidance
-template: detail.hbs
-ms.date: 05/18/2018
-ms.topic: article
-keywords: windows 10, uwp, notification, collection, group, ux, ux guidance, guidance, action, toast, action center, noninterruptive, effective notifications, nonintrusive notifications, actionable, manage, organize
-ms.localizationpriority: medium
----
-# Toast Notification UX Guidance
-Notifications are a necessary part of modern life; they help users be more productive and engaged with apps and websites, as well as stay current with any updates. However, notifications can quickly turn from useful to overbearing and intrusive if they are not designed in a user-centric way. Your notifications are one right-click away from being turned off, and it's unlikely once they are turned off, they will be turned on again.  So make sure your notifications are respectful of the user's screen space and time, so you can keep this engagement channel open.
-
-> **Important APIs**: [Windows Community Toolkit Notifications nuget package](https://www.nuget.org/packages/Microsoft.Toolkit.Uwp.Notifications/)
-
-We've analyzed our Windows telemetry, as well as other first and third party case studies, to come up with four rules around what makes a great notification story.  We are confident these rules are universally applicable, regardless of the platform, and will help your notifications have a positive impact on your users.
-
-## 1. Actionable notifications
-Actionable notifications allow your users to be productive without opening your app.  While it is great to have app launches, this isn't the only measure of success, and enabling users to take accomplish small tasks without having to go into your app can be a very powerful tool in delighting your users.
-
-![Actionable notification with input text box and buttons to set reminders and respond to the notification](images/actionable-notification-example01.png)
-
-Above is an example of a notification that leverages actions. The feeling of finishing tasks is a universally positive feeling, and you can bring that feeling to your app or website by sending notifications that have actionable content in them. Actionable notifications can also help increase productivity, both in enterprise and consumer scenarios, by decreasing the time to action users go through to accomplish these smaller tasks. We recommend including actions that your users regularly take, or things that you are trying to train your users to do.  Some examples include:
-* Liking, favoriting, flagging, or starring content
-* Approving or denying expense reports, time off, permissions, etc.
-* Inline replying to messages, emails, group chats, comments, etc.
-* Completing orders using [pending update](toast-pending-update.md)
-* Setting alerts or reminders for another time, as well as potentially booking time on a calendar
-
-Actionable notifications are a very powerful tool to help your users feel productive, accomplish tasks, and have a great and efficient experience with your app or website.  There are lots of opportunities here! If you want help brainstorming ideas, feel free to reach out to the windows notifications team.
-
-## 2. Timing and urgency
-Contrary to how we often think about notifications, real time is not necessarily best! We urge developers to think about the user and if the notification they are sending is urgent information or not. Users can easily be overloaded with too much information and get frustrated if they are being interrupted while they are trying to focus. Windows provides a few options for how to consider the intrusiveness of the notifications you are sending:
-
-**Raw notifications:** Using [raw notifications](raw-notification-overview.md) can be beneficial for many reasons, especially when it comes ot minimizing interruptions to the user.  Sending raw notifications will wake your app up in the background, so you can assess whether the notification makes sense to deliver immediately in your app's context. If it is something you feel should be shown to the user right away, you are able to pop a [local toast](send-local-toast.md) from there.  If it is something the user does not need to see right now, you are able to create a [scheduled toast](https://blogs.msdn.microsoft.com/tiles_and_toasts/2016/09/30/quickstart-sending-an-alarm-in-windows-10/) that will fire at a later time.
-
-<<<<<<< HEAD
-**Ghost toast:** you can also fire a notification that will skip popping up in the bottom right corner of the screen, and instead send the notification directly to action center. This is accomplished by setting the [SupressPopup property](https://docs.microsoft.com/en-us/uwp/api/windows.ui.notifications.toastnotification.suppresspopup) to True. Although there might be some skepticism around not popping notifications outside of action center, we see a 2-3 times higher engagement for toasts that live in action center over popped toast.  Users are more responsive when they are ready to receive notifications and can control when they are interrupted, which is why content in action center can be so much more effective for noninvasively notifying users.
-=======
-**Ghost toast:** you can also fire a notification that will skip popping up in the bottom right corner of the screen, and instead send the notification directly to action center. This is accomplished by setting the [SuppressPopup property](https://docs.microsoft.com/en-us/uwp/api/windows.ui.notifications.toastnotification.suppresspopup) to True. Although there might be some skepticism around not popping notifications outside of action center, we see a 2-3 times higher engagement for toasts that live in action center over popped toast.  Users are more responsive when they are ready to receive notifications and can control when they are interrupted, which is why content in action center can be so much more effective for noninvasively notifying users.
->>>>>>> bb2a6cc5
-
-## 3. Clear out the Clutter
-Notifications can persist in Action Center for a fairly long time (default three days).  It is imperative that you make sure the content that lives here is up to date and relevant every time the user opens action center. You are wasting the user's screen space, and taking up slots that could be used for something more up-to-date.  Let's say the user installs your email management app, and receives ten emails and ten notifications along with those emails.  Depending on your desired experience, you might consider clearing those notifications if the user has read the corresponding email, or opened up the app as a way to remove old clutter from action center.
-
-We have a series of [ToastNotificationHistory](https://docs.microsoft.com/en-us/uwp/api/windows.ui.notifications.toastnotificationhistory) APIs that enable you to see what content is in action center, as well as manage these notifications. Be respectful of the user's screen space and take care that you are only showing relevant and current content to users.
-
-## 4. Keeping Organized
-As mentioned previously, the content in Action center does persist for three days.  To help your users pick out the information they are looking for quickly, organize the notifications in action center using [headers](https://docs.microsoft.com/en-us/windows/uwp/design/shell/tiles-and-notifications/toast-headers) or [collections](https://docs.microsoft.com/en-us/uwp/api/windows.ui.notifications.toastcollection). You can see an example of a header below.
-
-![Toast examples with Headers labeled 'Camping!!'](images/toast-headers-action-center.png)
-
-<<<<<<< HEAD
-Group these notifications in a way so that relevant content stays together (i.e. think separating out different sports leagues in a sports app, or sorting messages by group chat). Collections are a more obvious way to group notifications, whereas headers are more subtle, but both allow users to triage and pick out notifications more quickly.
-=======
-Both of these gorup notifications in a way so relevant content stays together (i.e. think separating out different sports leagues in a sports app, or sorting messages by group chat). Collections are a more obvious way to group notifications, whereas headers are more subtle, but both allow users to triage and pick out notifications more quickly. 
->>>>>>> bb2a6cc5
-
-## Other resources
-These four points above are guidance that we have found effective through our own analysis of telemetry, and through first and third party experiments. Keep in mind, however, that these guidelines are just that: guidelines.  We are confident these rules will help increase engagement and productivity of your notifications, but nothing can substitute user-centric thinking, and learning from your own data.  
-
-If you send notifications to your UWP app today, you can view analytics on what happened to your notifications in [Partner Center](https://partner.microsoft.com/dashboard)! This data comes free when using the [Store Services SDK](https://marketplace.visualstudio.com/items?itemName=AdMediator.MicrosoftStoreServicesSDK) or the [WNS APIs](https://docs.microsoft.com/en-us/windows/uwp/design/shell/tiles-and-notifications/windows-push-notification-services--wns--overview). These metrics will give you more insight into what happens to your notifications on the windows platform, as well as how users are interacting with notifications. Access this data by going to the menu on the left hand side Engage > Notifications, then clicking on the "Analyze" tab within the Notifications page.  This is located in the same place you would go to send notifications from Partner Center.
-
-## Related topics
-
-* [Toast content](adaptive-interactive-toasts.md)
-* [Raw notifications](raw-notification-overview.md)
-* [Pending update](toast-pending-update.md)
-* [Notifications library on GitHub (part of the Windows Community Toolkit)](https://github.com/Microsoft/UWPCommunityToolkit/tree/master/Microsoft.Toolkit.Uwp.Notifications)
+---
+Description: Learn how to create effective and user-focused notifications that make your users productive and happy.
+title: Toast UX Guidance
+label: Toast UX Guidance
+template: detail.hbs
+ms.date: 05/18/2018
+ms.topic: article
+keywords: windows 10, uwp, notification, collection, group, ux, ux guidance, guidance, action, toast, action center, noninterruptive, effective notifications, nonintrusive notifications, actionable, manage, organize
+ms.localizationpriority: medium
+---
+# Toast Notification UX Guidance
+Notifications are a necessary part of modern life; they help users be more productive and engaged with apps and websites, as well as stay current with any updates. However, notifications can quickly turn from useful to overbearing and intrusive if they are not designed in a user-centric way. Your notifications are one right-click away from being turned off, and it's unlikely once they are turned off, they will be turned on again.  So make sure your notifications are respectful of the user's screen space and time, so you can keep this engagement channel open.
+
+> **Important APIs**: [Windows Community Toolkit Notifications nuget package](https://www.nuget.org/packages/Microsoft.Toolkit.Uwp.Notifications/)
+
+We've analyzed our Windows telemetry, as well as other first and third party case studies, to come up with four rules around what makes a great notification story.  We are confident these rules are universally applicable, regardless of the platform, and will help your notifications have a positive impact on your users.
+
+## 1. Actionable notifications
+Actionable notifications allow your users to be productive without opening your app.  While it is great to have app launches, this isn't the only measure of success, and enabling users to take accomplish small tasks without having to go into your app can be a very powerful tool in delighting your users.
+
+![Actionable notification with input text box and buttons to set reminders and respond to the notification](images/actionable-notification-example01.png)
+
+Above is an example of a notification that leverages actions. The feeling of finishing tasks is a universally positive feeling, and you can bring that feeling to your app or website by sending notifications that have actionable content in them. Actionable notifications can also help increase productivity, both in enterprise and consumer scenarios, by decreasing the time to action users go through to accomplish these smaller tasks. We recommend including actions that your users regularly take, or things that you are trying to train your users to do.  Some examples include:
+* Liking, favoriting, flagging, or starring content
+* Approving or denying expense reports, time off, permissions, etc.
+* Inline replying to messages, emails, group chats, comments, etc.
+* Completing orders using [pending update](toast-pending-update.md)
+* Setting alerts or reminders for another time, as well as potentially booking time on a calendar
+
+Actionable notifications are a very powerful tool to help your users feel productive, accomplish tasks, and have a great and efficient experience with your app or website.  There are lots of opportunities here! If you want help brainstorming ideas, feel free to reach out to the windows notifications team.
+
+## 2. Timing and urgency
+Contrary to how we often think about notifications, real time is not necessarily best! We urge developers to think about the user and if the notification they are sending is urgent information or not. Users can easily be overloaded with too much information and get frustrated if they are being interrupted while they are trying to focus. Windows provides a few options for how to consider the intrusiveness of the notifications you are sending:
+
+**Raw notifications:** Using [raw notifications](raw-notification-overview.md) can be beneficial for many reasons, especially when it comes ot minimizing interruptions to the user.  Sending raw notifications will wake your app up in the background, so you can assess whether the notification makes sense to deliver immediately in your app's context. If it is something you feel should be shown to the user right away, you are able to pop a [local toast](send-local-toast.md) from there.  If it is something the user does not need to see right now, you are able to create a [scheduled toast](https://blogs.msdn.microsoft.com/tiles_and_toasts/2016/09/30/quickstart-sending-an-alarm-in-windows-10/) that will fire at a later time.
+
+
+**Ghost toast:** you can also fire a notification that will skip popping up in the bottom right corner of the screen, and instead send the notification directly to action center. This is accomplished by setting the [SupressPopup property](https://docs.microsoft.com/en-us/uwp/api/windows.ui.notifications.toastnotification.suppresspopup) to True. Although there might be some skepticism around not popping notifications outside of action center, we see a 2-3 times higher engagement for toasts that live in action center over popped toast.  Users are more responsive when they are ready to receive notifications and can control when they are interrupted, which is why content in action center can be so much more effective for noninvasively notifying users.
+
+## 3. Clear out the Clutter
+Notifications can persist in Action Center for a fairly long time (default three days).  It is imperative that you make sure the content that lives here is up to date and relevant every time the user opens action center. You are wasting the user's screen space, and taking up slots that could be used for something more up-to-date.  Let's say the user installs your email management app, and receives ten emails and ten notifications along with those emails.  Depending on your desired experience, you might consider clearing those notifications if the user has read the corresponding email, or opened up the app as a way to remove old clutter from action center.
+
+We have a series of [ToastNotificationHistory](https://docs.microsoft.com/en-us/uwp/api/windows.ui.notifications.toastnotificationhistory) APIs that enable you to see what content is in action center, as well as manage these notifications. Be respectful of the user's screen space and take care that you are only showing relevant and current content to users.
+
+## 4. Keeping Organized
+As mentioned previously, the content in Action center does persist for three days.  To help your users pick out the information they are looking for quickly, organize the notifications in action center using [headers](https://docs.microsoft.com/en-us/windows/uwp/design/shell/tiles-and-notifications/toast-headers) or [collections](https://docs.microsoft.com/en-us/uwp/api/windows.ui.notifications.toastcollection). You can see an example of a header below.
+
+![Toast examples with Headers labeled 'Camping!!'](images/toast-headers-action-center.png)
+
+Group these notifications in a way so that relevant content stays together (i.e. think separating out different sports leagues in a sports app, or sorting messages by group chat). Collections are a more obvious way to group notifications, whereas headers are more subtle, but both allow users to triage and pick out notifications more quickly.
+
+## Other resources
+These four points above are guidance that we have found effective through our own analysis of telemetry, and through first and third party experiments. Keep in mind, however, that these guidelines are just that: guidelines.  We are confident these rules will help increase engagement and productivity of your notifications, but nothing can substitute user-centric thinking, and learning from your own data.  
+
+If you send notifications to your UWP app today, you can view analytics on what happened to your notifications in [Partner Center](https://partner.microsoft.com/dashboard)! This data comes free when using the [Store Services SDK](https://marketplace.visualstudio.com/items?itemName=AdMediator.MicrosoftStoreServicesSDK) or the [WNS APIs](https://docs.microsoft.com/en-us/windows/uwp/design/shell/tiles-and-notifications/windows-push-notification-services--wns--overview). These metrics will give you more insight into what happens to your notifications on the windows platform, as well as how users are interacting with notifications. Access this data by going to the menu on the left hand side Engage > Notifications, then clicking on the "Analyze" tab within the Notifications page.  This is located in the same place you would go to send notifications from Partner Center.
+
+## Related topics
+
+* [Toast content](adaptive-interactive-toasts.md)
+* [Raw notifications](raw-notification-overview.md)
+* [Pending update](toast-pending-update.md)
+* [Notifications library on GitHub (part of the Windows Community Toolkit)](https://github.com/Microsoft/UWPCommunityToolkit/tree/master/Microsoft.Toolkit.Uwp.Notifications)