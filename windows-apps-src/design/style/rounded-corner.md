---
title: Corner radius
description: Learn about rounded corners principles, design approaches, and customization options.
ms.date: 10/08/2019
ms.topic: article
keywords: windows 10, uwp, corner radius, rounded
---

# Corner radius

Starting with version 2.2 of the [Windows UI Library](/uwp/toolkits/winui/) (WinUI), the default style for many controls has been updated to use rounded corners. These new styles are intended to evoke warmth and trust, and make the UI easier for users to visually process.

Here are two Button controls, the first without rounded corners and the second using a rounded corner style.

![Buttons without and with rounded corners](images/rounded-corner/my-button.png)

WinUI provides you with the updated styles for both WinUI and platform controls. See [Customization options](#customization-options), for details on how to customize rounded corners.

> [!IMPORTANT]
> Some controls are available both in the platform ([Windows.UI.Xaml.Controls](/uwp/api/windows.ui.xaml.controls)) and in WinUI ([Microsoft.UI.Xaml.Controls](/uwp/api/microsoft.ui.xaml.controls?view=winui-2.2&preserve-view=true)); for example, **TreeView** or **ColorPicker**. When you use WinUI in your app, you should use the WinUI version of the control. Corner rounding might be applied inconsistently in the platform version when used with WinUI.

> **Important APIs**: [Control.CornerRadius property](/uwp/api/windows.ui.xaml.controls.control.cornerradius)

## Default control designs

There are three areas of the controls where the rounded corner styles are used: rectangular elements, flyout elements, and bar elements.

### Corners of rectangle UI elements

- These UI elements include basic controls like buttons that users see on screen at all times.
- The default radius value we use for these UI elements is **4px**.

![Button with rounded corners highlighted](images/rounded-corner/button.png)

**Controls**

- AutoSuggestBox
- Buttons
  - ContentDialog buttons
- CalendarDatePicker
- CheckBox
  - TreeView, GridView, and ListView multi-select check boxes
- Color picker
- CommandBar
- ComboBox
- DatePicker
- DropDownButton
- Expander
- FlipView
- GridView and ListView
    - AutoSuggestBox, ComboBox, DatePicker, MenuBar, NavigationView, TimePicker, TreeView list
- InfoBar
- Inking controls
- Media playback
- MenuBar
- NumberBox
- PasswordBox
- RichEditBox
- SplitButton
- TextBox
- TimePicker
- ToggleButton
- ToggleSplitButton

### Corners of flyout and overlay UI elements

- These can be transient UI elements that appear on screen temporarily, like MenuFlyout, or elements that overlay other UI, like TabView tabs.
- The default radius value we use for these UI elements is **8px**.

![Flyout example](images/rounded-corner/flyout.png)

**Controls**

- CommandBarFlyout
- ContentDialog
- Flyout
- MenuFlyout
- TabView tabs
- TeachingTip
- ToolTip
- Flyout part (when open)
  - AutoSuggestBox
  - CalendarDatePicker
  - ComboBox
  - DatePicker
  - DropDownButton
  - Inking control
  - MenuBar
  - NumberBox
  - SplitButton
  - TimePicker
  - ToggleSplitButton

### Bar elements

- These UI elements are shaped like bars or lines; for example, ProgressBar.
- The default radius values we use here are **4px**.

![Progress bar example](images/rounded-corner/bars.png)

**Controls**

<<<<<<< HEAD
- Selection indicator
    - AutoSuggestBox
    - ComboBox
    - Date picker
    - ListView
    - MenuFlyout
    - NavigationView
=======
- NavigationView selection indicator
>>>>>>> bc7e68c8
- ProgressBar
- ScrollBar
- Slider
  - ColorPicker color slider
  - MediaTransportControls seek bar slider

## Customization options

The default corner radii values that we provide are not set in stone and there are a few ways you can easily modify the amount of rounding on the corners. This can be done through two global resources, or through the [CornerRadius](/uwp/api/windows.ui.xaml.controls.control.cornerradius) property directly on the control, depending on the level of customization granularity you want.

### When not to round

There are instances where the corner of a control should not be rounded, and we don't round these by default.

- When multiple UI elements that are housed inside a container touch each other, such as the two parts of a SplitButton. There should be no space when they contact.

![SplitButton](images/rounded-corner/split-button-2.png)

- When a flyout UI element is connected to a UI that invokes the flyout on one side.

![Screenshot of an AutoSuggest flyout where some corners aren't rounded.](images/rounded-corner/autosuggest.png)

### Page or app-wide CornerRadius changes

There are 2 app resources that control the corner radii of all the controls:

- `ControlCornerRadius` - default is 4px.
- `OverlayCornerRadius` - default is 8px.

If you override the value of these resources at any scope, it will affect all controls within that scope accordingly.

This means if you want to change the roundness of all controls where roundness could be applied, you can define both resources at the app level with the new CornerRadius values like this:

```xaml
<Application
    xmlns=”http://schemas.microsoft.com/winfx/2006/xamlpresentation”
    xmlns:x=”http://schemas.micosoft.com/winfx/2006/xaml”
    xmlns:control=”using:Microsoft.UI.Xaml.Controls”>
    <Application.Resources>
      <controls:XamlControlsResources>
        <controls:XamlControlsResources.MergedDictionaries>
          <ResourceDictionary>
            <CornerRadius x:Key="OverlayCornerRadius">0</CornerRadius>
            <CornerRadius x:Key="ControlCornerRadius">0</CornerRadius>
          </ResourceDictionary>
        </controls:XamlControlsResources.MergedDictionaries>
      </controls:XamlControlsResources>
    </Application.Resources>
</Application>


```

Alternatively, if you want to change all controls' roundness within a particular scope, like at a page or container level, you can follow a similar pattern:

```xaml
<Grid>
    <Grid.Resources>
        <CornerRadius x:Key="ControlCornerRadius">8</CornerRadius>
    </Grid.Resources>
    <Button Content="Button"/>
</Grid>
```

> [!NOTE]
> The `OverlayCornerRadius` resource must be defined at the app level in order to take effect.
>
>This is because popup and flyouts are not in to the page’s visual tree, they are added to the Popup Root. The resource resolution system does not properly traverse the Popup Root visual tree into the Page’s visual tree.

### Per-control CornerRadius changes

You can modify the [CornerRadius](/uwp/api/windows.ui.xaml.controls.control.cornerradius) property on controls directly if you want to change the roundness of only a select number of controls.

|Default | Property modified |
|:-- |:-- |
|![DefaultCheckBox](images/rounded-corner/default-checkbox.png)| ![CustomCheckBox](images/rounded-corner/custom-checkbox.png)|
|`<CheckBox Content="Checkbox"/>` | `<CheckBox Content="Checkbox" CornerRadius="5"/> ` |

Not all controls' corners will respond to their `CornerRadius` property being modified. To ensure that the control whose corners you wish to round will indeed respond to their `CornerRadius` property the way you expect, first check that the `ControlCornerRadius` or `OverlayCornerRadius` global resources affect the control in question. If they do not, check that the control you wish to round has corners at all. Many of our controls do not render actual edges and therefore cannot make proper use of the `CornerRadius` property.

### Basing custom styles on WinUI

You can base your custom styles on the WinUI rounded corner styles by specifying the correct `BasedOn` attribute in your style. For example to create a custom button style based on WinUI button style, do the following:

```xaml
<Style x:Key="MyCustomButtonStyle" BasedOn="{StaticResource DefaultButtonStyle}">
   ...
</Style>
```

In general, WinUI control styles follow a consistent naming convention: "DefaultXYZStyle" where "XYZ" is the name of the control. For full reference, you can browse the XAML files in the WinUI repository.<|MERGE_RESOLUTION|>--- conflicted
+++ resolved
@@ -100,17 +100,7 @@
 
 **Controls**
 
-<<<<<<< HEAD
-- Selection indicator
-    - AutoSuggestBox
-    - ComboBox
-    - Date picker
-    - ListView
-    - MenuFlyout
-    - NavigationView
-=======
 - NavigationView selection indicator
->>>>>>> bc7e68c8
 - ProgressBar
 - ScrollBar
 - Slider
