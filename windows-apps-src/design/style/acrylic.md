---
author: mijacobs
description: A type of brush that creates a translucent texture.
title: Acrylic material
template: detail.hbs
ms.author: mijacobs
ms.date: 08/9/2017
ms.topic: article
ms.prod: windows
ms.technology: uwp
keywords: windows 10, uwp
pm-contact: yulikl
design-contact: rybick
dev-contact: jevansa
doc-status: Published
ms.localizationpriority: medium
---
# Acrylic material

![hero image](images/header-acrylic.svg)

Acrylic is a type of [Brush](https://docs.microsoft.com/en-us/uwp/api/Windows.UI.Xaml.Media.Brush) that creates a translucent texture. You can apply acrylic to app surfaces to add depth and help establish a visual hierarchy.  <!-- By allowing user-selected wallpaper or colors to shine through, acrylic keeps users in touch with the OS personalization they've chosen. -->

> **Important APIs**: [AcrylicBrush class](https://docs.microsoft.com/en-us/uwp/api/windows.ui.xaml.media.acrylicbrush), [Background property](https://docs.microsoft.com/en-us/uwp/api/windows.ui.xaml.controls.control.Background)

:::row:::
    :::column:::
        Acrylic in light theme
        ![Acrylic in light theme](images/Acrylic_LightTheme_Base.png)
    :::column-end:::
    :::column:::
        Acrylic in dark theme
        ![Acrylic in dark theme](images/Acrylic_DarkTheme_Base.png)
    :::column-end:::
:::row-end:::

## Acrylic and the Fluent Design System

 The Fluent Design System helps you create modern, bold UI that incorporates light, depth, motion, material, and scale. Acrylic is a Fluent Design System component that adds physical texture (material) and depth to your app. To learn more, see the [Fluent Design for UWP overview](../fluent-design-system/index.md).

 ## Video summary

> [!VIDEO https://channel9.msdn.com/Events/Windows/Windows-Developer-Day-Fall-Creators-Update/WinDev002/player]

## Examples

:::row:::
    :::column span:::
        ![Some image](images/XAML-controls-gallery-app-icon.png)
    :::column-end:::
    :::column span="2":::
        **XAML Controls Gallery**<br>
        If you have the XAML Controls Gallery app installed, click <a href="xamlcontrolsgallery:/item/Acrylic">here</a> to open the app and see acrylic in action.

        <a href="https://www.microsoft.com/store/productId/9MSVH128X2ZT">Get the XAML Controls Gallery app (Microsoft Store)</a><br>
        <a href="https://github.com/Microsoft/Windows-universal-samples/tree/master/Samples/XamlUIBasics">Get the source code (GitHub)</a>
    :::column-end:::
:::row-end:::

## Acrylic blend types
Acrylic's most noticeable characteristic is its transparency. There are two acrylic blend types that change what’s visible through the material:
 - **Background acrylic** reveals the desktop wallpaper and other windows that are behind the currently active app, adding depth between application windows while celebrating the user’s personalization preferences.
 - **In-app acrylic** adds a sense of depth within the app frame, providing both focus and hierarchy.

 ![Background acrylic](images/BackgroundAcrylic_DarkTheme.png)

 ![In-app acrylic](images/AppAcrylic_DarkTheme.png)

 Layer multiple acrylic surfaces with caution: multiple layers of background acrylic can create distracting optical illusions.

## When to use acrylic

* Use in-app acrylic for supporting UI, such as NavigationView or in-line commanding elements. 
* Use background acrylic for transient UI elements, such as context menus, flyouts, and light-dimsissable UI.<br />Using Acrylic in transient scenarios helps maintain a visual relationship with the content that triggered the transient UI.

<<<<<<< HEAD
If you are using in-app acrylic on navigation surfaces, consider extending content beneath the acrylic pane to improve the flow on your app. Using NavigationView will do this for you automatically. However, to avoid creating a striping effect, try not to place multiple pieces of acrylic edge-to-edge - this can create an unwanted seam between the two blurred surfaces. Acrylic is a tool to bring visual harmony to your designs, but when used incorrectly, can result in visual noise.
=======
If your app is not able to leverage NavigationView and you plan on adding acrylic on your own, we recommend using relatively translucent acrylic with 60% tint opacity.
 - When the pane opens as an overlay above other app content, this should be [60% in-app acrylic](#acrylic-theme-resources)
 - When the pane opens side-by-side with main app content, this should be [60% background acrylic](#acrylic-theme-resources)
>>>>>>> ee4e6e97

Consider the following usage patterns to decide how best to incorporate acrylic into your app:

### Horizontal navigation or commanding

For apps that have horizontal navigation, a custom top bar for navigation, or in-line commanding, we recommend applying in-app acrylic to those surfaces.

![Maps app using in-app horizontal commanding](images/Maps_In_App_Acrylic_1.png)

In addition, having your content extend or scroll under the acrylic at the top will give your app a more immersive and seamless experience.

### Vertical Panes

For vertical panes or surfaces that help section off content of your app, we recommend you use an opaque background instead of acrylic. If your vertical panes open on top of content, like in NavigationView's **Collapsed** or **Minimal** modes, we suggest you use in-app acrylic to help maintain the page's context when the user has this pane open.

### Transient surfaces

For apps with menu flyouts, non-modal popups, or light-dismiss panes, it is recommended to use background acrylic.

![Mail app pattern using an informational flyout](images/Mail_TransientContextMenu.png)

Many of our controls will use acrylic by default. [MenuFlyouts](https://docs.microsoft.com/windows/uwp/design/controls-and-patterns/menus), [AutoSuggestBox](https://docs.microsoft.com/windows/uwp/design/controls-and-patterns/auto-suggest-box), [ComboBox](https://docs.microsoft.com/uwp/api/windows.ui.xaml.controls.combobox) and similar controls with light-dimiss popups will all use the transient acrylic when they are invoked.

> [!Note]
> Rendering acrylic surfaces is GPU-intensive, which can increase device power consumption and shorten battery life. Acrylic effects are automatically disabled when devices enter Battery Saver mode, and users can disable acrylic effects for all apps, if they choose.

<<<<<<< HEAD
=======

## Acrylic blend types
Acrylic's most noticeable characteristic is its translucency. There are two acrylic blend types that change what’s visible through the material:
 - **Background acrylic** reveals the desktop wallpaper and other windows that are behind the currently active app, adding depth between application windows while celebrating the user’s personalization preferences.
 - **In-app acrylic** adds a sense of depth within the app frame, providing both focus and hierarchy.

 ![Background acrylic](images/BackgroundAcrylic_DarkTheme.png)

 ![In-app acrylic](images/AppAcrylic_DarkTheme.png)

 Layer multiple acrylic surfaces with caution. Background acrylic, as its name implies, should not be closest to the user in z-order. Multiple layers of background acrylic tend to result in unexpected optical illusions and should also be avoided. If you choose to layer acrylics, do so with in-app acrylic and consider making acrylic’s tint lighter in value to help visually bring the layers forward to the viewer.


>>>>>>> ee4e6e97
## Usability and adaptability
Acrylic automatically adapts its appearance for a wide variety of devices and contexts.

In High Contrast mode, users continue to see the familiar background color of their choosing in place of acrylic. In addition, both background acrylic and in-app acrylic appear as a solid color:
 - When the user turns off transparency in Settings > Personalization > Color
 - When Battery Saver mode is activated
 - When the app runs on low-end hardware

In addition, only background acrylic will replace its translucency and texture with a solid color:
 - When an app window on desktop deactivates
 - When the UWP app is running on phone, Xbox, HoloLens or tablet mode

### Legibility considerations
It’s important to ensure that any text your app presents to users [meets contrast ratios](../accessibility/accessible-text-requirements.md). We’ve optimized the acrylic recipe so that high-color black, white or even medium-color gray text meets contrast ratios on top of acrylic. The theme resources provided by the platform default to contrasting tint colors at 80% opacity. When placing high-color body text on acrylic, you can reduce tint opacity while maintaining legibility. In dark mode, tint opacity can be 70%, while light mode acrylic will meet contrast ratios at 50% opacity.

We don't recommend placing accent-colored text on your acrylic surfaces because these combinations are likely to not pass minimum contrast ratio requirements at 15px font size. Try to avoid placing [hyperlinks](../controls-and-patterns/hyperlinks.md) over acrylic elements. Also, if you choose to customize the acrylic tint color or opacity level outside of the platform defaults provided by the theme resource, keep the impact on legibility in mind.

## Acrylic theme resources
You can easily apply acrylic to your app’s surfaces using the new XAML AcrylicBrush or predefined AcrylicBrush theme resources. First, you’ll need to decide whether to use in-app or background acrylic. Be sure to review common app patterns described earlier in this article for recommendations.

We’ve created a collection of brush theme resources for both background and in-app acrylic types that respect the app’s theme and fall back to solid colors as needed. Resources named *AcrylicWindow* represent background acrylic, while *AcrylicElement* refers to in-app acrylic.

<table>
    <tr>
        <th align="center">Resource key</th>
        <th align="center">Tint opacity</th>
        <th align="center"><a href="color.md">Fallback color</a> </th>
    </tr>
    <tr>
        <td> SystemControlAcrylicWindowBrush, SystemControlAcrylicElementBrush <br/> SystemControlChromeLowAcrylicWindowBrush, SystemControlChromeLowAcrylicElementBrush <br/> SystemControlBaseHighAcrylicWindowBrush, SystemControlBaseHighAcrylicElementBrush <br/> SystemControlBaseLowAcrylicWindowBrush, SystemControlBaseLowAcrylicElementBrush <br/> SystemControlAltHighAcrylicWindowBrush, SystemControlAltHighAcrylicElementBrush <br/> SystemControlAltLowAcrylicWindowBrush, SystemControlAltLowAcrylicElementBrush </td>
        <td align="center"> 80% </td>
        <td> ChromeMedium <br/> ChromeLow <br/><br/> BaseHigh <br/><br/> BaseLow <br/><br/> AltHigh <br/><br/> AltLow </td>
    </tr>
    </tr>
        <td> <b>Recommended usage:</b> These are general-purpose acrylic resources that work well in a wide variety of usages. If your app uses secondary text of AltMedium color with text size smaller than 18px, place an 80% acrylic resource behind the text to <a href="../accessibility/accessible-text-requirements.md">meet contrast ratio requirements</a>. </td>
    </tr>
    <tr>
        <td> SystemControlAcrylicWindowMediumHighBrush, SystemControlAcrylicElementMediumHighBrush <br/> SystemControlBaseHighAcrylicWindowMediumHighBrush, SystemControlBaseHighAcrylicElementMediumHighBrush </td>
        <td align="center"> 70% </td>
        <td> ChromeMedium <br/><br/> BaseHigh </td>
    </tr>
    <tr>
        <td> <b>Recommended usage:</b> If your app uses secondary text of AltMedium color with a text size of 18px or larger, you can place these more translucent 70% acrylic resources behind the text. We recommend using these resources in your app's top horizontal navigation and commanding areas.  </td>
    </tr>
    <tr>
        <td> SystemControlChromeHighAcrylicWindowMediumBrush, SystemControlChromeHighAcrylicElementMediumBrush <br/> SystemControlChromeMediumAcrylicWindowMediumBrush, SystemControlChromeMediumAcrylicElementMediumBrush <br/> SystemControlChromeMediumLowAcrylicWindowMediumBrush, SystemControlChromeMediumLowAcrylicElementMediumBrush <br/> SystemControlBaseHighAcrylicWindowMediumBrush, SystemControlBaseHighAcrylicElementMediumBrush <br/> SystemControlBaseMediumLowAcrylicWindowMediumBrush, SystemControlBaseMediumLowAcrylicElementMediumBrush <br/> SystemControlAltMediumLowAcrylicWindowMediumBrush, SystemControlAltMediumLowAcrylicElementMediumBrush  </td>
        <td align="center"> 60% </td>
        <td> ChromeHigh <br/><br/> ChromeMedium <br/><br/> ChromeMediumLow <br/><br/> BaseHigh <br/><br/> BaseLow <br/><br/> AltMediumLow </td>
    </tr>
    <tr>
        <td> <b>Recommended usage:</b> When placing only primary text of AltHigh color over acrylic, your app can utilize these 60% resources. We recommend painting your app's <a href="../controls-and-patterns/navigationview.md">vertical navigation pane</a>, i.e. hamburger menu, with 60% acrylic. </td>
    </tr>
</table>

In addition to color-neutral acrylic, we've also added resources that tint acrylic using the user-specified accent color. We recommend using colored acrylic sparingly. For the dark1 and dark2 variants provided, place white or light-colored text consistent with dark theme text color over these resources.
<table>
    <tr>
        <th align="center">Resource key</th>
        <th align="center">Tint opacity</th>
        <th align="center"><a href="color.md">Tint and Fallback colors</a> </th>
    </tr>
    <tr>
        <td> SystemControlAccentAcrylicWindowAccentMediumHighBrush, SystemControlAccentAcrylicElementAccentMediumHighBrush  </td>
        <td align="center"> 70% </td>
        <td> SystemAccentColor </td>
    </tr>
    <tr>
        <td> SystemControlAccentDark1AcrylicWindowAccentDark1Brush, SystemControlAccentDark1AcrylicElementAccentDark1Brush  </td>
        <td align="center"> 80% </td>
        <td> SystemAccentColorDark1 </td>
    </tr>
    <tr>
        <td> SystemControlAccentDark2AcrylicWindowAccentDark2MediumHighBrush, SystemControlAccentDark2AcrylicElementAccentDark2MediumHighBrush  </td>
        <td align="center"> 70% </td>
        <td> SystemAccentColorDark2 </td>
    </tr>
</table>


To paint a specific surface, apply one of the above theme resources to element backgrounds just as you would apply any other brush resource.

```xaml
<Grid Background="{ThemeResource SystemControlAcrylicElementBrush}">
```

## Custom acrylic brush
You may choose to add a color tint to your app’s acrylic to show branding or provide visual balance with other elements on the page. To show color rather than greyscale, you’ll need to define your own acrylic brushes using the following properties.
 - **TintColor**: the color/tint overlay layer. Consider specifying both the RGB color value and alpha channel opacity.
 - **TintOpacity**: the opacity of the tint layer. We recommend 80% opacity as a starting point, although different colors may look more compelling at other translucencies.
 - **BackgroundSource**: the flag to specify whether you want background or in-app acrylic.
 - **FallbackColor**: the solid color that replaces acrylic in Battery Saver. For background acrylic, fallback color also replaces acrylic when your app isn’t in the active desktop window or when the app is running on phone and Xbox.

![Light theme acrylic swatches](images/CustomAcrylic_Swatches_LightTheme.png)

![Dark theme acrylic swatches](images/CustomAcrylic_Swatches_DarkTheme.png)

To add an acrylic brush, define the three resources for dark, light and high contrast themes. Note that in high contrast, we recommend using a SolidColorBrush with the same x:Key as the dark/light AcrylicBrush.

```xaml
<ResourceDictionary.ThemeDictionaries>
    <ResourceDictionary x:Key="Default">
        <AcrylicBrush x:Key="MyAcrylicBrush"
            BackgroundSource="HostBackdrop"
            TintColor="#FFFF0000"
            TintOpacity="0.8"
            FallbackColor="#FF7F0000"/>
    </ResourceDictionary>

    <ResourceDictionary x:Key="HighContrast">
        <SolidColorBrush x:Key="MyAcrylicBrush"
            Color="{ThemeResource SystemColorWindowColor}"/>
    </ResourceDictionary>

    <ResourceDictionary x:Key="Light">
        <AcrylicBrush x:Key="MyAcrylicBrush"
            BackgroundSource="HostBackdrop"
            TintColor="#FFFF0000"
            TintOpacity="0.8"
            FallbackColor="#FFFF7F7F"/>
    </ResourceDictionary>
</ResourceDictionary.ThemeDictionaries>
```

The following sample shows how to declare AcrylicBrush in code. If your app supports multiple OS targets, be sure to check that this API is available on the user’s machine.

```csharp
if (Windows.Foundation.Metadata.ApiInformation.IsTypePresent("Windows.UI.Xaml.Media.XamlCompositionBrushBase"))
{
    Windows.UI.Xaml.Media.AcrylicBrush myBrush = new Windows.UI.Xaml.Media.AcrylicBrush();
    myBrush.BackgroundSource = Windows.UI.Xaml.Media.AcrylicBackgroundSource.HostBackdrop;
    myBrush.TintColor = Color.FromArgb(255, 202, 24, 37);
    myBrush.FallbackColor = Color.FromArgb(255, 202, 24, 37);
    myBrush.TintOpacity = 0.6;

    grid.Fill = myBrush;
}
else
{
    SolidColorBrush myBrush = new SolidColorBrush(Color.FromArgb(255, 202, 24, 37));

    grid.Fill = myBrush;
}
```

## Extend acrylic into the title bar

To give your app's window a seamless look, you can use acrylic in the title bar area. This example extends acrylic into the title bar by setting the [ApplicationViewTitleBar](https://docs.microsoft.com/uwp/api/Windows.UI.ViewManagement.ApplicationViewTitleBar) object's [ButtonBackgroundColor](https://docs.microsoft.com/uwp/api/Windows.UI.ViewManagement.ApplicationViewTitleBar.ButtonBackgroundColor) and [ButtonInactiveBackgroundColor](https://docs.microsoft.com/uwp/api/Windows.UI.ViewManagement.ApplicationViewTitleBar.ButtonInactiveBackgroundColor) properties to [Colors.Transparent](https://docs.microsoft.com/uwp/api/Windows.UI.Colors.Transparent). 

```csharp
/// Extend acrylic into the title bar. 
private void ExtendAcrylicIntoTitleBar()
{
    CoreApplication.GetCurrentView().TitleBar.ExtendViewIntoTitleBar = true;
    ApplicationViewTitleBar titleBar = ApplicationView.GetForCurrentView().TitleBar;
    titleBar.ButtonBackgroundColor = Colors.Transparent;
    titleBar.ButtonInactiveBackgroundColor = Colors.Transparent;
}
```

This code can be placed in your app's [OnLaunched](https://docs.microsoft.com/uwp/api/windows.ui.xaml.application#Windows_UI_Xaml_Application_OnLaunched_Windows_ApplicationModel_Activation_LaunchActivatedEventArgs_) method (_App.xaml.cs_), after the call to [Window.Activate](https://docs.microsoft.com/uwp/api/windows.ui.xaml.window.Activate), as shown here, or in your app's first page. 


```csharp
// Call your extend acrylic code in the OnLaunched event, after 
// calling Window.Current.Activate.
protected override void OnLaunched(LaunchActivatedEventArgs e)
{
    Frame rootFrame = Window.Current.Content as Frame;

    // Do not repeat app initialization when the Window already has content,
    // just ensure that the window is active
    if (rootFrame == null)
    {
        // Create a Frame to act as the navigation context and navigate to the first page
        rootFrame = new Frame();

        rootFrame.NavigationFailed += OnNavigationFailed;

        if (e.PreviousExecutionState == ApplicationExecutionState.Terminated)
        {
            //TODO: Load state from previously suspended application
        }

        // Place the frame in the current Window
        Window.Current.Content = rootFrame;
    }

    if (e.PrelaunchActivated == false)
    {
        if (rootFrame.Content == null)
        {
            // When the navigation stack isn't restored navigate to the first page,
            // configuring the new page by passing required information as a navigation
            // parameter
            rootFrame.Navigate(typeof(MainPage), e.Arguments);
        }
        // Ensure the current window is active
        Window.Current.Activate();

        // Extend acrylic
        ExtendAcrylicIntoTitleBar();
    }
}
```

In addition, you'll need to draw your app's title, which normally appears automatically in the title bar, with a TextBlock using `CaptionTextBlockStyle`. For more info, see [Title bar customization](../shell/title-bar.md).

## Do's and don'ts
* Do use acrylic as the background material of non-primary app surfaces like navigation panes.
* Do extend acrylic to at least one edge of your app to provide a seamless experience by subtly blending with the app’s surroundings.
* Don't put desktop arylic on large background surfaces of your app - this breaks the mental model of acrylic being used primarily for transient surfaces.
* Don’t place in-app and background acrylics directly adjacent to avoid visual tension at the seams.
* Don't place multiple acrylic panes with the same tint and opacity next to each other because this results in an undesirable visible seam.
* Don’t place accent-colored text over acrylic surfaces.

## How we designed acrylic

We fine-tuned acrylic’s key components to arrive at its unique appearance and properties. We started with translucency, blur and noise to add visual depth and dimension to flat surfaces. We added an exclusion blend mode layer to ensure contrast and legibility of UI placed on an acrylic background. Finally, we added color tint for personalization opportunities. In concert these layers add up to a fresh, usable material.

![Acrylic recipe](images/AcrylicRecipe_Diagram.jpg)
<br/>The acrylic recipe: background, blur, exclusion blend, color/tint overlay, noise


## Get the sample code

- [XAML Controls Gallery sample](https://github.com/Microsoft/Windows-universal-samples/tree/master/Samples/XamlUIBasics) - See all the XAML controls in an interactive format.

## Related articles

[**Reveal highlight**](reveal.md)<|MERGE_RESOLUTION|>--- conflicted
+++ resolved
@@ -73,19 +73,15 @@
 * Use in-app acrylic for supporting UI, such as NavigationView or in-line commanding elements. 
 * Use background acrylic for transient UI elements, such as context menus, flyouts, and light-dimsissable UI.<br />Using Acrylic in transient scenarios helps maintain a visual relationship with the content that triggered the transient UI.
 
-<<<<<<< HEAD
 If you are using in-app acrylic on navigation surfaces, consider extending content beneath the acrylic pane to improve the flow on your app. Using NavigationView will do this for you automatically. However, to avoid creating a striping effect, try not to place multiple pieces of acrylic edge-to-edge - this can create an unwanted seam between the two blurred surfaces. Acrylic is a tool to bring visual harmony to your designs, but when used incorrectly, can result in visual noise.
-=======
+
+Consider the following usage patterns to decide how best to incorporate acrylic into your app:
+
+### Horizontal navigation or commanding
+
 If your app is not able to leverage NavigationView and you plan on adding acrylic on your own, we recommend using relatively translucent acrylic with 60% tint opacity.
  - When the pane opens as an overlay above other app content, this should be [60% in-app acrylic](#acrylic-theme-resources)
  - When the pane opens side-by-side with main app content, this should be [60% background acrylic](#acrylic-theme-resources)
->>>>>>> ee4e6e97
-
-Consider the following usage patterns to decide how best to incorporate acrylic into your app:
-
-### Horizontal navigation or commanding
-
-For apps that have horizontal navigation, a custom top bar for navigation, or in-line commanding, we recommend applying in-app acrylic to those surfaces.
 
 ![Maps app using in-app horizontal commanding](images/Maps_In_App_Acrylic_1.png)
 
@@ -106,22 +102,6 @@
 > [!Note]
 > Rendering acrylic surfaces is GPU-intensive, which can increase device power consumption and shorten battery life. Acrylic effects are automatically disabled when devices enter Battery Saver mode, and users can disable acrylic effects for all apps, if they choose.
 
-<<<<<<< HEAD
-=======
-
-## Acrylic blend types
-Acrylic's most noticeable characteristic is its translucency. There are two acrylic blend types that change what’s visible through the material:
- - **Background acrylic** reveals the desktop wallpaper and other windows that are behind the currently active app, adding depth between application windows while celebrating the user’s personalization preferences.
- - **In-app acrylic** adds a sense of depth within the app frame, providing both focus and hierarchy.
-
- ![Background acrylic](images/BackgroundAcrylic_DarkTheme.png)
-
- ![In-app acrylic](images/AppAcrylic_DarkTheme.png)
-
- Layer multiple acrylic surfaces with caution. Background acrylic, as its name implies, should not be closest to the user in z-order. Multiple layers of background acrylic tend to result in unexpected optical illusions and should also be avoided. If you choose to layer acrylics, do so with in-app acrylic and consider making acrylic’s tint lighter in value to help visually bring the layers forward to the viewer.
-
-
->>>>>>> ee4e6e97
 ## Usability and adaptability
 Acrylic automatically adapts its appearance for a wide variety of devices and contexts.
 
