---
description: Displays images in a collection, such as photos in an album or items in a product details page, one image at a time.
title: Guidelines for flip view controls
ms.assetid: A4E05D92-1A0E-4CDD-84B9-92199FF8A8A3
label: Flip view
template: detail.hbs
ms.date: 04/07/2021
ms.topic: article
keywords: windows 10, uwp
pm-contact: predavid
design-contact: kimsea
doc-status: Published
ms.localizationpriority: medium
---
# Flip view

Use a flip view for browsing images or other items in a collection, such as photos in an album or items in a product details page, one item at a time. For touch devices, swiping across an item moves through the collection. For a mouse, navigation buttons appear on mouse hover. For a keyboard, arrow keys move through the collection.

**Get the Windows UI Library**

<img src="images/winui-logo-64x64.png" alt="WinUI logo"
     style="float: left; margin-right: 15px;" />

Windows UI Library 2.2 or later includes a new template for this control that uses rounded corners. For more info, see [Corner radius](../style/rounded-corner.md). WinUI is a NuGet package that contains new controls and UI features for Windows apps. For more info, including installation instructions, see [Windows UI Library](/uwp/toolkits/winui/).

> **Platform APIs:** [FlipView class](/uwp/api/windows.ui.xaml.controls.flipview), [ItemsSource property](/uwp/api/windows.ui.xaml.controls.itemscontrol.itemssource), [ItemTemplate property](/uwp/api/windows.ui.xaml.controls.itemscontrol.itemtemplate)

## Is this the right control?

Flip view is best for perusing images in small to medium collections (up to 25 or so items). Examples of such collections include items in a product details page or photos in a photo album. Although we don't recommend flip view for most large collections, the control is common for viewing individual images in a photo album.

## Examples

<table>
<th align="left">XAML Controls Gallery<th>
<tr>
<td><img src="images/xaml-controls-gallery-app-icon-sm.png" alt="XAML controls gallery"></img></td>
<td>
    <p>If you have the <strong style="font-weight: semi-bold">XAML Controls Gallery</strong> app installed, click here to <a href="xamlcontrolsgallery:/item/FlipView">open the app and see the FlipView in action</a>.</p>
    <ul>
    <li><a href="https://www.microsoft.com/store/productId/9MSVH128X2ZT">Get the XAML Controls Gallery app (Microsoft Store)</a></li>
    <li><a href="https://github.com/Microsoft/Xaml-Controls-Gallery">Get the source code (GitHub)</a></li>
    </ul>
</td>
</tr>
</table>

Horizontal browsing, starting at the left-most item and flipping right, is the typical layout for a flip view. This layout works well in either portrait or landscape orientation on all devices:

![Example of horizontal flip view layout](images/controls_flipview_horizonal.jpg)

A flip view can also be browsed vertically:

![Example of vertical flip view](images/controls_flipview_vertical.jpg)

## Create a flip view

FlipView is an [ItemsControl](/uwp/api/windows.ui.xaml.controls.itemscontrol), so it can contain a collection of items of any type. To populate the view, add items to the [**Items**](/uwp/api/windows.ui.xaml.controls.itemscontrol.items) collection, or set the [**ItemsSource**](/uwp/api/windows.ui.xaml.controls.itemscontrol.itemssource) property to a data source.

By default, a data item is displayed in the flip view as the string representation of the data object it's bound to. To specify exactly how items in the flip view are displayed, you create a [**DataTemplate**](/uwp/api/windows.ui.xaml.datatemplate) to define the layout of controls used to display an individual item. The controls in the layout can be bound to properties of a data object, or have content defined inline. You assign the DataTemplate to the [**ItemTemplate**](/uwp/api/windows.ui.xaml.controls.itemscontrol.itemtemplate) property of the FlipView.

### Add items to the Items collection

You can add items to the [**Items**](/uwp/api/windows.ui.xaml.controls.itemscontrol.items) collection using XAML or code. You typically add items this way if you have a small number of items that don't change and are easily defined in XAML, or if you generate the items in code at run time. Here's a flip view with items defined inline.

```xaml
<FlipView x:Name="flipView1">
    <Image Source="Assets/Logo.png" />
    <Image Source="Assets/SplashScreen.png" />
    <Image Source="Assets/SmallLogo.png" />
</FlipView>
```

```csharp
// Create a new flip view, add content, 
// and add a SelectionChanged event handler.
FlipView flipView1 = new FlipView();
flipView1.Items.Add("Item 1");
flipView1.Items.Add("Item 2");

// Add the flip view to a parent container in the visual tree.
stackPanel1.Children.Add(flipView1);
```

When you add items to a flip view they are automatically placed in a [**FlipViewItem**](/uwp/api/Windows.UI.Xaml.Controls.FlipViewItem) container. To change how an item is displayed you can apply a style to the item container by setting the [**ItemContainerStyle**](/uwp/api/windows.ui.xaml.controls.itemscontrol.itemcontainerstyle) property. 

When you define the items in XAML, they are automatically added to the Items collection.

### Set the items source

You typically use a flip view to display data from a source such as a database or the Internet. To populate a flip view from a data source, you set its [**ItemsSource**](/uwp/api/windows.ui.xaml.controls.itemscontrol.itemssource) property to a collection of data items.

Here, the flip view's ItemsSource is set in code directly to an instance of a collection.

```csharp
// Data source.
List<String> itemsList = new List<string>();
itemsList.Add("Item 1");
itemsList.Add("Item 2");

// Create a new flip view, add content, 
// and add a SelectionChanged event handler.
FlipView flipView1 = new FlipView();
flipView1.ItemsSource = itemsList;
flipView1.SelectionChanged += FlipView_SelectionChanged;

// Add the flip view to a parent container in the visual tree.
stackPanel1.Children.Add(flipView1);
```

You can also bind the ItemsSource property to a collection in XAML. For more info, see [Data binding with XAML](../../data-binding/data-binding-quickstart.md).

Here, the ItemsSource is bound to a [**CollectionViewSource**](/uwp/api/Windows.UI.Xaml.Data.CollectionViewSource) named `itemsViewSource`. 

```xaml
<Page.Resources>
    <!-- Collection of items displayed by this page -->
    <CollectionViewSource x:Name="itemsViewSource" Source="{Binding Items}"/>
</Page.Resources>

...

<FlipView x:Name="itemFlipView" 
          ItemsSource="{Binding Source={StaticResource itemsViewSource}}"/>
```

> [!CAUTION]
> You can populate a flip view either by adding items to its Items collection, or by setting its ItemsSource property, but you can't use both ways at the same time. If you set the ItemsSource property and you add an item in XAML, the added item is ignored. If you set the ItemsSource property and you add an item to the Items collection in code, an exception is thrown.

### Specify the look of the items

By default, a data item is displayed in the flip view as the string representation of the data object it's bound to. You typically want to show a more rich presentation of your data. To specify exactly how items in the flip view are displayed, you create a [**DataTemplate**](/uwp/api/Windows.UI.Xaml.DataTemplate). The XAML in the DataTemplate defines the layout and appearance of controls used to display an individual item. The controls in the layout can be bound to properties of a data object, or have content defined inline. The DataTemplate is assigned to the [**ItemTemplate**](/uwp/api/windows.ui.xaml.controls.itemscontrol.itemtemplate) property of the FlipView control.

In this example, the ItemTemplate of a FlipView is defined inline. An overlay is added to the image to display the image name. 

```XAML
<FlipView x:Name="flipView1" Width="480" Height="270" 
          BorderBrush="Black" BorderThickness="1">
    <FlipView.ItemTemplate>
        <DataTemplate>
            <Grid>
                <Image Width="480" Height="270" Stretch="UniformToFill"
                       Source="{Binding Image}"/>
                <Border Background="#75000000" Height="80" VerticalAlignment="Bottom">
                    <TextBlock Text="{Binding Name}" 
                               FontFamily="Segoe UI" FontSize="26.667" 
                               Foreground="#CCFFFFFF" Padding="15,20"/>
                </Border>
            </Grid>
        </DataTemplate>
    </FlipView.ItemTemplate>
</FlipView>
```

<<<<<<< HEAD
=======
Here's what the layout defined by the data template looks like.

![Example of a flip view with a data template](images/flip-view-template.png)

>>>>>>> bc7e68c8
### Set the orientation of the flip view

By default, the flip view flips horizontally. To make the it flip vertically, use a stack panel with a vertical orientation as the flip view's [**ItemsPanel**](/uwp/api/windows.ui.xaml.controls.itemscontrol.itemspanel).

This example shows how to use a stack panel with a vertical orientation as the ItemsPanel of a FlipView.

```XAML
<FlipView x:Name="flipViewVertical" Width="480" Height="270" 
          BorderBrush="Black" BorderThickness="1">
    
    <!-- Use a vertical stack panel for vertical flipping. -->
    <FlipView.ItemsPanel>
        <ItemsPanelTemplate>
            <VirtualizingStackPanel Orientation="Vertical"/>
        </ItemsPanelTemplate>
    </FlipView.ItemsPanel>
    
    <FlipView.ItemTemplate>
        <DataTemplate>
            <Grid>
                <Image Width="480" Height="270" Stretch="UniformToFill"
                       Source="{Binding Image}"/>
                <Border Background="#A5000000" Height="80" VerticalAlignment="Bottom">
                    <TextBlock Text="{Binding Name}" 
                               FontFamily="Segoe UI" FontSize="26.667" 
                               Foreground="#CCFFFFFF" Padding="15,20"/>
                </Border>
            </Grid>
        </DataTemplate>
    </FlipView.ItemTemplate>
</FlipView>
```

Here's what the flip view looks like with a vertical orientation.

![Example of vertical flip view](images/controls_flipview_vertical.jpg)

## Adding a context indicator

Use a context indicator (such as a [PipsPager](pipspager.md) or film strip) with a flip view to help provide users with a point of reference within the content.

The following image shows a PipsPager used with a small photo gallery (we recommend centering the PipsPager below the gallery).

:::image type="content" source="images/pipspager-flipview-example.png" alt-text="A PipsPager with five horizontal dots underneath a FlipView photo album. The third dot is selected, which indicates the third page of content.":::

This code snippet shows how to bind a PipsPager with a [FlipView](/windows/winui/api/microsoft.ui.xaml.controls.flipview).

```xaml
<StackPanel>
  <FlipView x:Name="Gallery" MaxWidth="400" Height="270" ItemsSource="{x:Bind Pictures}">
      <FlipView.ItemTemplate>
          <DataTemplate x:DataType="x:String">
              <Image Source="{x:Bind Mode=OneWay}"/>
          </DataTemplate>
      </FlipView.ItemTemplate>
  </FlipView>

  <!-- The SelectedPageIndex is bound to the FlipView to keep the two in sync -->
  <muxc:PipsPager x:Name="FlipViewPipsPager"
      HorizontalAlignment="Center"
      Margin="0, 10, 0, 0"
      NumberOfPages="{x:Bind Pictures.Count}"
      SelectedPageIndex="{x:Bind Path=Gallery.SelectedIndex, Mode=TwoWay}" />
</StackPanel>
```

For larger collections (10 or more items), we highly recommend using a contextual indicator such as a film strip of thumbnails. Unlike a PipsPager that uses simple dots or glyphs, each thumbnail in the film strip shows a smaller, selectable version of the corresponding image.

:::image type="content" source="images/controls_contextindicator.jpg" alt-text="A film strip of thumbnails underneath a FlipView photo album.":::

For a full example showing how to add a context indicator to a FlipView, see [XAML FlipView sample](https://github.com/microsoftarchive/msdn-code-gallery-microsoft/tree/411c271e537727d737a53fa2cbe99eaecac00cc0/Official%20Windows%20Platform%20Sample/Windows%208%20app%20samples/%5BC%23%5D-Windows%208%20app%20samples/C%23/Windows%208%20app%20samples/XAML%20FlipView%20control%20sample%20(Windows%208)).

## Do's and don'ts

- Flip views work best for collections of up to 25 or so items.
- Avoid using a flip view control for larger collections, as the repetitive motion of flipping through each item can be tedious. An exception would be for photo albums, which often have hundreds or thousands of images. Photo albums almost always switch to a flip view once a photo has been selected in the grid view layout. For other large collections, consider a [List view or grid view](lists.md).

## Globalization and localization checklist

<table>
<tr>
<th>Bi-directional considerations</th><td>Use standard mirroring for RTL languages. The back and forward controls should be based on the language's direction, so for RTL languages, the right button should navigate backwards and the left button should navigate forward.</td>
</tr>

</table>

## Get the sample code

- [XAML Controls Gallery sample](https://github.com/Microsoft/Xaml-Controls-Gallery) - See all the XAML controls in an interactive format.

## Related articles

- [Guidelines for lists](lists.md)
- [PipsPager](pipspager.md)
- [**FlipView class**](/uwp/api/Windows.UI.Xaml.Controls.FlipView)<|MERGE_RESOLUTION|>--- conflicted
+++ resolved
@@ -152,13 +152,10 @@
 </FlipView>
 ```
 
-<<<<<<< HEAD
-=======
 Here's what the layout defined by the data template looks like.
 
 ![Example of a flip view with a data template](images/flip-view-template.png)
 
->>>>>>> bc7e68c8
 ### Set the orientation of the flip view
 
 By default, the flip view flips horizontally. To make the it flip vertically, use a stack panel with a vertical orientation as the flip view's [**ItemsPanel**](/uwp/api/windows.ui.xaml.controls.itemscontrol.itemspanel).
