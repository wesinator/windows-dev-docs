---
description: You create the UI for your app by using controls such as buttons, text boxes, and combo boxes to display data and get user input. Here, we show you how to add controls to your app.
title: Intro to controls and patterns
ms.assetid: 64740BF2-CAA1-419E-85D1-42EE7E15F1A5
label: Intro to controls and patterns
template: detail.hbs
ms.date: 09/24/2020
ms.topic: article
keywords: windows 10, uwp
ms.localizationpriority: medium
dev_langs:
  - csharp
  - cppwinrt
---
# Intro to controls and patterns

In Windows app development, a *control* is a UI element that displays content or enables interaction. You create the UI for your app by using controls such as buttons, text boxes, and combo boxes to display data and get user input.

> **Important APIs**: [Windows.UI.Xaml.Controls namespace](/uwp/api/windows.ui.xaml.controls)

A *pattern* is a recipe for modifying a control or combining several controls to make something new. For example, the [list/details](list-details.md) pattern is a way that you can use a [SplitView](split-view.md) control for app navigation. Similarly, you can customize the template of a [NavigationView](navigationview.md) control to implement the tab pattern.

In many cases, you can use a control as-is. But XAML controls separate function from structure and appearance, so you can make various levels of modification to make them fit your needs. In the [Style](../style/index.md) section, you can learn how to use [XAML styles](xaml-styles.md) and [control templates](control-templates.md) to modify a control.

In this section, we provide guidance for each of the XAML controls you can use to build your app UI. To start, this article shows you how to add controls to your app. There are 3 key steps to using controls to your app:

- Add a control to your app UI.
- Set properties on the control, such as width, height, or foreground color.
- Add code to the control's event handlers so that it does something. 

## Add a control
You can add a control to an app in several ways:
 
- Use a design tool like Blend for Visual Studio or the Microsoft Visual Studio Extensible Application Markup Language (XAML) designer. 
- Add the control to the XAML markup in the Visual Studio XAML editor. 
- Add the control in code. Controls that you add in code are visible when the app runs, but are not visible in the Visual Studio XAML designer.

In Visual Studio, when you add and manipulate controls in your app, you can use many of the program's features, including the Toolbox, XAML designer, XAML editor, and the Properties window. 

The Visual Studio Toolbox displays many of the controls that you can use in your app. To add a control to your app, double-click it in the Toolbox. For example, when you double-click the TextBox control, this XAML is added to the XAML view. 

```xaml
<TextBox HorizontalAlignment="Left" Text="TextBox" VerticalAlignment="Top"/>
```

You can also drag the control from the Toolbox to the XAML designer.

## Set the name of a control

To work with a control in code, you set its [x:Name](../../xaml-platform/x-name-attribute.md) attribute and reference it by name in your code. You can set the name in the Visual Studio Properties window or in XAML. Here's how to set the name of the currently selected control by using the Name text box at the top of the Properties window.

To name a control
1. Select the element to name.
2. In the Properties panel, type a name into the Name text box.
3. Press Enter to commit the name.

![Name property in the Visual Studio designer](images/add-controls-control-name-designer.png)

Here's how to set the name of a control in the XAML editor by adding the x:Name attribute.

```xaml
<Button x:Name="Button1" Content="Button"/>
```

## Set the control properties 

You use properties to specify the appearance, content, and other attributes of controls. When you add a control using a design tool, some properties that control size, position, and content might be set for you by Visual Studio. You can change some properties, such as Width, Height or Margin, by selecting and manipulating the control in the Design view. This illustration shows some of the resizing tools available in Design view. 

![Resizing tools in the Visual Studio designer](images/add-controls-resizing-designer.png)

You might want to let the control be sized and positioned automatically. In this case, you can reset the size and position properties that Visual Studio set for you.

To reset a property
1. In the Properties panel, click the property marker next to the property value. The property menu opens.
2. In the property menu, click Reset.

![Visual Studio property reset menu option](images/add-controls-property-reset.png)

You can set control properties in the Properties window, in XAML, or in code. For example, to change the foreground color for a Button, you set the control's Foreground property. This illustration shows how to set the Foreground property by using the color picker in the Properties window. 

![Color picker in the Visual Studio designer](images/add-controls-foreground-designer.png)

Here's how to set the Foreground property in the XAML editor. Notice the Visual Studio IntelliSense window that opens to help you with the syntax. 

![Intellisense in XAML part 1](images/add-controls-foreground-xaml.png)

![Intellisense in XAML part 2](images/add-controls-foreground-xaml-2.png)

Here's the resulting XAML after you set the Foreground property. 

```xaml
<Button x:Name="Button1" Content="Button" 
        HorizontalAlignment="Left" VerticalAlignment="Top"
        Foreground="Beige"/>
```

Here's how to set the Foreground property in code. 

```csharp
Button1.Foreground = new SolidColorBrush(Windows.UI.Colors.Beige);
```
```cppwinrt
Button1().Foreground(Media::SolidColorBrush(Windows::UI::Colors::Beige()));
```

## Create an event handler 

Each control has events that enable you to respond to actions from your user or other changes in your app. For example, a Button control has a Click event that is raised when a user clicks the Button. You create a method, called an event handler, to handle the event. You can associate a control's event with an event handler method in the Properties window, in XAML, or in code. For more info about events, see [Events and routed events overview](../../xaml-platform/events-and-routed-events-overview.md).

To create an event handler, select the control and then click the Events tab at the top of the Properties window. The Properties window lists all of the events available for that control. Here are some of the events for a Button.

![Visual Studio event list](images/add-controls-add-event-designer.png)

To create an event handler with the default name, double-click the text box next to the event name in the Properties window. To create an event handler with a custom name, type the name of your choice into the text box and press enter. The event handler is created and the code-behind file is opened in the code editor. The event handler method has 2 parameters. The first is `sender`, which is a reference to the object where the handler is attached. The `sender` parameter is an **Object** type. You typically cast `sender` to a more precise type if you expect to check or change the state on the `sender` object itself. Based on your own app design, you expect a type that is safe to cast the `sender` to, based on where the handler is attached. The second value is event data, which generally appears in signatures as the `e` or `args` parameter.

Here's code that handles the Click event of a Button named `Button1`. When you click the button, the Foreground property of the Button you clicked is set to blue. 

```csharp
private void Button_Click(object sender, RoutedEventArgs e)
{
    Button b = (Button)sender;
    b.Foreground = new SolidColorBrush(Windows.UI.Colors.Blue);
}
```
```cppwinrt
#MainPage.h
struct MainPage : MainPageT<MainPage>
    {
        MainPage();
        ...
        void Button1_Click(winrt::Windows::Foundation::IInspectable const& sender, winrt::Windows::UI::Xaml::RoutedEventArgs const& e);
    };
    
#MainPage.cpp
void MainPage::Button1_Click(winrt::Windows::Foundation::IInspectable const& sender, winrt::Windows::UI::Xaml::RoutedEventArgs const& e)
    {
        auto b{ sender.as<winrt::Windows::UI::Xaml::Controls::Button>() };
        b.Foreground(Media::SolidColorBrush(Windows::UI::Colors::Blue()));
    }
```

You can also associate an event handler in XAML. In the XAML editor, type in the event name that you want to handle. Visual Studio shows an IntelliSense window when you begin typing. After you specify the event, you can double-click `<New Event Handler>` in the IntelliSense window to create a new event handler with the default name, or select an existing event handler from the list. 

Here's the IntelliSense window that appears. It helps you create a new event handler or select an existing event handler.

![Intellisense for the click event](images/add-controls-add-event-xaml.png)

This example shows how to associate a Click event with an event handler named Button_Click in XAML. 

```xaml
<Button Name="Button1" Content="Button" Click="Button_Click"/>
```

You can also associate an event with its event handler in the code-behind. Here's how to associate an event handler in code.

```csharp
Button1.Click += new RoutedEventHandler(Button_Click);
```
```cppwinrt
Button1().Click({ this, &MainPage::Button1_Click });
```

## Related topics

<<<<<<< HEAD
- 	[Index of controls by function](./index.md)
- 	[Windows.UI.Xaml.Controls namespace](/uwp/api/windows.ui.xaml.controls)
- 	[Layout](../layout/index.md)
- 	[Style](../style/index.md)
- 	[Usability](../usability/index.md)
=======
-     [Index of controls by function](controls-by-function.md)
-     [Windows.UI.Xaml.Controls namespace](/uwp/api/windows.ui.xaml.controls)
-     [Layout](../layout/index.md)
-     [Style](../style/index.md)
-     [Usability](../usability/index.md)
>>>>>>> 38ffd4a8
<|MERGE_RESOLUTION|>--- conflicted
+++ resolved
@@ -162,16 +162,8 @@
 
 ## Related topics
 
-<<<<<<< HEAD
 - 	[Index of controls by function](./index.md)
 - 	[Windows.UI.Xaml.Controls namespace](/uwp/api/windows.ui.xaml.controls)
 - 	[Layout](../layout/index.md)
 - 	[Style](../style/index.md)
-- 	[Usability](../usability/index.md)
-=======
--     [Index of controls by function](controls-by-function.md)
--     [Windows.UI.Xaml.Controls namespace](/uwp/api/windows.ui.xaml.controls)
--     [Layout](../layout/index.md)
--     [Style](../style/index.md)
--     [Usability](../usability/index.md)
->>>>>>> 38ffd4a8
+- 	[Usability](../usability/index.md)