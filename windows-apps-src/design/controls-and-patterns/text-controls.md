--- conflicted
+++ resolved
@@ -1,436 +1,228 @@
-<<<<<<< HEAD
----
-author: Jwmsft
-Description: Consider how often we read text in our daily lives - in email, a book, a road sign, the prices on a menu, tire pressure markings, or posters on a street pole.
-title: Text controls
-ms.assetid: 43DC68BF-FA86-43D2-8807-70A359453048
-label: Text controls
-template: detail.hbs
-ms.author: jimwalk
-ms.date: 05/19/2017
-ms.topic: article
-ms.prod: windows
-ms.technology: uwp
-keywords: windows 10, uwp
-pm-contact: miguelrb
-design-contact: ksulliv
-doc-status: Published
-ms.localizationpriority: medium
----
-# Text controls
-
- 
-
-Text controls consist of text input boxes, password boxes, auto-suggest boxes, and text blocks. The XAML framework provides several controls for rendering, entering, and editing text, and a set of properties for formatting the text.
-
-- The controls for displaying read-only text are [TextBlock](text-block.md) and [RichTextBlock](rich-text-block.md).
-- The controls for text entry and editing are: [TextBox](text-box.md), [AutoSuggestBox](auto-suggest-box.md), [PasswordBox](password-box.md), and [RichEditBox](rich-edit-box.md).
-
-> **Important APIs**: [AutoSuggestBox class](https://msdn.microsoft.com/library/windows/apps/xaml/windows.ui.xaml.controls.autosuggestbox.aspx), [PasswordBox class](https://msdn.microsoft.com/library/windows/apps/xaml/windows.ui.xaml.controls.passwordbox.aspx), [RichEditBox class](https://msdn.microsoft.com/library/windows/apps/xaml/windows.ui.xaml.controls.richeditbox.aspx), [RichTextBlock class](https://msdn.microsoft.com/library/windows/apps/xaml/windows.ui.xaml.controls.richtextblock.aspx), [TextBlock class](https://msdn.microsoft.com/library/windows/apps/xaml/windows.ui.xaml.controls.textblock.aspx), [TextBox class](https://msdn.microsoft.com/library/windows/apps/xaml/windows.ui.xaml.controls.textbox.aspx)
-
-
-## Is this the right control?
-
-The text control you use depends on your scenario. Use this info to pick the right text control to use in your app.
-
-### Render read-only text
-
-Use a **TextBlock** to display most read-only text in your app. You can use it to display single-line or multi-line text, inline hyperlinks, and text with formatting like bold, italic, or underlined.
-
-TextBlock is typically easier to use and provides better text rendering performance than RichTextBlock, so it's preferred for most app UI text. You can easily access and use text from a TextBlock in your app by getting the value of the [Text](https://msdn.microsoft.com/library/windows/apps/xaml/windows.ui.xaml.controls.textblock.text.aspx) property.
-
-It also provides many of the same formatting options for customizing how your text is rendered. Although you can put line breaks in the text, TextBlock is designed to display a single paragraph and doesn’t support text indentation.
-
-Use a **RichTextBlock** when you need support for multiple paragraphs, multi-column text or other complex text layouts, or inline UI elements like images. RichTextBlock provides several features for advanced text layout.
-
-The content property of RichTextBlock is the [Blocks](https://msdn.microsoft.com/library/windows/apps/xaml/windows.ui.xaml.controls.richtextblock.blocks.aspx) property, which supports paragraph based text via the [Paragraph](https://msdn.microsoft.com/library/windows/apps/xaml/windows.ui.xaml.documents.paragraph.aspx) element. It doesn't have a **Text** property that you can use to easily access the control's text content in your app.  
-
-### Text input
-
-Use a **TextBox** control to let a user enter and edit unformatted text, such as in a form. You can use the [Text](https://msdn.microsoft.com/library/windows/apps/xaml/windows.ui.xaml.controls.textbox.text.aspx) property to get and set the text in a TextBox.
-
-You can make a TextBox read-only, but this should be a temporary, conditional state. If the text is never editable, consider using a TextBlock instead.
-
-Use a **PasswordBox** control to collect a password or other private data, such as a Social Security number. A password box is a text input box that conceals the characters typed in it for the sake of privacy. A password box looks like a text input box, except that it renders bullets in place of the text that has been entered. The bullet character can be customized.
-
-Use an **AutoSuggestBox** control to show the user a list of suggestions to choose from as they type. An auto-suggest box is a text entry box that triggers a list of basic search suggestions. Suggested terms can draw from a combination of popular search terms and historical user-entered terms.
-
-You should also use an AutoSuggestBox control to implement a search box.
-
-Use a **RichEditBox** to display and edit text files. You don't use a RichEditBox to get user input into your app the way you use other standard text input boxes. Rather, you use it to work with text files that are separate from your app. You typically save text entered into a RichEditBox to a .rtf file.
-
-**Is text input the best option?**
-
-There are many ways you can get user input in your app. These questions will help answer whether one of the standard text input boxes or another control is the best fit for getting user input.
-
--   **Is it practical to efficiently enumerate all valid values?** If so, consider using one of the selection controls, such as a [check box](checkbox.md), [drop-down list](lists.md), list box, [radio button](radio-button.md), [slider](slider.md), [toggle switch](toggles.md), [date picker](date-and-time.md), or time picker.
--   **Is there a fairly small set of valid values?** If so, consider a [drop-down list](lists.md) or a list box, especially if the values are more than a few characters long.
--   **Is the valid data completely unconstrained? Or is the valid data only constrained by format (constrained length or character types)?** If so, use a text input control. You can limit the number of characters that can be entered, and you can validate the format in your app code.
--   **Does the value represent a data type that has a specialized common control?** If so, use the appropriate control instead of a text input control. For example, use a [DatePicker](https://msdn.microsoft.com/library/windows/apps/br211681) instead of a text input control to accept a date entry.
--   If the data is strictly numeric:
-    -   **Is the value being entered approximate and/or relative to another quantity on the same page?** If so, use a [slider](slider.md).
-    -   **Would the user benefit from instant feedback on the effect of setting changes?** If so, use a [slider](slider.md), possibly with an accompanying control.
-    -   **Is the value entered likely to be adjusted after the result is observed, such as with volume or screen brightness?** If so, use a [slider](slider.md).
-
-## Examples
-
-<div style="overflow: hidden; margin: 0 -8px;">
-    <div style="float: left; margin: 0 8px 16px; min-width: calc(25% - 16px); max-width: calc(100% - 16px); width: calc((580px - 100%) * 580);">
-        <div style="height: 133px; width: 100%">
-            <img src="images/xaml-controls-gallery.png" alt="XAML controls gallery"></img>
-        </div>
-    </div>
-    <div style="float: left; margin: -22px 8px 16px; min-width: calc(75% - 16px); max-width: calc(100% - 16px); width: calc((580px - 100%) * 580);">
-        <p>If you have the <strong style="font-weight: semi-bold">XAML Controls Gallery</strong> app installed, click here to <a href="xamlcontrolsgallery:/category/Text">open the app and see the text controls in action</a>.</p>
-        <ul>
-        <li><a href="https://www.microsoft.com/store/productId/9MSVH128X2ZT">Get the XAML Controls Gallery app (Microsoft Store)</a></li>
-        <li><a href="https://github.com/Microsoft/Windows-universal-samples/tree/master/Samples/XamlUIBasics">Get the source code (GitHub)</a></li>
-        </ul>
-    </div>
-</div>
-
-Text box
-
-![A text box](images/text-box.png)
-
-Auto suggest box
-
-![Example of the expanded auto-suggest control](images/controls_autosuggest_expanded01.png)
-
-Password box
-
-![Password box focus state typing text](images/passwordbox-focus-typing.png)
-
-## Create a text control
-
-See these articles for info and examples specific to each text control.
-
--   [AutoSuggestBox](auto-suggest-box.md)
--   [PasswordBox](password-box.md)
--   [RichEditBox](rich-edit-box.md)
--   [RichTextBlock](rich-text-block.md)
--   [TextBlock](text-block.md)
--   [TextBox](text-box.md)
-
-## Font and style guidelines
-See these articles for font guidelines:
-
-- [Font guidelines](../style/fonts.md)
-- [Segoe MDL2 icon list and guidelines](../style/segoe-ui-symbol-font.md)
-
-## Pen input
-
-> The pen input feature is currently available only in the Windows Insider Preview. Feature names, terminology, and functionality are not final.
-
-**Applies to:** TextBox, RichEditBox, AutoSuggestBox
-
-Starting with RS4, XAML text input boxes feature embedded support for pen input using [Windows Ink](../input/pen-and-stylus-interactions.md). When a user taps into a text input box using a Windows pen, the text box transforms to let the user write directly into it with a pen, rather than opening a separate input panel.
-
-![Text box expands when tapped with pen](images/pen-input-expand.gif)
-
-Text is recognized as the user writes anywhere in the text box, and a candidate windows shows the recognition results. The user can tap a result to choose it, or continue writing to accept the proposed candidate. The literal (letter-by-letter) recognition results are included in the candidate window, so recognition is not restricted to words in a dictionary. As the user writes, the accepted text input is converted to a script font that retains the feel of natural writing.
-
-![Text box with pen input](images/pen-input-1.png)
-
-A user can edit their text using standard gestures and actions, like these:
-
-- _strike through_ or _scratch out_ - draw through to delete a word or part of a word
-- _join_ - draw an arc between words to delete the space between them
-- _insert_ - draw a caret symbol to insert a space
-- _overwrite_ - write over existing text to replace it
-
-![Overwrite pen input](images/pen-input-2.png)
-
-Embedded text input is enabled by default when your app targets and is running on RS4 or later. You can opt-out on a per-text box basis to disable the feature and revert to a text input panel.
-
-## Choose the right keyboard for your text control
-
-**Applies to:** TextBox, PasswordBox RichEditBox
-
-To help users to enter data using the touch keyboard, or Soft Input Panel (SIP), you can set the input scope of the text control to match the kind of data the user is expected to enter.
-
->Tip
->This info applies only to the SIP. It does not apply to hardware keyboards or the On-Screen Keyboard available in the Windows Ease of Access options.
-
-The touch keyboard can be used for text entry when your app runs on a device with a touch screen. The touch keyboard is invoked when the user taps on an editable input field, such as a TextBox or RichEditBox. You can make it much faster and easier for users to enter data in your app by setting the input scope of the text control to match the kind of data you expect the user to enter. The input scope provides a hint to the system about the type of text input expected by the control so the system can provide a specialized touch keyboard layout for the input type.
-
-For example, if a text box is used only to enter a 4-digit PIN, set the [InputScope](https://msdn.microsoft.com/library/windows/apps/xaml/windows.ui.xaml.controls.textbox.inputscope.aspx) property to **Number**. This tells the system to show the number keypad layout, which makes it easier for the user to enter the PIN.
-
->Important  
->The input scope does not cause any input validation to be performed, and does not prevent the user from providing any input through a hardware keyboard or other input device. You are still responsible for validating the input in your code as needed.
-
-For more info, see [Use input scope to change the touch keyboard](https://msdn.microsoft.com/library/windows/apps/mt280229).
-
-## Color fonts
-
-**Applies to:** TextBlock, RichTextBlock, TextBox, RichEditBox
-
-Windows has the ability for fonts to include multiple colored layers for each glyph. For example, the Segoe UI Emoji font defines color versions of the Emoticon and other Emoji characters.
-
-The standard and rich text controls support display color fonts. By default, the **IsColorFontEnabled** property is **true** and fonts with these additional layers are rendered in color. The default color font on the system is Segoe UI Emoji and the controls will fall back to this font to display the glyphs in color.
-
-```xaml
-<TextBlock FontSize="30">Hello ☺⛄☂♨⛅</TextBlock>
-```
-
-The rendered text looks like this:
-
-![Text block with color font](images/text-block-color-fonts.png)
-
-For more info, see the [IsColorFontEnabled](https://msdn.microsoft.com/library/windows/apps/xaml/windows.ui.xaml.controls.textblock.iscolorfontenabled.aspx) property.
-
-## Guidelines for line and paragraph separators
-
-**Applies to:** TextBlock, RichTextBlock, multi-line TextBox, RichEditBox
-
-Use the line separator character (0x2028) and the paragraph separator character (0x2029) to divide plain text. A new line is begun after each line separator. A new paragraph is begun after each paragraph separator.
-
-It isn't necessary to start the first line or paragraph in a file with these characters or to end the last line or paragraph with them; doing so indicates that there is an empty line or paragraph in that location.
-
-Your app can use the line separator to indicate an unconditional end of line. However, line separators do not correspond to the separate carriage return and linefeed characters, or to a combination of these characters. Line separators must be processed separately from carriage return and linefeed characters.
-
-Your app can insert a paragraph separator between paragraphs of text. Use of this separator allows creation of plain text files that can be formatted with different line widths on different operating systems. The target system can ignore any line separators and break paragraphs only at the paragraph separators.
-
-## Guidelines for spell checking
-
-**Applies to:** TextBox, RichEditBox
-
-During text entry and editing, spell checking informs the user that a word is misspelled by highlighting it with a red squiggle and provides a way for the user to correct the misspelling.
-
-Here's an example of the built-in spell checker:
-
-![the built-in spell checker](images/spellchecking.png)
-
-Use spell checking with text input controls for these two purposes:
-
--   **To auto-correct misspellings**
-
-    The spell checking engine automatically corrects misspelled words when it's confident about the correction. For example, the engine automatically changes "teh" to "the."
-
--   **To show alternate spellings**
-
-    When the spell checking engine is not confident about the corrections, it adds a red line under the misspelled word and displays the alternates in a context menu when you tap or right-click the word.
-
--   Use spell checking to help users as they enter words or sentences into text input controls. Spell checking works with touch, mouse, and keyboard inputs.
--   Don't use spell checking when a word is not likely to be in the dictionary or if users wouldn't value spell checking. For example, don't turn it on if the text box is intended to capture a telephone number or name.
--   Don't disable spell checking just because the current spell checking engine doesn't support your app language. When the spell checker doesn't support a language, it doesn't do anything, so there's no harm in leaving the option on. Also, some users might use an Input Method Editor (IME) to enter another language into your app, and that language might be supported. For example, when building a Japanese language app, even though the spell checking engine might not currently recognize that language, don't turn spell checking off. The user may switch to an English IME and type English into the app; if spell checking is enabled, the English will get spell checked.
-
-For TextBox and RichEditBox controls, spell checking is turned on by default. You can turn it off by setting the **IsSpellCheckEnabled** property to **false**.
-
-## Related articles
-
-**For designers**
-- [Font guidelines](../style/fonts.md)
-- [Segoe MDL2 icon list and guidelines](../style/segoe-ui-symbol-font.md)
-- [Adding search](https://msdn.microsoft.com/library/windows/apps/hh465231)
-
-**For developers (XAML)**
-- [TextBox class](https://msdn.microsoft.com/library/windows/apps/br209683)
-- [Windows.UI.Xaml.Controls PasswordBox class](https://msdn.microsoft.com/library/windows/apps/br227519)
-- [String.Length property](https://msdn.microsoft.com/library/system.string.length.aspx)
-=======
----
-author: Jwmsft
-Description: Consider how often we read text in our daily lives - in email, a book, a road sign, the prices on a menu, tire pressure markings, or posters on a street pole.
-title: Text controls
-ms.assetid: 43DC68BF-FA86-43D2-8807-70A359453048
-label: Text controls
-template: detail.hbs
-ms.author: jimwalk
-ms.date: 05/19/2017
-ms.topic: article
-ms.prod: windows
-ms.technology: uwp
-keywords: windows 10, uwp
-pm-contact: miguelrb
-design-contact: ksulliv
-doc-status: Published
-ms.localizationpriority: medium
----
-# Text controls
-
- 
-
-Text controls consist of text input boxes, password boxes, auto-suggest boxes, and text blocks. The XAML framework provides several controls for rendering, entering, and editing text, and a set of properties for formatting the text.
-
-- The controls for displaying read-only text are [TextBlock](text-block.md) and [RichTextBlock](rich-text-block.md).
-- The controls for text entry and editing are: [TextBox](text-box.md), [AutoSuggestBox](auto-suggest-box.md), [PasswordBox](password-box.md), and [RichEditBox](rich-edit-box.md).
-
-> **Important APIs**: [AutoSuggestBox class](https://msdn.microsoft.com/library/windows/apps/xaml/windows.ui.xaml.controls.autosuggestbox.aspx), [PasswordBox class](https://msdn.microsoft.com/library/windows/apps/xaml/windows.ui.xaml.controls.passwordbox.aspx), [RichEditBox class](https://msdn.microsoft.com/library/windows/apps/xaml/windows.ui.xaml.controls.richeditbox.aspx), [RichTextBlock class](https://msdn.microsoft.com/library/windows/apps/xaml/windows.ui.xaml.controls.richtextblock.aspx), [TextBlock class](https://msdn.microsoft.com/library/windows/apps/xaml/windows.ui.xaml.controls.textblock.aspx), [TextBox class](https://msdn.microsoft.com/library/windows/apps/xaml/windows.ui.xaml.controls.textbox.aspx)
-
-
-## Is this the right control?
-
-The text control you use depends on your scenario. Use this info to pick the right text control to use in your app.
-
-### Render read-only text
-
-Use a **TextBlock** to display most read-only text in your app. You can use it to display single-line or multi-line text, inline hyperlinks, and text with formatting like bold, italic, or underlined.
-
-TextBlock is typically easier to use and provides better text rendering performance than RichTextBlock, so it's preferred for most app UI text. You can easily access and use text from a TextBlock in your app by getting the value of the [Text](https://msdn.microsoft.com/library/windows/apps/xaml/windows.ui.xaml.controls.textblock.text.aspx) property.
-
-It also provides many of the same formatting options for customizing how your text is rendered. Although you can put line breaks in the text, TextBlock is designed to display a single paragraph and doesn’t support text indentation.
-
-Use a **RichTextBlock** when you need support for multiple paragraphs, multi-column text or other complex text layouts, or inline UI elements like images. RichTextBlock provides several features for advanced text layout.
-
-The content property of RichTextBlock is the [Blocks](https://msdn.microsoft.com/library/windows/apps/xaml/windows.ui.xaml.controls.richtextblock.blocks.aspx) property, which supports paragraph based text via the [Paragraph](https://msdn.microsoft.com/library/windows/apps/xaml/windows.ui.xaml.documents.paragraph.aspx) element. It doesn't have a **Text** property that you can use to easily access the control's text content in your app.  
-
-### Text input
-
-Use a **TextBox** control to let a user enter and edit unformatted text, such as in a form. You can use the [Text](https://msdn.microsoft.com/library/windows/apps/xaml/windows.ui.xaml.controls.textbox.text.aspx) property to get and set the text in a TextBox.
-
-You can make a TextBox read-only, but this should be a temporary, conditional state. If the text is never editable, consider using a TextBlock instead.
-
-Use a **PasswordBox** control to collect a password or other private data, such as a Social Security number. A password box is a text input box that conceals the characters typed in it for the sake of privacy. A password box looks like a text input box, except that it renders bullets in place of the text that has been entered. The bullet character can be customized.
-
-Use an **AutoSuggestBox** control to show the user a list of suggestions to choose from as they type. An auto-suggest box is a text entry box that triggers a list of basic search suggestions. Suggested terms can draw from a combination of popular search terms and historical user-entered terms.
-
-You should also use an AutoSuggestBox control to implement a search box.
-
-Use a **RichEditBox** to display and edit text files. You don't use a RichEditBox to get user input into your app the way you use other standard text input boxes. Rather, you use it to work with text files that are separate from your app. You typically save text entered into a RichEditBox to a .rtf file.
-
-**Is text input the best option?**
-
-There are many ways you can get user input in your app. These questions will help answer whether one of the standard text input boxes or another control is the best fit for getting user input.
-
--   **Is it practical to efficiently enumerate all valid values?** If so, consider using one of the selection controls, such as a [check box](checkbox.md), [drop-down list](lists.md), list box, [radio button](radio-button.md), [slider](slider.md), [toggle switch](toggles.md), [date picker](date-and-time.md), or time picker.
--   **Is there a fairly small set of valid values?** If so, consider a [drop-down list](lists.md) or a list box, especially if the values are more than a few characters long.
--   **Is the valid data completely unconstrained? Or is the valid data only constrained by format (constrained length or character types)?** If so, use a text input control. You can limit the number of characters that can be entered, and you can validate the format in your app code.
--   **Does the value represent a data type that has a specialized common control?** If so, use the appropriate control instead of a text input control. For example, use a [DatePicker](https://msdn.microsoft.com/library/windows/apps/br211681) instead of a text input control to accept a date entry.
--   If the data is strictly numeric:
-    -   **Is the value being entered approximate and/or relative to another quantity on the same page?** If so, use a [slider](slider.md).
-    -   **Would the user benefit from instant feedback on the effect of setting changes?** If so, use a [slider](slider.md), possibly with an accompanying control.
-    -   **Is the value entered likely to be adjusted after the result is observed, such as with volume or screen brightness?** If so, use a [slider](slider.md).
-
-## Examples
-
-<table>
-<th align="left">XAML Controls Gallery<th>
-<tr>
-<td><img src="images/xaml-controls-gallery-sm.png" alt="XAML controls gallery"></img></td>
-<td>
-    <p>If you have the <strong style="font-weight: semi-bold">XAML Controls Gallery</strong> app installed, click here to <a href="xamlcontrolsgallery:/category/Text">open the app and see the text controls in action</a>.</p>
-    <ul>
-    <li><a href="https://www.microsoft.com/store/productId/9MSVH128X2ZT">Get the XAML Controls Gallery app (Microsoft Store)</a></li>
-    <li><a href="https://github.com/Microsoft/Windows-universal-samples/tree/master/Samples/XamlUIBasics">Get the source code (GitHub)</a></li>
-    </ul>
-</td>
-</tr>
-</table>
-
-Text box
-
-![A text box](images/text-box.png)
-
-Auto suggest box
-
-![Example of the expanded auto-suggest control](images/controls_autosuggest_expanded01.png)
-
-Password box
-
-![Password box focus state typing text](images/passwordbox-focus-typing.png)
-
-## Create a text control
-
-See these articles for info and examples specific to each text control.
-
--   [AutoSuggestBox](auto-suggest-box.md)
--   [PasswordBox](password-box.md)
--   [RichEditBox](rich-edit-box.md)
--   [RichTextBlock](rich-text-block.md)
--   [TextBlock](text-block.md)
--   [TextBox](text-box.md)
-
-## Font and style guidelines
-See these articles for font guidelines:
-
-- [Font guidelines](../style/fonts.md)
-- [Segoe MDL2 icon list and guidelines](../style/segoe-ui-symbol-font.md)
-
-
-## Choose the right keyboard for your text control
-
-**Applies to:** TextBox, PasswordBox RichEditBox
-
-To help users to enter data using the touch keyboard, or Soft Input Panel (SIP), you can set the input scope of the text control to match the kind of data the user is expected to enter.
-
->Tip
->This info applies only to the SIP. It does not apply to hardware keyboards or the On-Screen Keyboard available in the Windows Ease of Access options.
-
-The touch keyboard can be used for text entry when your app runs on a device with a touch screen. The touch keyboard is invoked when the user taps on an editable input field, such as a TextBox or RichEditBox. You can make it much faster and easier for users to enter data in your app by setting the input scope of the text control to match the kind of data you expect the user to enter. The input scope provides a hint to the system about the type of text input expected by the control so the system can provide a specialized touch keyboard layout for the input type.
-
-For example, if a text box is used only to enter a 4-digit PIN, set the [InputScope](https://msdn.microsoft.com/library/windows/apps/xaml/windows.ui.xaml.controls.textbox.inputscope.aspx) property to **Number**. This tells the system to show the number keypad layout, which makes it easier for the user to enter the PIN.
-
->Important  
->The input scope does not cause any input validation to be performed, and does not prevent the user from providing any input through a hardware keyboard or other input device. You are still responsible for validating the input in your code as needed.
-
-For more info, see [Use input scope to change the touch keyboard](https://msdn.microsoft.com/library/windows/apps/mt280229).
-
-## Color fonts
-
-**Applies to:** TextBlock, RichTextBlock, TextBox, RichEditBox
-
-Windows has the ability for fonts to include multiple colored layers for each glyph. For example, the Segoe UI Emoji font defines color versions of the Emoticon and other Emoji characters.
-
-The standard and rich text controls support display color fonts. By default, the **IsColorFontEnabled** property is **true** and fonts with these additional layers are rendered in color. The default color font on the system is Segoe UI Emoji and the controls will fall back to this font to display the glyphs in color.
-
-```xaml
-<TextBlock FontSize="30">Hello ☺⛄☂♨⛅</TextBlock>
-```
-
-The rendered text looks like this:
-
-![Text block with color font](images/text-block-color-fonts.png)
-
-For more info, see the [IsColorFontEnabled](https://msdn.microsoft.com/library/windows/apps/xaml/windows.ui.xaml.controls.textblock.iscolorfontenabled.aspx) property.
-
-## Guidelines for line and paragraph separators
-
-**Applies to:** TextBlock, RichTextBlock, multi-line TextBox, RichEditBox
-
-Use the line separator character (0x2028) and the paragraph separator character (0x2029) to divide plain text. A new line is begun after each line separator. A new paragraph is begun after each paragraph separator.
-
-It isn't necessary to start the first line or paragraph in a file with these characters or to end the last line or paragraph with them; doing so indicates that there is an empty line or paragraph in that location.
-
-Your app can use the line separator to indicate an unconditional end of line. However, line separators do not correspond to the separate carriage return and linefeed characters, or to a combination of these characters. Line separators must be processed separately from carriage return and linefeed characters.
-
-Your app can insert a paragraph separator between paragraphs of text. Use of this separator allows creation of plain text files that can be formatted with different line widths on different operating systems. The target system can ignore any line separators and break paragraphs only at the paragraph separators.
-
-## Guidelines for spell checking
-
-**Applies to:** TextBox, RichEditBox
-
-During text entry and editing, spell checking informs the user that a word is misspelled by highlighting it with a red squiggle and provides a way for the user to correct the misspelling.
-
-Here's an example of the built-in spell checker:
-
-![the built-in spell checker](images/spellchecking.png)
-
-Use spell checking with text input controls for these two purposes:
-
--   **To auto-correct misspellings**
-
-    The spell checking engine automatically corrects misspelled words when it's confident about the correction. For example, the engine automatically changes "teh" to "the."
-
--   **To show alternate spellings**
-
-    When the spell checking engine is not confident about the corrections, it adds a red line under the misspelled word and displays the alternates in a context menu when you tap or right-click the word.
-
--   Use spell checking to help users as they enter words or sentences into text input controls. Spell checking works with touch, mouse, and keyboard inputs.
--   Don't use spell checking when a word is not likely to be in the dictionary or if users wouldn't value spell checking. For example, don't turn it on if the text box is intended to capture a telephone number or name.
--   Don't disable spell checking just because the current spell checking engine doesn't support your app language. When the spell checker doesn't support a language, it doesn't do anything, so there's no harm in leaving the option on. Also, some users might use an Input Method Editor (IME) to enter another language into your app, and that language might be supported. For example, when building a Japanese language app, even though the spell checking engine might not currently recognize that language, don't turn spell checking off. The user may switch to an English IME and type English into the app; if spell checking is enabled, the English will get spell checked.
-
-For TextBox and RichEditBox controls, spell checking is turned on by default. You can turn it off by setting the **IsSpellCheckEnabled** property to **false**.
-
-## Related articles
-
-**For designers**
-- [Font guidelines](../style/fonts.md)
-- [Segoe MDL2 icon list and guidelines](../style/segoe-ui-symbol-font.md)
-- [Adding search](https://msdn.microsoft.com/library/windows/apps/hh465231)
-
-**For developers (XAML)**
-- [TextBox class](https://msdn.microsoft.com/library/windows/apps/br209683)
-- [Windows.UI.Xaml.Controls PasswordBox class](https://msdn.microsoft.com/library/windows/apps/br227519)
-- [String.Length property](https://msdn.microsoft.com/library/system.string.length.aspx)
->>>>>>> 7e4b11b1
+---
+author: Jwmsft
+Description: Consider how often we read text in our daily lives - in email, a book, a road sign, the prices on a menu, tire pressure markings, or posters on a street pole.
+title: Text controls
+ms.assetid: 43DC68BF-FA86-43D2-8807-70A359453048
+label: Text controls
+template: detail.hbs
+ms.author: jimwalk
+ms.date: 05/19/2017
+ms.topic: article
+ms.prod: windows
+ms.technology: uwp
+keywords: windows 10, uwp
+pm-contact: miguelrb
+design-contact: ksulliv
+doc-status: Published
+ms.localizationpriority: medium
+---
+# Text controls
+
+ 
+
+Text controls consist of text input boxes, password boxes, auto-suggest boxes, and text blocks. The XAML framework provides several controls for rendering, entering, and editing text, and a set of properties for formatting the text.
+
+- The controls for displaying read-only text are [TextBlock](text-block.md) and [RichTextBlock](rich-text-block.md).
+- The controls for text entry and editing are: [TextBox](text-box.md), [AutoSuggestBox](auto-suggest-box.md), [PasswordBox](password-box.md), and [RichEditBox](rich-edit-box.md).
+
+> **Important APIs**: [AutoSuggestBox class](https://msdn.microsoft.com/library/windows/apps/xaml/windows.ui.xaml.controls.autosuggestbox.aspx), [PasswordBox class](https://msdn.microsoft.com/library/windows/apps/xaml/windows.ui.xaml.controls.passwordbox.aspx), [RichEditBox class](https://msdn.microsoft.com/library/windows/apps/xaml/windows.ui.xaml.controls.richeditbox.aspx), [RichTextBlock class](https://msdn.microsoft.com/library/windows/apps/xaml/windows.ui.xaml.controls.richtextblock.aspx), [TextBlock class](https://msdn.microsoft.com/library/windows/apps/xaml/windows.ui.xaml.controls.textblock.aspx), [TextBox class](https://msdn.microsoft.com/library/windows/apps/xaml/windows.ui.xaml.controls.textbox.aspx)
+
+
+## Is this the right control?
+
+The text control you use depends on your scenario. Use this info to pick the right text control to use in your app.
+
+### Render read-only text
+
+Use a **TextBlock** to display most read-only text in your app. You can use it to display single-line or multi-line text, inline hyperlinks, and text with formatting like bold, italic, or underlined.
+
+TextBlock is typically easier to use and provides better text rendering performance than RichTextBlock, so it's preferred for most app UI text. You can easily access and use text from a TextBlock in your app by getting the value of the [Text](https://msdn.microsoft.com/library/windows/apps/xaml/windows.ui.xaml.controls.textblock.text.aspx) property.
+
+It also provides many of the same formatting options for customizing how your text is rendered. Although you can put line breaks in the text, TextBlock is designed to display a single paragraph and doesn’t support text indentation.
+
+Use a **RichTextBlock** when you need support for multiple paragraphs, multi-column text or other complex text layouts, or inline UI elements like images. RichTextBlock provides several features for advanced text layout.
+
+The content property of RichTextBlock is the [Blocks](https://msdn.microsoft.com/library/windows/apps/xaml/windows.ui.xaml.controls.richtextblock.blocks.aspx) property, which supports paragraph based text via the [Paragraph](https://msdn.microsoft.com/library/windows/apps/xaml/windows.ui.xaml.documents.paragraph.aspx) element. It doesn't have a **Text** property that you can use to easily access the control's text content in your app.  
+
+### Text input
+
+Use a **TextBox** control to let a user enter and edit unformatted text, such as in a form. You can use the [Text](https://msdn.microsoft.com/library/windows/apps/xaml/windows.ui.xaml.controls.textbox.text.aspx) property to get and set the text in a TextBox.
+
+You can make a TextBox read-only, but this should be a temporary, conditional state. If the text is never editable, consider using a TextBlock instead.
+
+Use a **PasswordBox** control to collect a password or other private data, such as a Social Security number. A password box is a text input box that conceals the characters typed in it for the sake of privacy. A password box looks like a text input box, except that it renders bullets in place of the text that has been entered. The bullet character can be customized.
+
+Use an **AutoSuggestBox** control to show the user a list of suggestions to choose from as they type. An auto-suggest box is a text entry box that triggers a list of basic search suggestions. Suggested terms can draw from a combination of popular search terms and historical user-entered terms.
+
+You should also use an AutoSuggestBox control to implement a search box.
+
+Use a **RichEditBox** to display and edit text files. You don't use a RichEditBox to get user input into your app the way you use other standard text input boxes. Rather, you use it to work with text files that are separate from your app. You typically save text entered into a RichEditBox to a .rtf file.
+
+**Is text input the best option?**
+
+There are many ways you can get user input in your app. These questions will help answer whether one of the standard text input boxes or another control is the best fit for getting user input.
+
+-   **Is it practical to efficiently enumerate all valid values?** If so, consider using one of the selection controls, such as a [check box](checkbox.md), [drop-down list](lists.md), list box, [radio button](radio-button.md), [slider](slider.md), [toggle switch](toggles.md), [date picker](date-and-time.md), or time picker.
+-   **Is there a fairly small set of valid values?** If so, consider a [drop-down list](lists.md) or a list box, especially if the values are more than a few characters long.
+-   **Is the valid data completely unconstrained? Or is the valid data only constrained by format (constrained length or character types)?** If so, use a text input control. You can limit the number of characters that can be entered, and you can validate the format in your app code.
+-   **Does the value represent a data type that has a specialized common control?** If so, use the appropriate control instead of a text input control. For example, use a [DatePicker](https://msdn.microsoft.com/library/windows/apps/br211681) instead of a text input control to accept a date entry.
+-   If the data is strictly numeric:
+    -   **Is the value being entered approximate and/or relative to another quantity on the same page?** If so, use a [slider](slider.md).
+    -   **Would the user benefit from instant feedback on the effect of setting changes?** If so, use a [slider](slider.md), possibly with an accompanying control.
+    -   **Is the value entered likely to be adjusted after the result is observed, such as with volume or screen brightness?** If so, use a [slider](slider.md).
+
+## Examples
+
+<table>
+<th align="left">XAML Controls Gallery<th>
+<tr>
+<td><img src="images/xaml-controls-gallery-sm.png" alt="XAML controls gallery"></img></td>
+<td>
+    <p>If you have the <strong style="font-weight: semi-bold">XAML Controls Gallery</strong> app installed, click here to <a href="xamlcontrolsgallery:/category/Text">open the app and see the text controls in action</a>.</p>
+    <ul>
+    <li><a href="https://www.microsoft.com/store/productId/9MSVH128X2ZT">Get the XAML Controls Gallery app (Microsoft Store)</a></li>
+    <li><a href="https://github.com/Microsoft/Windows-universal-samples/tree/master/Samples/XamlUIBasics">Get the source code (GitHub)</a></li>
+    </ul>
+</td>
+</tr>
+</table>
+
+Text box
+
+![A text box](images/text-box.png)
+
+Auto suggest box
+
+![Example of the expanded auto-suggest control](images/controls_autosuggest_expanded01.png)
+
+Password box
+
+![Password box focus state typing text](images/passwordbox-focus-typing.png)
+
+## Create a text control
+
+See these articles for info and examples specific to each text control.
+
+-   [AutoSuggestBox](auto-suggest-box.md)
+-   [PasswordBox](password-box.md)
+-   [RichEditBox](rich-edit-box.md)
+-   [RichTextBlock](rich-text-block.md)
+-   [TextBlock](text-block.md)
+-   [TextBox](text-box.md)
+
+## Font and style guidelines
+See these articles for font guidelines:
+
+- [Font guidelines](../style/fonts.md)
+- [Segoe MDL2 icon list and guidelines](../style/segoe-ui-symbol-font.md)
+
+## Pen input
+
+> The pen input feature is currently available only in the Windows Insider Preview. Feature names, terminology, and functionality are not final.
+
+**Applies to:** TextBox, RichEditBox, AutoSuggestBox
+
+Starting with RS4, XAML text input boxes feature embedded support for pen input using [Windows Ink](../input/pen-and-stylus-interactions.md). When a user taps into a text input box using a Windows pen, the text box transforms to let the user write directly into it with a pen, rather than opening a separate input panel.
+
+![Text box expands when tapped with pen](images/pen-input-expand.gif)
+
+Text is recognized as the user writes anywhere in the text box, and a candidate windows shows the recognition results. The user can tap a result to choose it, or continue writing to accept the proposed candidate. The literal (letter-by-letter) recognition results are included in the candidate window, so recognition is not restricted to words in a dictionary. As the user writes, the accepted text input is converted to a script font that retains the feel of natural writing.
+
+![Text box with pen input](images/pen-input-1.png)
+
+A user can edit their text using standard gestures and actions, like these:
+
+- _strike through_ or _scratch out_ - draw through to delete a word or part of a word
+- _join_ - draw an arc between words to delete the space between them
+- _insert_ - draw a caret symbol to insert a space
+- _overwrite_ - write over existing text to replace it
+
+![Overwrite pen input](images/pen-input-2.png)
+
+Embedded text input is enabled by default when your app targets and is running on RS4 or later. You can opt-out on a per-text box basis to disable the feature and revert to a text input panel.
+
+## Choose the right keyboard for your text control
+
+**Applies to:** TextBox, PasswordBox RichEditBox
+
+To help users to enter data using the touch keyboard, or Soft Input Panel (SIP), you can set the input scope of the text control to match the kind of data the user is expected to enter.
+
+>Tip
+>This info applies only to the SIP. It does not apply to hardware keyboards or the On-Screen Keyboard available in the Windows Ease of Access options.
+
+The touch keyboard can be used for text entry when your app runs on a device with a touch screen. The touch keyboard is invoked when the user taps on an editable input field, such as a TextBox or RichEditBox. You can make it much faster and easier for users to enter data in your app by setting the input scope of the text control to match the kind of data you expect the user to enter. The input scope provides a hint to the system about the type of text input expected by the control so the system can provide a specialized touch keyboard layout for the input type.
+
+For example, if a text box is used only to enter a 4-digit PIN, set the [InputScope](https://msdn.microsoft.com/library/windows/apps/xaml/windows.ui.xaml.controls.textbox.inputscope.aspx) property to **Number**. This tells the system to show the number keypad layout, which makes it easier for the user to enter the PIN.
+
+>Important  
+>The input scope does not cause any input validation to be performed, and does not prevent the user from providing any input through a hardware keyboard or other input device. You are still responsible for validating the input in your code as needed.
+
+For more info, see [Use input scope to change the touch keyboard](https://msdn.microsoft.com/library/windows/apps/mt280229).
+
+## Color fonts
+
+**Applies to:** TextBlock, RichTextBlock, TextBox, RichEditBox
+
+Windows has the ability for fonts to include multiple colored layers for each glyph. For example, the Segoe UI Emoji font defines color versions of the Emoticon and other Emoji characters.
+
+The standard and rich text controls support display color fonts. By default, the **IsColorFontEnabled** property is **true** and fonts with these additional layers are rendered in color. The default color font on the system is Segoe UI Emoji and the controls will fall back to this font to display the glyphs in color.
+
+```xaml
+<TextBlock FontSize="30">Hello ☺⛄☂♨⛅</TextBlock>
+```
+
+The rendered text looks like this:
+
+![Text block with color font](images/text-block-color-fonts.png)
+
+For more info, see the [IsColorFontEnabled](https://msdn.microsoft.com/library/windows/apps/xaml/windows.ui.xaml.controls.textblock.iscolorfontenabled.aspx) property.
+
+## Guidelines for line and paragraph separators
+
+**Applies to:** TextBlock, RichTextBlock, multi-line TextBox, RichEditBox
+
+Use the line separator character (0x2028) and the paragraph separator character (0x2029) to divide plain text. A new line is begun after each line separator. A new paragraph is begun after each paragraph separator.
+
+It isn't necessary to start the first line or paragraph in a file with these characters or to end the last line or paragraph with them; doing so indicates that there is an empty line or paragraph in that location.
+
+Your app can use the line separator to indicate an unconditional end of line. However, line separators do not correspond to the separate carriage return and linefeed characters, or to a combination of these characters. Line separators must be processed separately from carriage return and linefeed characters.
+
+Your app can insert a paragraph separator between paragraphs of text. Use of this separator allows creation of plain text files that can be formatted with different line widths on different operating systems. The target system can ignore any line separators and break paragraphs only at the paragraph separators.
+
+## Guidelines for spell checking
+
+**Applies to:** TextBox, RichEditBox
+
+During text entry and editing, spell checking informs the user that a word is misspelled by highlighting it with a red squiggle and provides a way for the user to correct the misspelling.
+
+Here's an example of the built-in spell checker:
+
+![the built-in spell checker](images/spellchecking.png)
+
+Use spell checking with text input controls for these two purposes:
+
+-   **To auto-correct misspellings**
+
+    The spell checking engine automatically corrects misspelled words when it's confident about the correction. For example, the engine automatically changes "teh" to "the."
+
+-   **To show alternate spellings**
+
+    When the spell checking engine is not confident about the corrections, it adds a red line under the misspelled word and displays the alternates in a context menu when you tap or right-click the word.
+
+-   Use spell checking to help users as they enter words or sentences into text input controls. Spell checking works with touch, mouse, and keyboard inputs.
+-   Don't use spell checking when a word is not likely to be in the dictionary or if users wouldn't value spell checking. For example, don't turn it on if the text box is intended to capture a telephone number or name.
+-   Don't disable spell checking just because the current spell checking engine doesn't support your app language. When the spell checker doesn't support a language, it doesn't do anything, so there's no harm in leaving the option on. Also, some users might use an Input Method Editor (IME) to enter another language into your app, and that language might be supported. For example, when building a Japanese language app, even though the spell checking engine might not currently recognize that language, don't turn spell checking off. The user may switch to an English IME and type English into the app; if spell checking is enabled, the English will get spell checked.
+
+For TextBox and RichEditBox controls, spell checking is turned on by default. You can turn it off by setting the **IsSpellCheckEnabled** property to **false**.
+
+## Related articles
+
+**For designers**
+- [Font guidelines](../style/fonts.md)
+- [Segoe MDL2 icon list and guidelines](../style/segoe-ui-symbol-font.md)
+- [Adding search](https://msdn.microsoft.com/library/windows/apps/hh465231)
+
+**For developers (XAML)**
+- [TextBox class](https://msdn.microsoft.com/library/windows/apps/br209683)
+- [Windows.UI.Xaml.Controls PasswordBox class](https://msdn.microsoft.com/library/windows/apps/br227519)
+- [String.Length property](https://msdn.microsoft.com/library/system.string.length.aspx)