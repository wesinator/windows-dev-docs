---
author: Jwmsft
description: Use the tree view example code to create an expandable tree.
title: Tree view
label: Tree view
template: detail.hbs
ms.author: jimwalk
ms.localizationpriority: medium
pm-contact: predavid
design-contact: ksulliv
dev-contact: joyate
doc-status: Published
---
# TreeView
 

> [!IMPORTANT]
> This article describes functionality that hasn’t been released yet and may be substantially modified before it's commercially released. Microsoft makes no warranties, express or implied, with respect to the information provided here.

The new XAML TreeView control enables a hierarchical list with expanding and collapsing nodes that contain nested items. It can be used to illustrate a folder structure or nested relationships in your UI.

> **Important APIs**: [TreeView class](https://docs.microsoft.com/uwp/api/windows.ui.xaml.controls.treeview), [TreeViewItem class](https://docs.microsoft.com/uwp/api/windows.ui.xaml.controls.treeviewitem), [TreeViewList class](https://docs.microsoft.com/uwp/api/windows.ui.xaml.controls.treeviewlist), [TreeViewNode class](https://docs.microsoft.com/uwp/api/windows.ui.xaml.controls.treeviewnode)

The TreeView APIs support the following features:

- N-level nesting
- Expanding/collapsing of nodes
- Built-in accessibility

<<<<<<< HEAD
## Is this the right control?
=======
![Tree view in the reference sample](images/tree-view-sample.png) | ![Tree view in the Microsoft Edge browser](images/tree-view-edge.png)
-- | --
TreeView reference sample | TreeView in Microsoft Edge browser

## Is this the right pattern?
>>>>>>> 16f626e7

- Use a TreeView when items have nested list items, and if it is important to illustrate the hierarchical relationship of items to their peers and nodes.

- Avoid using TreeView if highlighting the nested relationship of an item is not a priority. For most drill-in scenarios, a regular list view is appropriate

## TreeView UI structure

You can use icons to represent nodes in a TreeView. A combination of indentation and icons can be used to represent the nested relationship between
folder/parent nodes and non-folder/child nodes. Here is guidance on how to do so.

### Icons

Use icons to indicate that an item is a node, as well as what state the node is in (expanded or collapsed).

#### Chevron

For consistency, collapsed nodes should use a chevron pointing to the right, and expanded nodes should use a chevron pointing down.

![Usage of the Chevron icon in TreeView](images/treeview_chevron.png)

#### Folder

Use a folder icon only for literal representations of folders.

![Usage of the Folder icon in TreeView](images/treeview_folder.png)

#### Chevron and Folder

A combination of a chevron and a folder should be used only if non-node list items in the TreeView also have icons.

![Usage of the Chevron and Folder icons together in a TreeView](images/treeview_chevron_folder.png)

## Building a TreeView

TreeView has the following main classes.

- The [TreeViewNode](https://docs.microsoft.com/uwp/api/windows.ui.xaml.controls.treeviewnode) class implements the hierarchical layout for the TreeView. It also holds the data that will be bound to it in the item's template.
- The [TreeView](https://docs.microsoft.com/uwp/api/windows.ui.xaml.controls.treeview) class implements events for ItemClick and expand/collapse of folders.
- The [TreeViewItem](https://docs.microsoft.com/uwp/api/windows.ui.xaml.controls.treeviewitem) class has the styles, brushes, and glyphs for a folder type TreeViewItem.

## Declare a TreeView in XAML

Here's an example of a TreeView declared in XAML.

```xaml
<TreeView x:Name="sampleTreeView"/>
```

## Set up the data in your TreeView

Here is the code that sets up the data for the TreeView.

```csharp
public MainPage()
{
    this.InitializeComponent();

    TreeViewNode workFolder = new TreeViewNode() {Data = "Work Documents" };
    workFolder.IsExpanded = true;
    workFolder.Add(new TreeViewNode() { Data = "Feature Schedule" });
    workFolder.Add(new TreeViewNode() { Data = "Overall Project Plan" });
    workFolder.Add(new TreeViewNode() { Data = "Feature Rsource Allocation" });

    TreeViewNode remodelFolder = new TreeViewNode() { Data = "Home Remodel" };
    remodelFolder.IsExpanded = true;
    remodelFolder.Add(new TreeViewNode() { Data = "Contractor Contact Info" });
    remodelFolder.Add(new TreeViewNode() { Data = "Paint Color Scheme" });
    remodelFolder.Add(new TreeViewNode() { Data = "Flooring woodgrain type" });
    remodelFolder.Add(new TreeViewNode() { Data = "Kitchen cabinet style" });

    TreeViewNode personalFolder = new TreeViewNode() { Data = "Personal Documents" };
    personalFolder.IsExpanded = true;

    personalFolder.Add(remodelFolder);
    workFolder.Add(personalFolder);
    sampleTreeView.RootNode = workFolder;
}
```

Once you’re done with the above steps, you will have a fully populated TreeView/Hierarchical layout with n-level nesting, support for expand/collapse of folders, and accessibility built in.

To provide the user the ability to add/remove items from the TreeView, we recommend you add a context menu to expose those options to the user.


## Related articles

- [TreeView class](https://docs.microsoft.com/uwp/api/windows.ui.xaml.controls.treeview)
- [ListView class](https://msdn.microsoft.com/library/windows/apps/windows.ui.xaml.controls.listview.aspx)
- [ListView and GridView](listview-and-gridview.md)<|MERGE_RESOLUTION|>--- conflicted
+++ resolved
@@ -27,15 +27,7 @@
 - Expanding/collapsing of nodes
 - Built-in accessibility
 
-<<<<<<< HEAD
 ## Is this the right control?
-=======
-![Tree view in the reference sample](images/tree-view-sample.png) | ![Tree view in the Microsoft Edge browser](images/tree-view-edge.png)
--- | --
-TreeView reference sample | TreeView in Microsoft Edge browser
-
-## Is this the right pattern?
->>>>>>> 16f626e7
 
 - Use a TreeView when items have nested list items, and if it is important to illustrate the hierarchical relationship of items to their peers and nodes.
 
