---
author: Jwmsft
Description: Use the tree view example code to create an expandable tree.
title: Tree view
label: Tree view
template: detail.hbs
<<<<<<< HEAD
localizationpriority: medium
pm-contact: predavid
design-contact: ksulliv
dev-contact: joyate
doc-status: Published
=======
ms.localizationpriority: medium
>>>>>>> ed4d7839
---
# TreeView
 

> [!IMPORTANT]
> This article describes functionality that hasn’t been released yet and may be substantially modified before it's commercially released. Microsoft makes no warranties, express or implied, with respect to the information provided here.

The new XAML TreeView control enables a hierarchical list with expanding and collapsing nodes that contain nested items. It can be used to illustrate a folder structure or nested relationships in your UI.

> **Important APIs**: [TreeView class](https://docs.microsoft.com/uwp/api/windows.ui.xaml.controls.treeview), [TreeViewItem class](https://docs.microsoft.com/uwp/api/windows.ui.xaml.controls.treeviewitem), [TreeViewList class](https://docs.microsoft.com/uwp/api/windows.ui.xaml.controls.treeviewlist), [TreeViewNode class](https://docs.microsoft.com/uwp/api/windows.ui.xaml.controls.treeviewnode)

The TreeView APIs support the following features:

- N-level nesting
- Expanding/collapsing of nodes
- Built-in accessibility

## Is this the right control?

- Use a TreeView when items have nested list items, and if it is important to illustrate the hierarchical relationship of items to their peers and nodes.

- Avoid using TreeView if highlighting the nested relationship of an item is not a priority. For most drill-in scenarios, a regular list view is appropriate

## TreeView UI structure

You can use icons to represent nodes in a TreeView. A combination of indentation and icons can be used to represent the nested relationship between
folder/parent nodes and non-folder/child nodes. Here is guidance on how to do so.

### Icons

Use icons to indicate that an item is a node, as well as what state the node is in (expanded or collapsed).

#### Chevron

For consistency, collapsed nodes should use a chevron pointing to the right, and expanded nodes should use a chevron pointing down.

![Usage of the Chevron icon in TreeView](images/treeview_chevron.png)

#### Folder

Use a folder icon only for literal representations of folders.

![Usage of the Folder icon in TreeView](images/treeview_folder.png)

#### Chevron and Folder

A combination of a chevron and a folder should be used only if non-node list items in the TreeView also have icons.

![Usage of the Chevron and Folder icons together in a TreeView](images/treeview_chevron_folder.png)

## Building a TreeView

TreeView has the following main classes.

- The [TreeViewNode](https://docs.microsoft.com/uwp/api/windows.ui.xaml.controls.treeviewnode) class implements the hierarchical layout for the TreeView. It also holds the data that will be bound to it in the item's template.
- The [TreeView](https://docs.microsoft.com/uwp/api/windows.ui.xaml.controls.treeview) class implements events for ItemClick and expand/collapse of folders.
- The [TreeViewItem](https://docs.microsoft.com/uwp/api/windows.ui.xaml.controls.treeviewitem) class has the styles, brushes, and glyphs for a folder type TreeViewItem.

## Declare a TreeView in XAML

Here's an example of a TreeView declared in XAML.

```xaml
<TreeView x:Name="sampleTreeView"/>
```

## Set up the data in your TreeView

Here is the code that sets up the data for the TreeView.

```csharp
public MainPage()
{
    this.InitializeComponent();

    TreeViewNode workFolder = new TreeViewNode() {Data = "Work Documents" };
    workFolder.IsExpanded = true;
    workFolder.Add(new TreeViewNode() { Data = "Feature Schedule" });
    workFolder.Add(new TreeViewNode() { Data = "Overall Project Plan" });
    workFolder.Add(new TreeViewNode() { Data = "Feature Rsource Allocation" });

    TreeViewNode remodelFolder = new TreeViewNode() { Data = "Home Remodel" };
    remodelFolder.IsExpanded = true;
    remodelFolder.Add(new TreeViewNode() { Data = "Contractor Contact Info" });
    remodelFolder.Add(new TreeViewNode() { Data = "Paint Color Scheme" });
    remodelFolder.Add(new TreeViewNode() { Data = "Flooring woodgrain type" });
    remodelFolder.Add(new TreeViewNode() { Data = "Kitchen cabinet style" });

    TreeViewNode personalFolder = new TreeViewNode() { Data = "Personal Documents" };
    personalFolder.IsExpanded = true;

    personalFolder.Add(remodelFolder);
    workFolder.Add(personalFolder);
    sampleTreeView.RootNode = workFolder;
}
```

Once you’re done with the above steps, you will have a fully populated TreeView/Hierarchical layout with n-level nesting, support for expand/collapse of folders, and accessibility built in.

To provide the user the ability to add/remove items from the TreeView, we recommend you add a context menu to expose those options to the user.


## Related articles

- [TreeView class](https://docs.microsoft.com/uwp/api/windows.ui.xaml.controls.treeview)
- [ListView class](https://msdn.microsoft.com/library/windows/apps/windows.ui.xaml.controls.listview.aspx)
- [ListView and GridView](listview-and-gridview.md)<|MERGE_RESOLUTION|>--- conflicted
+++ resolved
@@ -4,15 +4,11 @@
 title: Tree view
 label: Tree view
 template: detail.hbs
-<<<<<<< HEAD
-localizationpriority: medium
+ms.localizationpriority: medium
 pm-contact: predavid
 design-contact: ksulliv
 dev-contact: joyate
 doc-status: Published
-=======
-ms.localizationpriority: medium
->>>>>>> ed4d7839
 ---
 # TreeView
  
