---
description: Navigation in Windows apps is based on a flexible model of navigation structures, navigation elements, and system-level features.
title: Navigation basics for Windows apps
ms.assetid: B65D33BA-AAFE-434D-B6D5-1A0C49F59664
label: Navigation design basics
template: detail.hbs
op-migration-status: ready
ms.date: 09/24/2020
ms.topic: article
keywords: windows 10, uwp
ms.localizationpriority: medium
ms.custom: RS5
---
# Navigation design basics for Windows apps

![Navigation basics header](images/nav/navigation-basics-header.jpg)

If you think of an app as a collection of pages, *navigation* describes the act of moving between pages and within a page. It's the starting point of the user experience, and it's how users find the content and features they're interested in. It's very important, and it can be difficult to get right.

We have a huge number of choices to make for navigation. We could:

:::row:::
    :::column:::
        ![navigation example 1](images/nav/nav-1.svg)

Require users to go through a series of pages in order.
    :::column-end:::
    :::column:::
        ![navigation example 2](images/nav/nav-2.svg)

Provide a menu that allows users to jump directly to any page.
    :::column-end:::
    :::column:::
        ![navigation example 3](images/nav/nav-3.svg)

Place everything on a single page and provide filtering mechanisms for viewing content.
    :::column-end:::
:::row-end:::

While there's no single navigation design that works for every app, there are principles and guidelines to help you decide the right design for your app.

## Principles of good navigation

Let's start with the basic principles of good navigation design:

- **Consistency:** Meet user expectations.
- **Simplicity:** Don't do more than you need to.
- **Clarity:** Provide clear paths and options.

### Consistency

Navigation should be consistent with user expectations. Using [standard controls](#use-the-right-controls) that users are familiar with and following standard conventions for icons, location, and styling will make navigation predictable and intuitive for users.

![page components image](images/nav/page-components.svg)

> Users expect to find certain UI elements in standard locations.

### Simplicity

Fewer navigation items simplify decision making for users. Providing easy access to important destinations and hiding less important items will help users get where they want, faster.

:::row:::
    :::column:::
        ![First screenshot of a green bar that has a green check mark and the word Do in it.](images/nav/do.svg)

        ![navview good](images/nav/navview-good.svg)

Present navigation items in a familiar navigation menu.
    :::column-end:::
    :::column:::
        ![don't example](images/nav/dont.svg)

        ![navview bad](images/nav/navview-bad.svg)

Overwhelm users with many navigation options.
    :::column-end:::
:::row-end:::

### Clarity

Clear paths allow for logical navigation for users. Making navigation options obvious and clarifying relationships between pages should prevent users from getting lost.

![Screenshot of a mock-up of an application showing clear paths fo navigation for a user.](images/nav/clarity-image.svg)

> Destinations are clearly labeled so users know where they are.

## General recommendations

Now, let's take our design principles--consistency, simplicity, and clarity--and use them to come up with some general recommendations.

1. Think about your users. Trace out typical paths they might take through your app, and for each page, think about why the user is there and where they might want to go.

2. Avoid deep navigation hierarchies. If you go beyond three levels of navigation, you risk stranding your user in a deep hierarchy that they will have difficulty leaving.

3. Avoid "pogo-sticking." Pogo-sticking occurs when there is related content, but navigating to it requires the user to go up a level and then down again.

## Use the right structure

Now that you're familiar with general navigation principles, how should you structure your app? There are two general structures: flat and hierarchal.

:::row:::
    :::column:::
        ![Pages arranged in a flat structure](images/nav/flat-lateral-structure.svg)
    :::column-end:::
    :::column span="2":::
        ### Flat/lateral

In a flat/lateral structure, pages exist side-by-side. You can go from one page to another in any order.

We recommend using a flat structure when:

- The pages can be viewed in any order.
- The pages are clearly distinct from each other and don't have an obvious parent/child relationship.
- There are less than 8 pages in the group. <br>
(When there are more pages, it might be difficult for users to understand how the pages are unique or to understand their current location within the group. If you don't think that's an issue for your app, go ahead and make the pages peers. Otherwise, consider using a hierarchical structure to break the pages into two or more smaller groups.)

    :::column-end:::
:::row-end:::

:::row:::
    :::column:::
        ![Pages arranged in a hierarchy](images/nav/hierarchical-structure.svg)
    :::column-end:::
    :::column span="2":::
        ### Hierarchical

In a hierarchical structure, pages are organized into a tree-like structure. Each child page has one parent, but a parent can have one or more child pages. To reach a child page, you travel through the parent.

Hierarchical structures are good for organizing complex content that spans lots of pages. The downside is some navigation overhead: the deeper the structure, the more clicks it takes to get from page to page.

We recommend a hierarchical structure when:
        
- Pages should be traversed in a specific order.
- There is a clear parent-child relationship between pages.
- There are more than 7 pages in the group.
        
    :::column-end:::
:::row-end:::

:::row:::
    :::column:::
        ![an app with a hybrid structure](images/nav/combining-structures.svg)
    :::column-end:::
    :::column span="2":::
        ### Combining structures

You don't have to choose one structure or the other; many well-design apps use both. An app can use flat structures for top-level pages that can be viewed in any order, and hierarchical structures for pages that have more complex relationships.

If your navigation structure has multiple levels, we recommend that peer-to-peer navigation elements only link to the peers within their current subtree. Consider the adjacent illustration, which shows a navigation structure that has two levels:

- At level 1, the peer-to-peer navigation element should provide access to pages A, B, C, and D.
- At level 2, the peer-to-peer navigation elements for the A2 pages should only link to the other A2 pages. They should not link to level 2 pages in the C subtree.
    :::column-end:::
:::row-end:::

## Use the right controls

Once you've decided on a page structure, you need to decide how users navigate through those pages. UWP provides a variety of navigation controls to help ensure a consistent, reliable navigation experience in your app.

:::row:::
    :::column:::
        ![Frame image](images/nav/thumbnail-frame.svg)
    :::column-end:::
    :::column span="2":::
        [**Frame**](/uwp/api/Windows.UI.Xaml.Controls.Frame)

With few exceptions, any app that has multiple pages uses a frame. Typically, an app has a main page that contains the frame and a primary navigation element, such as a navigation view control. When the user selects a page, the frame loads and displays it.
:::row-end:::

:::row:::
    :::column:::
        ![tabs and pivot image](images/nav/thumbnail-tabs-pivot.svg)
    :::column-end:::
    :::column span="2":::
        [**Top navigation**](../controls-and-patterns/navigationview.md)

Displays a horizontal list of links to pages at the same level. The [NavigationView](../controls-and-patterns/navigationview.md) control implements the top navigation pattern.
        
Use top navigation when:

- You want to show all navigation options on the screen.
- You desire more space for your app's content.
- Icons cannot clearly describe your navigation categories.

:::row-end:::

:::row:::
    :::column:::
        ![tabs and pivot image](images/nav/thumbnail-tabs-pivot.svg)
    :::column-end:::
    :::column span="2":::
        [**Tabs**](../controls-and-patterns/tab-view.md)

Displays a horizontal set of tabs and their respective content. The [TabView](../controls-and-patterns/tab-view.md) control is useful for displaying several pages (or documents) while giving the user the capability to rearrange, open, or close tabs.
    
Use tabs when:

- You want users to be able to dynamically open, close, or rearrange tabs.
- You expect that there might be a large number of tabs open at once.
- You expect users to be able to easily move tabs between windows in your application that use tabs, similar to web browsers like Microsoft Edge.

:::row-end:::

:::row:::
    :::column:::
<<<<<<< HEAD
=======
         ![tabs and pivot image](images/nav/thumbnail-tabs-pivot.svg)
    :::column-end:::
        :::column span="2":::
    [**Pivot**](../controls-and-patterns/pivot.md)
    
Similar to [Navigation View](../controls-and-patterns/navigationview.md), but with additional support for touch and slightly different navigation behavior.
    
Use a pivot when:
- You want your app to allow touch-swiping between categories
- You want navigation options to carousel infintely
- You do not need extensive control over navigation behavior between categories

:::row-end:::

:::row:::
    :::column:::
>>>>>>> 38ffd4a8
        ![navview image](images/nav/thumbnail-navview.svg)
    :::column-end:::
    :::column span="2":::
        [**Left navigation**](../controls-and-patterns/navigationview.md)

Displays a vertical list of links to top-level pages. Use when:
        
- The pages exist at the top level.
- There are many navigation items (more than 5)
- You don't expect users to switch between pages frequently.

:::row-end:::
        
:::row:::
    :::column:::
        ![List details image](images/nav/thumbnail-list-detail.svg)
    :::column-end:::
    :::column span="2":::
        [**List/details**](../controls-and-patterns/list-details.md)

Displays a list of items. Selecting an item displays its corresponding page in the details section. Use when:
        
- You expect users to switch between child items frequently.
- You want to enable the user to perform high-level operations, such as deleting or sorting, on individual items or groups of items, and also want to enable the user to view or update the details for each item.

List/details is well suited for email inboxes, contact lists, and data entry.
:::row-end:::

:::row:::
    :::column:::
        ![Hyperlinks and buttons image](images/nav/thumbnail-hyperlinks-buttons.svg)
    :::column-end:::
    :::column span="2":::
        [**Hyperlinks**](../controls-and-patterns/hyperlinks.md)

Embedded navigation elements can appear in a page's content. Unlike other navigation elements, which should be consistent across the pages, content-embedded navigation elements are unique from page to page.
:::row-end:::

## Next: Add navigation code to your app

The next article, [Implement basic navigation](navigate-between-two-pages.md), shows the code required to use a Frame control to enable basic navigation between two pages in your app.<|MERGE_RESOLUTION|>--- conflicted
+++ resolved
@@ -203,25 +203,6 @@
 
 :::row:::
     :::column:::
-<<<<<<< HEAD
-=======
-         ![tabs and pivot image](images/nav/thumbnail-tabs-pivot.svg)
-    :::column-end:::
-        :::column span="2":::
-    [**Pivot**](../controls-and-patterns/pivot.md)
-    
-Similar to [Navigation View](../controls-and-patterns/navigationview.md), but with additional support for touch and slightly different navigation behavior.
-    
-Use a pivot when:
-- You want your app to allow touch-swiping between categories
-- You want navigation options to carousel infintely
-- You do not need extensive control over navigation behavior between categories
-
-:::row-end:::
-
-:::row:::
-    :::column:::
->>>>>>> 38ffd4a8
         ![navview image](images/nav/thumbnail-navview.svg)
     :::column-end:::
     :::column span="2":::
