---
author: serenaz
Description: The Universal Windows Platform (UWP) provides a consistent back navigation system for traversing the user's navigation history within an app and, depending on the device, from app to app.
title: Navigation history and backwards navigation (Windows apps)
template: detail.hbs
ms.author: sezhen
ms.date: 11/22/2017
ms.topic: article
ms.prod: windows
ms.technology: uwp
keywords: windows 10, uwp
ms.localizationpriority: medium
---

#  Navigation history and backwards navigation for UWP apps

> **Important APIs**: [BackRequested event](https://docs.microsoft.com/uwp/api/Windows.UI.Core.SystemNavigationManager.BackRequested), [SystemNavigationManager class](https://docs.microsoft.com/uwp/api/Windows.UI.Core.SystemNavigationManager), [OnNavigatedTo](https://docs.microsoft.com/uwp/api/windows.ui.xaml.controls.page.onnavigatedto#Windows_UI_Xaml_Controls_Page_OnNavigatedTo_Windows_UI_Xaml_Navigation_NavigationEventArgs_)

The Universal Windows Platform (UWP) provides a consistent back navigation system for traversing the user's navigation history within an app and, depending on the device, from app to app.

To implement backwards navigation in your app, place a [back button](#Back-button) at the top left corner of your app's UI. If your app uses the [NavigationView](../controls-and-patterns/navigationview.md) control, then you can use [NavigationView's built-in back button](../controls-and-patterns/navigationview.md#backwards-navigation). 

The user expects the back button to navigate to the previous location in the app's navigation history. Note that it's up to you to decide which navigation actions to add to the navigation history and how to respond to the back button press.

## Back button

To create a back button, use the [Button](../controls-and-patterns/buttons.md) control with the `NavigationBackButtonNormalStyle` style, and place the button at the top left hand corner of your app's UI.

![Back button in the top left of the app's UI](images/back-nav/BackEnabled.png)

```xaml
<Button Style="{StaticResource NavigationBackButtonNormalStyle}"/>
```

If your app has a top [CommandBar](../controls-and-patterns/app-bars.md), the Button control that is 44px in height will not align with 48px AppBarButtons very nicely. However, to avoid inconsistency, align the top of the Button control inside the 48px bounds.

![Back button on top command bar](images/back-nav/CommandBar.png)

```xaml
<Button VerticalAlignment="Top" HorizontalAlignment="Left" 
Style="{StaticResource NavigationBackButtonNormalStyle}"/>
```

In order to minimize UI elements moving around in your app, show a disabled back button when there is nothing in the backstack (see code example below). However, if you expect your app will never have a backstack, you don’t need to display the back button at all.

![Back button states](images/back-nav/BackDisabled.png)

## Code example

The following code example demonstrates how to implement backwards navigation behavior with a back button. The code responds to the Button [**Click**](https://docs.microsoft.com/uwp/api/windows.ui.xaml.controls.primitives.buttonbase.Click) event and disables/enables the button visibility in [**OnNavigatedTo**](https://docs.microsoft.com/uwp/api/windows.ui.xaml.controls.page.onnavigatedto#Windows_UI_Xaml_Controls_Page_OnNavigatedTo_Windows_UI_Xaml_Navigation_NavigationEventArgs_), which is called when navigating to a new page. The code example also handles inputs from hardware and software system back keys by registering a listener for the [**BackRequested**](https://docs.microsoft.com/uwp/api/windows.ui.core.systemnavigationmanager.BackRequested) event.

```xaml
<Page x:Class="AppName.MainPage">
...
<Button x:Name="BackButton" Click="Back_Click" Style="{StaticResource NavigationBackButtonNormalStyle}"/>
...
<Page/>
```

Code-behind:

```csharp
public MainPage()
{
    KeyboardAccelerator GoBack = new KeyboardAccelerator();
    GoBack.Key = VirtualKey.GoBack;
    GoBack.Invoked += BackInvoked;
    KeyboardAccelerator AltLeft = new KeyboardAccelerator();
    AltLeft.Key = VirtualKey.Left;
    AltLeft.Invoked += BackInvoked;
    this.KeyboardAccelerators.Add(GoBack);
    this.KeyboardAccelerators.Add(AltLeft);
    // ALT routes here
    AltLeft.Modifiers = VirtualKeyModifiers.Menu;
}

protected override void OnNavigatedTo(NavigationEventArgs e)
{
    BackButton.IsEnabled = this.Frame.CanGoBack;
}

private void Back_Click(object sender, RoutedEventArgs e)
{
    On_BackRequested();
}

// Handles system-level BackRequested events and page-level back button Click events
private bool On_BackRequested()
{
    if (this.Frame.CanGoBack)
    {
        this.Frame.GoBack();
        return true;
    }
    return false;
}

private void BackInvoked (KeyboardAccelerator sender, KeyboardAcceleratorInvokedEventArgs args)
{
    On_BackRequested();
    args.Handled = true;
}
```

Here, we register a global listener for the [**BackRequested**](https://docs.microsoft.com/uwp/api/windows.ui.core.systemnavigationmanager.BackRequested) event in the `App.xaml` code-behind file. You can register for this event in each page if you want to exclude specific pages from back navigation, or you want to execute page-level code before displaying the page.

App.xaml code-behind:

```csharp
Windows.UI.Core.SystemNavigationManager.GetForCurrentView().BackRequested += App_BackRequested;
Frame rootFrame = Window.Current.Content;
rootFrame.PointerPressed += On_PointerPressed;

private void App_BackRequested(object sender, Windows.UI.Core.BackRequestedEventArgs e)
{
    e.Handled = On_BackRequested();
}

private void On_PointerPressed(object sender, PointerRoutedEventArgs e)
{
    bool isXButton1Pressed = e.GetCurrentPoint(sender as UIElement).Properties.PointerUpdateKind == PointerUpdateKind.XButton1Pressed;

    if (isXButton1Pressed)
    {
        e.Handled = On_BackRequested();
    }
}
```

## Optimizing for different device and form factors

This backwards navigation design guidance is applicable to all devices, but different device and form factors may benefit from optimization. This also depends on the hardware back button supported by different shells.

- **Phone/Tablet**: A hardware or software back button is always present on mobile and tablet, but we recommend drawing an in-app back button for clarity.
- **Desktop/Hub**: Draw the in-app back button on the top left corner of your app's UI.
- **Xbox/TV**: Do not draw a back button, for it will add unnecessary UI clutter. Instead, rely on the Gamepad B button to navigate backwards.

If your app will run on multiple devices, [create a custom visual trigger for Xbox](../devices/designing-for-tv.md#custom-visual-state-trigger-for-xbox) to toggle the visibility of button. The NavigationView control will automatically toggle the back button's visibility if your app is running on Xbox. 

We recommend supporting the following inputs for back navigation. (Note that some of these inputs are not supported by the system BackRequested and must be handled by separate events.)

| Input | Event |
| --- | --- |
| Windows-Backspace key | BackRequested |
| Hardware back button | BackRequested |
| Shell tablet mode back button | BackRequested |
| VirtualKey.XButton1 | PointerPressed |
| VirtualKey.GoBack | KeyboardAccelerator.BackInvoked |
| Alt+LeftArrow key | KeyboardAccelerator.BackInvoked |

The code examples provided above demonstrate how to handle all of these inputs.

<<<<<<< HEAD
## System back behavior for backward compatibilities 
=======
## System back behavior for backward compatibilities

Previously, UWP apps used [AppViewBackButtonVisibility](https://docs.microsoft.com/uwp/api/windows.ui.core.appviewbackbuttonvisibility) for backwards navigation. The API will continue to be supported for backward compatibility, but we no longer recommend relying on the title bar back button. Instead, your app should draw its own in-app back button.
>>>>>>> 2b59bf91

Previously, UWP apps used [AppViewBackButtonVisibility](https://docs.microsoft.com/uwp/api/windows.ui.core.appviewbackbuttonvisibility) for backwards navigation. The API will continue to be supported to ensure backward compatibility, but we no longer recommend relying on [AppViewBackButtonVisibility](https://docs.microsoft.com/uwp/api/windows.ui.core.appviewbackbuttonvisibility). Instead, your app should draw its own in-app back button.

If your app continues using [AppViewBackButtonVisibility](https://docs.microsoft.com/uwp/api/windows.ui.core.appviewbackbuttonvisibility), then the system UI will render the system back button:

- If your app is **not tabbed**, then the back button is rendered inside the title bar. The visual experience and user interactions for the back button are unchanged from previous builds. 

    ![Title bar back button](images/nav-back-pc.png)

- If an app is **tabbed**, then the back button is rendered inside a new system back bar. 

    ![System drawn back button bar](images/back-nav/tabs.png)

### System back bar
> [!NOTE]
"System back bar" is only a description, not an official name.

The system back bar is a “band” that is inserted between the tab band and the app’s content area. The band goes across the width of the app, with the back button on the left edge. The band has a vertical height of 32 pixels to ensure adequate touch target size for the back button. 

The system back bar is displayed dynamically, based on back button visibility. When the back button is visible, the system back bar is inserted, shifting app content down by 32 pixels below the tab band. When the back button is hidden, the system back bar is dynamically removed, shifting app content up by 32 pixels to meet the tab band. To avoid having your app's UI shift up or down, we recommend drawing an [in-app back button](#back-button).

[Title bar customizations](../shell/title-bar.md) will carry over to both the app tab and the system back bar. If your app specifies background and foreground color properties with [ApplicationViewTitleBar](https://docs.microsoft.com/uwp/api/windows.ui.viewmanagement.applicationviewtitlebar), then the colors will be applied to the tab and system back bar.

## Guidelines for custom back navigation behavior

If you choose to provide your own back stack navigation, the experience should be consistent with other apps. We recommend that you follow the following patterns for navigation actions:

<div class="mx-responsive-img">
<table>
<thead>
<tr class="header">
<th align="left">Navigation action</th>
<th align="left">Add to navigation history?</th>
</tr>
</thead>
<tbody>
<tr class="odd">
<td style="vertical-align:top;"><strong>Page to page, different peer groups</strong></td>
<td style="vertical-align:top;"><strong>Yes</strong>
<p>In this illustration, the user navigates from level 1 of the app to level 2, crossing peer groups, so the navigation is added to the navigation history.</p>
<p><img src="images/back-nav/nav-pagetopage-diffpeers-imageonly1.png" alt="Navigation across peer groups" /></p>
<p>In the next illustration, the user navigates between two peer groups at the same level, again crossing peer groups, so the navigation is added to the navigation history.</p>
<p><img src="images/back-nav/nav-pagetopage-diffpeers-imageonly2.png" alt="Navigation across peer groups" /></p></td>
</tr>
<tr class="even">
<td style="vertical-align:top;"><strong>Page to page, same peer group, no on-screen navigation element</strong>
<p>The user navigates from one page to another with the same peer group. There is no navigation element that is always present (such as tabs/pivots or a docked navigation pane) that provides direct navigation to both pages.</p></td>
<td style="vertical-align:top;"><strong>Yes</strong>
<p>In the following illustration, the user navigates between two pages in the same peer group. The pages don't use tabs or a docked navigation pane, so the navigation is added to the navigation history.</p>
<p><img src="images/back-nav/nav-pagetopage-samepeer-noosnavelement.png" alt="Navigation within a peer group" /></p></td>
</tr>
<tr class="odd">
<td style="vertical-align:top;"><strong>Page to page, same peer group, with an on-screen navigation element</strong>
<p>The user navigates from one page to another in the same peer group. Both pages are shown in the same navigation element. For example, both pages use the same tabs/pivots element, or both pages appear in a docked navigation pane.</p></td>
<td style="vertical-align:top;"><strong>No</strong>
<p>When the user presses back, go back to the last page before the user navigated to the current peer group.</p>
<p><img src="images/back-nav/nav-pagetopage-samepeer-yesosnavelement.png" alt="Navigation across peer groups when a navigation element is present" /></p></td>
</tr>
<tr class="even">
<td style="vertical-align:top;"><strong>Show a transient UI</strong>
<p>The app displays a pop-up or child window, such as a dialog, splash screen, or on-screen keyboard, or the app enters a special mode, such as multiple selection mode.</p></td>
<td style="vertical-align:top;"><strong>No</strong>
<p>When the user presses the back button, dismiss the transient UI (hide the on-screen keyboard, cancel the dialog, etc) and return to the page that spawned the transient UI.</p>
<p><img src="images/back-nav/back-transui.png" alt="Showing a transient UI" /></p></td>
</tr>
<tr class="odd">
<td style="vertical-align:top;"><strong>Enumerate items</strong>
<p>The app displays content for an on-screen item, such as the details for the selected item in master/details list.</p></td>
<td style="vertical-align:top;"><strong>No</strong>
<p>Enumerating items is similar to navigating within a peer group. When the user presses back, navigate to the page that preceded the current page that has the item enumeration.</p>
<p><img src="images/back-nav/nav-enumerate.png" alt="Iterm enumeration" /></p></td>
</tr>
</tbody>
</table>
</div>

### Resuming

When the user switches to another app and returns to your app, we recommend returning to the last page in the navigation history

## Related articles

- [Navigation basics](navigation-basics.md)<|MERGE_RESOLUTION|>--- conflicted
+++ resolved
@@ -150,13 +150,7 @@
 
 The code examples provided above demonstrate how to handle all of these inputs.
 
-<<<<<<< HEAD
 ## System back behavior for backward compatibilities 
-=======
-## System back behavior for backward compatibilities
-
-Previously, UWP apps used [AppViewBackButtonVisibility](https://docs.microsoft.com/uwp/api/windows.ui.core.appviewbackbuttonvisibility) for backwards navigation. The API will continue to be supported for backward compatibility, but we no longer recommend relying on the title bar back button. Instead, your app should draw its own in-app back button.
->>>>>>> 2b59bf91
 
 Previously, UWP apps used [AppViewBackButtonVisibility](https://docs.microsoft.com/uwp/api/windows.ui.core.appviewbackbuttonvisibility) for backwards navigation. The API will continue to be supported to ensure backward compatibility, but we no longer recommend relying on [AppViewBackButtonVisibility](https://docs.microsoft.com/uwp/api/windows.ui.core.appviewbackbuttonvisibility). Instead, your app should draw its own in-app back button.
 
