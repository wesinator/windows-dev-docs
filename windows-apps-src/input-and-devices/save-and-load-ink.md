<<<<<<< HEAD
---
author: Karl-Bridge-Microsoft
Description: UWP apps that support Windows Ink can serialize and deserialize ink strokes to an Ink Serialized Format (ISF) file. The ISF file is a GIF image with additional metadata for all ink stroke properties and behaviors. Apps that are not ink-enabled, can view the static GIF image, including alpha-channel background transparency.
title: Store and retrieve Windows Ink stroke data
ms.assetid: C96C9D2F-DB69-4883-9809-4A0DF7CEC506
label: Store and retrieve Windows Ink stroke data
template: detail.hbs
keywords: Windows Ink, Windows Inking, DirectInk, InkPresenter, InkCanvas, ISF, Ink Serialized Format, user interaction, input
ms.author: kbridge
ms.date: 02/08/2017
ms.topic: article
ms.prod: windows
ms.technology: uwp
---

# Store and retrieve Windows Ink stroke data
<link rel="stylesheet" href="https://az835927.vo.msecnd.net/sites/uwp/Resources/css/custom.css">

UWP apps that support Windows Ink can serialize and deserialize ink strokes to an Ink Serialized Format (ISF) file. The ISF file is a GIF image with additional metadata for all ink stroke properties and behaviors. Apps that are not ink-enabled, can view the static GIF image, including alpha-channel background transparency.

<div class="important-apis" >
<b>Important APIs</b><br/>
<ul>
<li>[**InkCanvas**](https://msdn.microsoft.com/library/windows/apps/dn858535)</li>
<li>[**Windows.UI.Input.Inking**](https://msdn.microsoft.com/library/windows/apps/br208524)</li>
</ul>
</div>


> [!NOTE]
> ISF is the most compact persistent representation of ink. It can be embedded within a binary document format, such as a GIF file, or placed directly on the Clipboard.

 

## Save ink strokes to a file


Here, we demonstrate how to save ink strokes drawn on an [**InkCanvas**](https://msdn.microsoft.com/library/windows/apps/dn858535) control.

1.  First, we set up the UI.

    The UI includes "Save", "Load", and "Clear" buttons, and the [**InkCanvas**](https://msdn.microsoft.com/library/windows/apps/dn858535).
```    XAML
<Grid Background="{ThemeResource ApplicationPageBackgroundThemeBrush}">
        <Grid.RowDefinitions>
            <RowDefinition Height="Auto"/>
            <RowDefinition Height="*"/>
        </Grid.RowDefinitions>
        <StackPanel x:Name="HeaderPanel" Orientation="Horizontal" Grid.Row="0">
            <TextBlock x:Name="Header" 
                       Text="Basic ink store sample" 
                       Style="{ThemeResource HeaderTextBlockStyle}" 
                       Margin="10,0,0,0" />
            <Button x:Name="btnSave" 
                    Content="Save" 
                    Margin="50,0,10,0"/>
            <Button x:Name="btnLoad" 
                    Content="Load" 
                    Margin="50,0,10,0"/>
            <Button x:Name="btnClear" 
                    Content="Clear" 
                    Margin="50,0,10,0"/>
        </StackPanel>
        <Grid Grid.Row="1">
            <InkCanvas x:Name="inkCanvas" />
        </Grid>
    </Grid>
```

2.  We then set some basic ink input behaviors.

    The [**InkPresenter**](https://msdn.microsoft.com/library/windows/apps/dn899081) is configured to interpret input data from both pen and mouse as ink strokes ([**InputDeviceTypes**](https://msdn.microsoft.com/library/windows/apps/dn922019)), and listeners for the click events on the buttons are declared.
```    CSharp
public MainPage()
    {
        this.InitializeComponent();

        // Set supported inking device types.
        inkCanvas.InkPresenter.InputDeviceTypes =
            Windows.UI.Core.CoreInputDeviceTypes.Mouse |
            Windows.UI.Core.CoreInputDeviceTypes.Pen;

        // Listen for button click to initiate save.
        btnSave.Click += btnSave_Click;
        // Listen for button click to initiate load.
        btnLoad.Click += btnLoad_Click;
        // Listen for button click to clear ink canvas.
        btnClear.Click += btnClear_Click;
    }
```

3.  Finally, we save the ink in the click event handler of the **Save** button.

    A [**FileSavePicker**](https://msdn.microsoft.com/library/windows/apps/br207871) lets the user select both the file and the location where the ink data is saved.

    Once a file is selected, we open an [**IRandomAccessStream**](https://msdn.microsoft.com/library/windows/apps/br241731) stream set to [**ReadWrite**](https://msdn.microsoft.com/library/windows/apps/br241635).

    We then call [**SaveAsync**](https://msdn.microsoft.com/library/windows/apps/br242114) to serialize the ink strokes managed by the [**InkStrokeContainer**](https://msdn.microsoft.com/library/windows/apps/br208492) to the stream.
```    CSharp
// Save ink data to a file.
    private async void btnSave_Click(object sender, RoutedEventArgs e)
    {
        // Get all strokes on the InkCanvas.
        IReadOnlyList<InkStroke> currentStrokes = inkCanvas.InkPresenter.StrokeContainer.GetStrokes();

        // Strokes present on ink canvas.
        if (currentStrokes.Count > 0)
        {
            // Let users choose their ink file using a file picker.
            // Initialize the picker.
            Windows.Storage.Pickers.FileSavePicker savePicker = 
                new Windows.Storage.Pickers.FileSavePicker();
            savePicker.SuggestedStartLocation = 
                Windows.Storage.Pickers.PickerLocationId.DocumentsLibrary;
            savePicker.FileTypeChoices.Add(
                "GIF with embedded ISF", 
                new List<string>() { ".gif" });
            savePicker.DefaultFileExtension = ".gif";
            savePicker.SuggestedFileName = "InkSample";

            // Show the file picker.
            Windows.Storage.StorageFile file = 
                await savePicker.PickSaveFileAsync();
            // When chosen, picker returns a reference to the selected file.
            if (file != null)
            {
                // Prevent updates to the file until updates are 
                // finalized with call to CompleteUpdatesAsync.
                Windows.Storage.CachedFileManager.DeferUpdates(file);
                // Open a file stream for writing.
                IRandomAccessStream stream = await file.OpenAsync(Windows.Storage.FileAccessMode.ReadWrite);
                // Write the ink strokes to the output stream.
                using (IOutputStream outputStream = stream.GetOutputStreamAt(0))
                {
                    await inkCanvas.InkPresenter.StrokeContainer.SaveAsync(outputStream);
                    await outputStream.FlushAsync();
                }
                stream.Dispose();

                // Finalize write so other apps can update file.
                Windows.Storage.Provider.FileUpdateStatus status =
                    await Windows.Storage.CachedFileManager.CompleteUpdatesAsync(file);

                if (status == Windows.Storage.Provider.FileUpdateStatus.Complete)
                {
                    // File saved.
                }
                else
                {
                    // File couldn't be saved.
                }
            }
            // User selects Cancel and picker returns null.
            else
            {
                // Operation cancelled.
            }
        }
    }
```

> [!NOTE]  
> GIF is the only file format supported for saving ink data. However, the [**LoadAsync**](https://msdn.microsoft.com/library/windows/apps/hh701607) method (demonstrated in the next section) does support additional formats for backward compatibility.

## Load ink strokes from a file

Here, we demonstrate how to load ink strokes from a file and render them on an [**InkCanvas**](https://msdn.microsoft.com/library/windows/apps/dn858535) control.

1.  First, we set up the UI.

    The UI includes "Save", "Load", and "Clear" buttons, and the [**InkCanvas**](https://msdn.microsoft.com/library/windows/apps/dn858535).
```    XAML
<Grid Background="{ThemeResource ApplicationPageBackgroundThemeBrush}">
        <Grid.RowDefinitions>
            <RowDefinition Height="Auto"/>
            <RowDefinition Height="*"/>
        </Grid.RowDefinitions>
        <StackPanel x:Name="HeaderPanel" Orientation="Horizontal" Grid.Row="0">
            <TextBlock x:Name="Header" 
                       Text="Basic ink store sample" 
                       Style="{ThemeResource HeaderTextBlockStyle}" 
                       Margin="10,0,0,0" />
            <Button x:Name="btnSave" 
                    Content="Save" 
                    Margin="50,0,10,0"/>
            <Button x:Name="btnLoad" 
                    Content="Load" 
                    Margin="50,0,10,0"/>
            <Button x:Name="btnClear" 
                    Content="Clear" 
                    Margin="50,0,10,0"/>
        </StackPanel>
        <Grid Grid.Row="1">
            <InkCanvas x:Name="inkCanvas" />
        </Grid>
    </Grid>
```

2.  We then set some basic ink input behaviors.

    The [**InkPresenter**](https://msdn.microsoft.com/library/windows/apps/dn899081) is configured to interpret input data from both pen and mouse as ink strokes ([**InputDeviceTypes**](https://msdn.microsoft.com/library/windows/apps/dn922019)), and listeners for the click events on the buttons are declared.
```    CSharp
public MainPage()
    {
        this.InitializeComponent();

        // Set supported inking device types.
        inkCanvas.InkPresenter.InputDeviceTypes =
            Windows.UI.Core.CoreInputDeviceTypes.Mouse |
            Windows.UI.Core.CoreInputDeviceTypes.Pen;

        // Listen for button click to initiate save.
        btnSave.Click += btnSave_Click;
        // Listen for button click to initiate load.
        btnLoad.Click += btnLoad_Click;
        // Listen for button click to clear ink canvas.
        btnClear.Click += btnClear_Click;
    }
```

3.  Finally, we load the ink in the click event handler of the **Load** button.

    A [**FileOpenPicker**](https://msdn.microsoft.com/library/windows/apps/br207847) lets the user select both the file and the location from where to retrieve the saved ink data.

    Once a file is selected, we open an [**IRandomAccessStream**](https://msdn.microsoft.com/library/windows/apps/br241731) stream set to [**Read**](https://msdn.microsoft.com/library/windows/apps/br241635).

    We then call [**LoadAsync**](https://msdn.microsoft.com/library/windows/apps/hh701607) to read, de-serialize, and load the saved ink strokes into the [**InkStrokeContainer**](https://msdn.microsoft.com/library/windows/apps/br208492). Loading the strokes into the **InkStrokeContainer** causes the [**InkPresenter**](https://msdn.microsoft.com/library/windows/apps/dn899081) to immediately render them to the [**InkCanvas**](https://msdn.microsoft.com/library/windows/apps/dn858535).

    > [!NOTE]
    > All existing strokes in the InkStrokeContainer are cleared before new strokes are loaded.

``` csharp
// Load ink data from a file.
private async void btnLoad_Click(object sender, RoutedEventArgs e)
{
    // Let users choose their ink file using a file picker.
    // Initialize the picker.
    Windows.Storage.Pickers.FileOpenPicker openPicker =
        new Windows.Storage.Pickers.FileOpenPicker();
    openPicker.SuggestedStartLocation =
        Windows.Storage.Pickers.PickerLocationId.DocumentsLibrary;
    openPicker.FileTypeFilter.Add(".gif");
    // Show the file picker.
    Windows.Storage.StorageFile file = await openPicker.PickSingleFileAsync();
    // User selects a file and picker returns a reference to the selected file.
    if (file != null)
    {
        // Open a file stream for reading.
        IRandomAccessStream stream = await file.OpenAsync(Windows.Storage.FileAccessMode.Read);
        // Read from file.
        using (var inputStream = stream.GetInputStreamAt(0))
        {
            await inkCanvas.InkPresenter.StrokeContainer.LoadAsync(inputStream);
        }
        stream.Dispose();
    }
    // User selects Cancel and picker returns null.
    else
    {
        // Operation cancelled.
    }
}
```

> [!NOTE]
> GIF is the only file format supported for saving ink data. However, the [**LoadAsync**](https://msdn.microsoft.com/library/windows/apps/hh701607) method does support the following formats for backward compatibility.

| Format                    | Description |
|---------------------------|-------------------------------------------------------------------------------------------------------------------------------------------------------------------------------------------------------------------------------------------------------------------------------------------------------------------------------------------------------------------------------------------------------|
| InkSerializedFormat       | Specifies ink that is persisted using ISF. This is the most compact persistent representation of ink. It can be embedded within a binary document format or placed directly on the Clipboard.                                                                                                                                                                                                         |
| Base64InkSerializedFormat | Specifies ink that is persisted by encoding the ISF as a base64 stream. This format is provided so ink can be encoded directly in an XML or HTML file.                                                                                                                                                                                                                                                |
| Gif                       | Specifies ink that is persisted by using a GIF file that contains ISF as metadata embedded within the file. This enables ink to be viewed in applications that are not ink-enabled and maintain its full ink fidelity when it returns to an ink-enabled application. This format is ideal when transporting ink content within an HTML file and for making it usable by ink and non-ink applications. |
| Base64Gif                 | Specifies ink that is persisted by using a base64-encoded fortified GIF. This format is provided when ink is to be encoded directly in an XML or HTML file for later conversion into an image. A possible use of this is in an XML format generated to contain all ink information and used to generate HTML through Extensible Stylesheet Language Transformations (XSLT). 

## Copy and paste ink strokes with the clipboard


Here, we demonstrate how to use the clipboard to transfer ink strokes between apps.

To support clipboard functionality, the built-in [**InkStrokeContainer**](https://msdn.microsoft.com/library/windows/apps/br208492) cut and copy commands require one or more ink strokes be selected.

For this example, we enable stroke selection when input is modified with a pen barrel button (or right mouse button). For a complete example of how to implement stroke selection, see Pass-through input for advanced processing in [Pen and stylus interactions](pen-and-stylus-interactions.md).

1.  First, we set up the UI.

    The UI includes "Cut", "Copy", "Paste", and "Clear" buttons, along with the [**InkCanvas**](https://msdn.microsoft.com/library/windows/apps/dn858535) and a selection canvas.
```    XAML
<Grid Background="{ThemeResource ApplicationPageBackgroundThemeBrush}">
        <Grid.RowDefinitions>
            <RowDefinition Height="Auto"/>
            <RowDefinition Height="*"/>
        </Grid.RowDefinitions>
        <StackPanel x:Name="HeaderPanel" Orientation="Horizontal" Grid.Row="0">
            <TextBlock x:Name="tbHeader" 
                       Text="Basic ink store sample" 
                       Style="{ThemeResource HeaderTextBlockStyle}" 
                       Margin="10,0,0,0" />
            <Button x:Name="btnCut" 
                    Content="Cut" 
                    Margin="20,0,10,0"/>
            <Button x:Name="btnCopy" 
                    Content="Copy" 
                    Margin="20,0,10,0"/>
            <Button x:Name="btnPaste" 
                    Content="Paste" 
                    Margin="20,0,10,0"/>
            <Button x:Name="btnClear" 
                    Content="Clear" 
                    Margin="20,0,10,0"/>
        </StackPanel>
        <Grid x:Name="gridCanvas" Grid.Row="1">
            <!-- Canvas for displaying selection UI. -->
            <Canvas x:Name="selectionCanvas"/>
            <!-- Inking area -->
            <InkCanvas x:Name="inkCanvas"/>
        </Grid>
    </Grid>
```

2.  We then set some basic ink input behaviors.

    The [**InkPresenter**](https://msdn.microsoft.com/library/windows/apps/dn899081) is configured to interpret input data from both pen and mouse as ink strokes ([**InputDeviceTypes**](https://msdn.microsoft.com/library/windows/apps/dn922019)). Listeners for the click events on the buttons as well as pointer and stroke events for selection functionality are also declared here.

    For a complete example of how to implement stroke selection, see Pass-through input for advanced processing in [Pen and stylus interactions](pen-and-stylus-interactions.md).
```    CSharp
public MainPage()
    {
        this.InitializeComponent();

        // Set supported inking device types.
        inkCanvas.InkPresenter.InputDeviceTypes =
            Windows.UI.Core.CoreInputDeviceTypes.Mouse |
            Windows.UI.Core.CoreInputDeviceTypes.Pen;

        // Listen for button click to cut ink strokes.
        btnCut.Click += btnCut_Click;
        // Listen for button click to copy ink strokes.
        btnCopy.Click += btnCopy_Click;
        // Listen for button click to paste ink strokes.
        btnPaste.Click += btnPaste_Click;
        // Listen for button click to clear ink canvas.
        btnClear.Click += btnClear_Click;

        // By default, the InkPresenter processes input modified by 
        // a secondary affordance (pen barrel button, right mouse 
        // button, or similar) as ink.
        // To pass through modified input to the app for custom processing 
        // on the app UI thread instead of the background ink thread, set 
        // InputProcessingConfiguration.RightDragAction to LeaveUnprocessed.
        inkCanvas.InkPresenter.InputProcessingConfiguration.RightDragAction =
            InkInputRightDragAction.LeaveUnprocessed;

        // Listen for unprocessed pointer events from modified input.
        // The input is used to provide selection functionality.
        inkCanvas.InkPresenter.UnprocessedInput.PointerPressed +=
            UnprocessedInput_PointerPressed;
        inkCanvas.InkPresenter.UnprocessedInput.PointerMoved +=
            UnprocessedInput_PointerMoved;
        inkCanvas.InkPresenter.UnprocessedInput.PointerReleased +=
            UnprocessedInput_PointerReleased;

        // Listen for new ink or erase strokes to clean up selection UI.
        inkCanvas.InkPresenter.StrokeInput.StrokeStarted +=
            StrokeInput_StrokeStarted;
        inkCanvas.InkPresenter.StrokesErased +=
            InkPresenter_StrokesErased;
    }
```

3.  Finally, after adding stroke selection support, we implement clipboard functionality in the click event handlers of the **Cut**, **Copy**, and **Paste** buttons.

    For cut, we first call [**CopySelectedToClipboard**](https://msdn.microsoft.com/library/windows/apps/br244232) on the [**InkStrokeContainer**](https://msdn.microsoft.com/library/windows/apps/br208492) of the [**InkPresenter**](https://msdn.microsoft.com/library/windows/apps/dn922011).

    We then call [**DeleteSelected**](https://msdn.microsoft.com/library/windows/apps/br244233) to remove the strokes from the ink canvas.

    Finally, we delete all selection strokes from the selection canvas.
```    CSharp
private void btnCut_Click(object sender, RoutedEventArgs e)
    {
        inkCanvas.InkPresenter.StrokeContainer.CopySelectedToClipboard();
        inkCanvas.InkPresenter.StrokeContainer.DeleteSelected();
        ClearSelection();
    }
```
```    CSharp
// Clean up selection UI.
    private void ClearSelection()
    {
        var strokes = inkCanvas.InkPresenter.StrokeContainer.GetStrokes();
        foreach (var stroke in strokes)
        {
            stroke.Selected = false;
        }
        ClearDrawnBoundingRect();
    }

    private void ClearDrawnBoundingRect()
    {
        if (selectionCanvas.Children.Any())
        {
            selectionCanvas.Children.Clear();
            boundingRect = Rect.Empty;
        }
    }
```

    For copy, we simply call [**CopySelectedToClipboard**](https://msdn.microsoft.com/library/windows/apps/br244232) on the [**InkStrokeContainer**](https://msdn.microsoft.com/library/windows/apps/br208492) of the [**InkPresenter**](https://msdn.microsoft.com/library/windows/apps/dn922011).
```    CSharp
private void btnCopy_Click(object sender, RoutedEventArgs e)
    {
        inkCanvas.InkPresenter.StrokeContainer.CopySelectedToClipboard();
    }
```

    For paste, we call [**CanPasteFromClipboard**](https://msdn.microsoft.com/library/windows/apps/br208495) to ensure that the content on the clipboard can be pasted to the ink canvas.

    If so, we call [**PasteFromClipboard**](https://msdn.microsoft.com/library/windows/apps/br208503) to insert the clipboard ink strokes into the [**InkStrokeContainer**](https://msdn.microsoft.com/library/windows/apps/br208492) of the [**InkPresenter**](https://msdn.microsoft.com/library/windows/apps/dn922011), which then renders the strokes to the ink canvas.
```    CSharp
private void btnPaste_Click(object sender, RoutedEventArgs e)
    {
        if (inkCanvas.InkPresenter.StrokeContainer.CanPasteFromClipboard())
        {
            inkCanvas.InkPresenter.StrokeContainer.PasteFromClipboard(
                new Point(0, 0));
        }
        else
        {
            // Cannot paste from clipboard.
        }
    }
```

## Related articles

* [Pen and stylus interactions](pen-and-stylus-interactions.md)

**Samples**
* [Ink sample](http://go.microsoft.com/fwlink/p/?LinkID=620308)
* [Simple ink sample](http://go.microsoft.com/fwlink/p/?LinkID=620312)
* [Complex ink sample](http://go.microsoft.com/fwlink/p/?LinkID=620314)
* [Coloring book sample](https://aka.ms/cpubsample-coloringbook)
* [Family notes sample](https://aka.ms/cpubsample-familynotessample)


 



=======
---
author: Karl-Bridge-Microsoft
Description: UWP apps that support Windows Ink can serialize and deserialize ink strokes to an Ink Serialized Format (ISF) file. The ISF file is a GIF image with additional metadata for all ink stroke properties and behaviors. Apps that are not ink-enabled, can view the static GIF image, including alpha-channel background transparency.
title: Store and retrieve Windows Ink stroke data
ms.assetid: C96C9D2F-DB69-4883-9809-4A0DF7CEC506
label: Store and retrieve Windows Ink stroke data
template: detail.hbs
keywords: Windows Ink, Windows Inking, DirectInk, InkPresenter, InkCanvas, ISF, Ink Serialized Format, user interaction, input
ms.author: kbridge
ms.date: 02/08/2017
ms.topic: article
ms.prod: windows
ms.technology: uwp
---

# Store and retrieve Windows Ink stroke data
<link rel="stylesheet" href="https://az835927.vo.msecnd.net/sites/uwp/Resources/css/custom.css">

UWP apps that support Windows Ink can serialize and deserialize ink strokes to an Ink Serialized Format (ISF) file. The ISF file is a GIF image with additional metadata for all ink stroke properties and behaviors. Apps that are not ink-enabled, can view the static GIF image, including alpha-channel background transparency.

<div class="important-apis" >
<b>Important APIs</b><br/>
<ul>
<li>[**InkCanvas**](https://msdn.microsoft.com/library/windows/apps/dn858535)</li>
<li>[**Windows.UI.Input.Inking**](https://msdn.microsoft.com/library/windows/apps/br208524)</li>
</ul>
</div>


> [!NOTE]
> ISF is the most compact persistent representation of ink. It can be embedded within a binary document format, such as a GIF file, or placed directly on the Clipboard.

 

## Save ink strokes to a file


Here, we demonstrate how to save ink strokes drawn on an [**InkCanvas**](https://msdn.microsoft.com/library/windows/apps/dn858535) control.

1.  First, we set up the UI.

    The UI includes "Save", "Load", and "Clear" buttons, and the [**InkCanvas**](https://msdn.microsoft.com/library/windows/apps/dn858535).
```    XAML
<Grid Background="{ThemeResource ApplicationPageBackgroundThemeBrush}">
        <Grid.RowDefinitions>
            <RowDefinition Height="Auto"/>
            <RowDefinition Height="*"/>
        </Grid.RowDefinitions>
        <StackPanel x:Name="HeaderPanel" Orientation="Horizontal" Grid.Row="0">
            <TextBlock x:Name="Header" 
                       Text="Basic ink store sample" 
                       Style="{ThemeResource HeaderTextBlockStyle}" 
                       Margin="10,0,0,0" />
            <Button x:Name="btnSave" 
                    Content="Save" 
                    Margin="50,0,10,0"/>
            <Button x:Name="btnLoad" 
                    Content="Load" 
                    Margin="50,0,10,0"/>
            <Button x:Name="btnClear" 
                    Content="Clear" 
                    Margin="50,0,10,0"/>
        </StackPanel>
        <Grid Grid.Row="1">
            <InkCanvas x:Name="inkCanvas" />
        </Grid>
    </Grid>
```

2.  We then set some basic ink input behaviors.

    The [**InkPresenter**](https://msdn.microsoft.com/library/windows/apps/dn899081) is configured to interpret input data from both pen and mouse as ink strokes ([**InputDeviceTypes**](https://msdn.microsoft.com/library/windows/apps/dn922019)), and listeners for the click events on the buttons are declared.
```    CSharp
public MainPage()
    {
        this.InitializeComponent();

        // Set supported inking device types.
        inkCanvas.InkPresenter.InputDeviceTypes =
            Windows.UI.Core.CoreInputDeviceTypes.Mouse |
            Windows.UI.Core.CoreInputDeviceTypes.Pen;

        // Listen for button click to initiate save.
        btnSave.Click += btnSave_Click;
        // Listen for button click to initiate load.
        btnLoad.Click += btnLoad_Click;
        // Listen for button click to clear ink canvas.
        btnClear.Click += btnClear_Click;
    }
```

3.  Finally, we save the ink in the click event handler of the **Save** button.

    A [**FileSavePicker**](https://msdn.microsoft.com/library/windows/apps/br207871) lets the user select both the file and the location where the ink data is saved.

    Once a file is selected, we open an [**IRandomAccessStream**](https://msdn.microsoft.com/library/windows/apps/br241731) stream set to [**ReadWrite**](https://msdn.microsoft.com/library/windows/apps/br241635).

    We then call [**SaveAsync**](https://msdn.microsoft.com/library/windows/apps/br242114) to serialize the ink strokes managed by the [**InkStrokeContainer**](https://msdn.microsoft.com/library/windows/apps/br208492) to the stream.
```    CSharp
// Save ink data to a file.
    private async void btnSave_Click(object sender, RoutedEventArgs e)
    {
        // Get all strokes on the InkCanvas.
        IReadOnlyList<InkStroke> currentStrokes = inkCanvas.InkPresenter.StrokeContainer.GetStrokes();

        // Strokes present on ink canvas.
        if (currentStrokes.Count > 0)
        {
            // Let users choose their ink file using a file picker.
            // Initialize the picker.
            Windows.Storage.Pickers.FileSavePicker savePicker = 
                new Windows.Storage.Pickers.FileSavePicker();
            savePicker.SuggestedStartLocation = 
                Windows.Storage.Pickers.PickerLocationId.DocumentsLibrary;
            savePicker.FileTypeChoices.Add(
                "GIF with embedded ISF", 
                new List<string>() { ".gif" });
            savePicker.DefaultFileExtension = ".gif";
            savePicker.SuggestedFileName = "InkSample";

            // Show the file picker.
            Windows.Storage.StorageFile file = 
                await savePicker.PickSaveFileAsync();
            // When chosen, picker returns a reference to the selected file.
            if (file != null)
            {
                // Prevent updates to the file until updates are 
                // finalized with call to CompleteUpdatesAsync.
                Windows.Storage.CachedFileManager.DeferUpdates(file);
                // Open a file stream for writing.
                IRandomAccessStream stream = await file.OpenAsync(Windows.Storage.FileAccessMode.ReadWrite);
                // Write the ink strokes to the output stream.
                using (IOutputStream outputStream = stream.GetOutputStreamAt(0))
                {
                    await inkCanvas.InkPresenter.StrokeContainer.SaveAsync(outputStream);
                    await outputStream.FlushAsync();
                }
                stream.Dispose();

                // Finalize write so other apps can update file.
                Windows.Storage.Provider.FileUpdateStatus status =
                    await Windows.Storage.CachedFileManager.CompleteUpdatesAsync(file);

                if (status == Windows.Storage.Provider.FileUpdateStatus.Complete)
                {
                    // File saved.
                }
                else
                {
                    // File couldn&#39;t be saved.
                }
            }
            // User selects Cancel and picker returns null.
            else
            {
                // Operation cancelled.
            }
        }
    }
```

> [!NOTE]  
> GIF is the only file format supported for saving ink data. However, the [**LoadAsync**](https://msdn.microsoft.com/library/windows/apps/hh701607) method (demonstrated in the next section) does support additional formats for backward compatibility.

## Load ink strokes from a file

Here, we demonstrate how to load ink strokes from a file and render them on an [**InkCanvas**](https://msdn.microsoft.com/library/windows/apps/dn858535) control.

1.  First, we set up the UI.

    The UI includes "Save", "Load", and "Clear" buttons, and the [**InkCanvas**](https://msdn.microsoft.com/library/windows/apps/dn858535).
```    XAML
<Grid Background="{ThemeResource ApplicationPageBackgroundThemeBrush}">
        <Grid.RowDefinitions>
            <RowDefinition Height="Auto"/>
            <RowDefinition Height="*"/>
        </Grid.RowDefinitions>
        <StackPanel x:Name="HeaderPanel" Orientation="Horizontal" Grid.Row="0">
            <TextBlock x:Name="Header" 
                       Text="Basic ink store sample" 
                       Style="{ThemeResource HeaderTextBlockStyle}" 
                       Margin="10,0,0,0" />
            <Button x:Name="btnSave" 
                    Content="Save" 
                    Margin="50,0,10,0"/>
            <Button x:Name="btnLoad" 
                    Content="Load" 
                    Margin="50,0,10,0"/>
            <Button x:Name="btnClear" 
                    Content="Clear" 
                    Margin="50,0,10,0"/>
        </StackPanel>
        <Grid Grid.Row="1">
            <InkCanvas x:Name="inkCanvas" />
        </Grid>
    </Grid>
```

2.  We then set some basic ink input behaviors.

    The [**InkPresenter**](https://msdn.microsoft.com/library/windows/apps/dn899081) is configured to interpret input data from both pen and mouse as ink strokes ([**InputDeviceTypes**](https://msdn.microsoft.com/library/windows/apps/dn922019)), and listeners for the click events on the buttons are declared.
```    CSharp
public MainPage()
    {
        this.InitializeComponent();

        // Set supported inking device types.
        inkCanvas.InkPresenter.InputDeviceTypes =
            Windows.UI.Core.CoreInputDeviceTypes.Mouse |
            Windows.UI.Core.CoreInputDeviceTypes.Pen;

        // Listen for button click to initiate save.
        btnSave.Click += btnSave_Click;
        // Listen for button click to initiate load.
        btnLoad.Click += btnLoad_Click;
        // Listen for button click to clear ink canvas.
        btnClear.Click += btnClear_Click;
    }
```

3.  Finally, we load the ink in the click event handler of the **Load** button.

    A [**FileOpenPicker**](https://msdn.microsoft.com/library/windows/apps/br207847) lets the user select both the file and the location from where to retrieve the saved ink data.

    Once a file is selected, we open an [**IRandomAccessStream**](https://msdn.microsoft.com/library/windows/apps/br241731) stream set to [**Read**](https://msdn.microsoft.com/library/windows/apps/br241635).

    We then call [**LoadAsync**](https://msdn.microsoft.com/library/windows/apps/hh701607) to read, de-serialize, and load the saved ink strokes into the [**InkStrokeContainer**](https://msdn.microsoft.com/library/windows/apps/br208492). Loading the strokes into the **InkStrokeContainer** causes the [**InkPresenter**](https://msdn.microsoft.com/library/windows/apps/dn899081) to immediately render them to the [**InkCanvas**](https://msdn.microsoft.com/library/windows/apps/dn858535).

    > [!NOTE]
    > All existing strokes in the InkStrokeContainer are cleared before new strokes are loaded.

``` csharp
// Load ink data from a file.
private async void btnLoad_Click(object sender, RoutedEventArgs e)
{
    // Let users choose their ink file using a file picker.
    // Initialize the picker.
    Windows.Storage.Pickers.FileOpenPicker openPicker =
        new Windows.Storage.Pickers.FileOpenPicker();
    openPicker.SuggestedStartLocation =
        Windows.Storage.Pickers.PickerLocationId.DocumentsLibrary;
    openPicker.FileTypeFilter.Add(".gif");
    // Show the file picker.
    Windows.Storage.StorageFile file = await openPicker.PickSingleFileAsync();
    // User selects a file and picker returns a reference to the selected file.
    if (file != null)
    {
        // Open a file stream for reading.
        IRandomAccessStream stream = await file.OpenAsync(Windows.Storage.FileAccessMode.Read);
        // Read from file.
        using (var inputStream = stream.GetInputStreamAt(0))
        {
            await inkCanvas.InkPresenter.StrokeContainer.LoadAsync(inputStream);
        }
        stream.Dispose();
    }
    // User selects Cancel and picker returns null.
    else
    {
        // Operation cancelled.
    }
}
```

> [!NOTE]
> GIF is the only file format supported for saving ink data. However, the [**LoadAsync**](https://msdn.microsoft.com/library/windows/apps/hh701607) method does support the following formats for backward compatibility.

| Format                    | Description |
|---------------------------|-------------------------------------------------------------------------------------------------------------------------------------------------------------------------------------------------------------------------------------------------------------------------------------------------------------------------------------------------------------------------------------------------------|
| InkSerializedFormat       | Specifies ink that is persisted using ISF. This is the most compact persistent representation of ink. It can be embedded within a binary document format or placed directly on the Clipboard.                                                                                                                                                                                                         |
| Base64InkSerializedFormat | Specifies ink that is persisted by encoding the ISF as a base64 stream. This format is provided so ink can be encoded directly in an XML or HTML file.                                                                                                                                                                                                                                                |
| Gif                       | Specifies ink that is persisted by using a GIF file that contains ISF as metadata embedded within the file. This enables ink to be viewed in applications that are not ink-enabled and maintain its full ink fidelity when it returns to an ink-enabled application. This format is ideal when transporting ink content within an HTML file and for making it usable by ink and non-ink applications. |
| Base64Gif                 | Specifies ink that is persisted by using a base64-encoded fortified GIF. This format is provided when ink is to be encoded directly in an XML or HTML file for later conversion into an image. A possible use of this is in an XML format generated to contain all ink information and used to generate HTML through Extensible Stylesheet Language Transformations (XSLT). 

## Copy and paste ink strokes with the clipboard


Here, we demonstrate how to use the clipboard to transfer ink strokes between apps.

To support clipboard functionality, the built-in [**InkStrokeContainer**](https://msdn.microsoft.com/library/windows/apps/br208492) cut and copy commands require one or more ink strokes be selected.

For this example, we enable stroke selection when input is modified with a pen barrel button (or right mouse button). For a complete example of how to implement stroke selection, see Pass-through input for advanced processing in [Pen and stylus interactions](pen-and-stylus-interactions.md).

1.  First, we set up the UI.

    The UI includes "Cut", "Copy", "Paste", and "Clear" buttons, along with the [**InkCanvas**](https://msdn.microsoft.com/library/windows/apps/dn858535) and a selection canvas.
```    XAML
<Grid Background="{ThemeResource ApplicationPageBackgroundThemeBrush}">
        <Grid.RowDefinitions>
            <RowDefinition Height="Auto"/>
            <RowDefinition Height="*"/>
        </Grid.RowDefinitions>
        <StackPanel x:Name="HeaderPanel" Orientation="Horizontal" Grid.Row="0">
            <TextBlock x:Name="tbHeader" 
                       Text="Basic ink store sample" 
                       Style="{ThemeResource HeaderTextBlockStyle}" 
                       Margin="10,0,0,0" />
            <Button x:Name="btnCut" 
                    Content="Cut" 
                    Margin="20,0,10,0"/>
            <Button x:Name="btnCopy" 
                    Content="Copy" 
                    Margin="20,0,10,0"/>
            <Button x:Name="btnPaste" 
                    Content="Paste" 
                    Margin="20,0,10,0"/>
            <Button x:Name="btnClear" 
                    Content="Clear" 
                    Margin="20,0,10,0"/>
        </StackPanel>
        <Grid x:Name="gridCanvas" Grid.Row="1">
            <!-- Canvas for displaying selection UI. -->
            <Canvas x:Name="selectionCanvas"/>
            <!-- Inking area -->
            <InkCanvas x:Name="inkCanvas"/>
        </Grid>
    </Grid>
```

2.  We then set some basic ink input behaviors.

    The [**InkPresenter**](https://msdn.microsoft.com/library/windows/apps/dn899081) is configured to interpret input data from both pen and mouse as ink strokes ([**InputDeviceTypes**](https://msdn.microsoft.com/library/windows/apps/dn922019)). Listeners for the click events on the buttons as well as pointer and stroke events for selection functionality are also declared here.

    For a complete example of how to implement stroke selection, see Pass-through input for advanced processing in [Pen and stylus interactions](pen-and-stylus-interactions.md).
```    CSharp
public MainPage()
    {
        this.InitializeComponent();

        // Set supported inking device types.
        inkCanvas.InkPresenter.InputDeviceTypes =
            Windows.UI.Core.CoreInputDeviceTypes.Mouse |
            Windows.UI.Core.CoreInputDeviceTypes.Pen;

        // Listen for button click to cut ink strokes.
        btnCut.Click += btnCut_Click;
        // Listen for button click to copy ink strokes.
        btnCopy.Click += btnCopy_Click;
        // Listen for button click to paste ink strokes.
        btnPaste.Click += btnPaste_Click;
        // Listen for button click to clear ink canvas.
        btnClear.Click += btnClear_Click;

        // By default, the InkPresenter processes input modified by 
        // a secondary affordance (pen barrel button, right mouse 
        // button, or similar) as ink.
        // To pass through modified input to the app for custom processing 
        // on the app UI thread instead of the background ink thread, set 
        // InputProcessingConfiguration.RightDragAction to LeaveUnprocessed.
        inkCanvas.InkPresenter.InputProcessingConfiguration.RightDragAction =
            InkInputRightDragAction.LeaveUnprocessed;

        // Listen for unprocessed pointer events from modified input.
        // The input is used to provide selection functionality.
        inkCanvas.InkPresenter.UnprocessedInput.PointerPressed +=
            UnprocessedInput_PointerPressed;
        inkCanvas.InkPresenter.UnprocessedInput.PointerMoved +=
            UnprocessedInput_PointerMoved;
        inkCanvas.InkPresenter.UnprocessedInput.PointerReleased +=
            UnprocessedInput_PointerReleased;

        // Listen for new ink or erase strokes to clean up selection UI.
        inkCanvas.InkPresenter.StrokeInput.StrokeStarted +=
            StrokeInput_StrokeStarted;
        inkCanvas.InkPresenter.StrokesErased +=
            InkPresenter_StrokesErased;
    }
```

3.  Finally, after adding stroke selection support, we implement clipboard functionality in the click event handlers of the **Cut**, **Copy**, and **Paste** buttons.

    For cut, we first call [**CopySelectedToClipboard**](https://msdn.microsoft.com/library/windows/apps/br244232) on the [**InkStrokeContainer**](https://msdn.microsoft.com/library/windows/apps/br208492) of the [**InkPresenter**](https://msdn.microsoft.com/library/windows/apps/dn922011).

    We then call [**DeleteSelected**](https://msdn.microsoft.com/library/windows/apps/br244233) to remove the strokes from the ink canvas.

    Finally, we delete all selection strokes from the selection canvas.
```    CSharp
private void btnCut_Click(object sender, RoutedEventArgs e)
    {
        inkCanvas.InkPresenter.StrokeContainer.CopySelectedToClipboard();
        inkCanvas.InkPresenter.StrokeContainer.DeleteSelected();
        ClearSelection();
    }
```
```    CSharp
// Clean up selection UI.
    private void ClearSelection()
    {
        var strokes = inkCanvas.InkPresenter.StrokeContainer.GetStrokes();
        foreach (var stroke in strokes)
        {
            stroke.Selected = false;
        }
        ClearDrawnBoundingRect();
    }

    private void ClearDrawnBoundingRect()
    {
        if (selectionCanvas.Children.Any())
        {
            selectionCanvas.Children.Clear();
            boundingRect = Rect.Empty;
        }
    }
```

    For copy, we simply call [**CopySelectedToClipboard**](https://msdn.microsoft.com/library/windows/apps/br244232) on the [**InkStrokeContainer**](https://msdn.microsoft.com/library/windows/apps/br208492) of the [**InkPresenter**](https://msdn.microsoft.com/library/windows/apps/dn922011).
```    CSharp
private void btnCopy_Click(object sender, RoutedEventArgs e)
    {
        inkCanvas.InkPresenter.StrokeContainer.CopySelectedToClipboard();
    }
```

    For paste, we call [**CanPasteFromClipboard**](https://msdn.microsoft.com/library/windows/apps/br208495) to ensure that the content on the clipboard can be pasted to the ink canvas.

    If so, we call [**PasteFromClipboard**](https://msdn.microsoft.com/library/windows/apps/br208503) to insert the clipboard ink strokes into the [**InkStrokeContainer**](https://msdn.microsoft.com/library/windows/apps/br208492) of the [**InkPresenter**](https://msdn.microsoft.com/library/windows/apps/dn922011), which then renders the strokes to the ink canvas.
```    CSharp
private void btnPaste_Click(object sender, RoutedEventArgs e)
    {
        if (inkCanvas.InkPresenter.StrokeContainer.CanPasteFromClipboard())
        {
            inkCanvas.InkPresenter.StrokeContainer.PasteFromClipboard(
                new Point(0, 0));
        }
        else
        {
            // Cannot paste from clipboard.
        }
    }
```

## Related articles

* [Pen and stylus interactions](pen-and-stylus-interactions.md)

**Samples**
* [Ink sample](http://go.microsoft.com/fwlink/p/?LinkID=620308)
* [Simple ink sample](http://go.microsoft.com/fwlink/p/?LinkID=620312)
* [Complex ink sample](http://go.microsoft.com/fwlink/p/?LinkID=620314)
* [Coloring book sample](https://aka.ms/cpubsample-coloringbook)
* [Family notes sample](https://aka.ms/cpubsample-familynotessample)
>>>>>>> d12ae4f4
<|MERGE_RESOLUTION|>--- conflicted
+++ resolved
@@ -1,4 +1,3 @@
-<<<<<<< HEAD
 ---
 author: Karl-Bridge-Microsoft
 Description: UWP apps that support Windows Ink can serialize and deserialize ink strokes to an Ink Serialized Format (ISF) file. The ISF file is a GIF image with additional metadata for all ink stroke properties and behaviors. Apps that are not ink-enabled, can view the static GIF image, including alpha-channel background transparency.
@@ -443,451 +442,3 @@
 * [Family notes sample](https://aka.ms/cpubsample-familynotessample)
 
 
- 
-
-
-
-=======
----
-author: Karl-Bridge-Microsoft
-Description: UWP apps that support Windows Ink can serialize and deserialize ink strokes to an Ink Serialized Format (ISF) file. The ISF file is a GIF image with additional metadata for all ink stroke properties and behaviors. Apps that are not ink-enabled, can view the static GIF image, including alpha-channel background transparency.
-title: Store and retrieve Windows Ink stroke data
-ms.assetid: C96C9D2F-DB69-4883-9809-4A0DF7CEC506
-label: Store and retrieve Windows Ink stroke data
-template: detail.hbs
-keywords: Windows Ink, Windows Inking, DirectInk, InkPresenter, InkCanvas, ISF, Ink Serialized Format, user interaction, input
-ms.author: kbridge
-ms.date: 02/08/2017
-ms.topic: article
-ms.prod: windows
-ms.technology: uwp
----
-
-# Store and retrieve Windows Ink stroke data
-<link rel="stylesheet" href="https://az835927.vo.msecnd.net/sites/uwp/Resources/css/custom.css">
-
-UWP apps that support Windows Ink can serialize and deserialize ink strokes to an Ink Serialized Format (ISF) file. The ISF file is a GIF image with additional metadata for all ink stroke properties and behaviors. Apps that are not ink-enabled, can view the static GIF image, including alpha-channel background transparency.
-
-<div class="important-apis" >
-<b>Important APIs</b><br/>
-<ul>
-<li>[**InkCanvas**](https://msdn.microsoft.com/library/windows/apps/dn858535)</li>
-<li>[**Windows.UI.Input.Inking**](https://msdn.microsoft.com/library/windows/apps/br208524)</li>
-</ul>
-</div>
-
-
-> [!NOTE]
-> ISF is the most compact persistent representation of ink. It can be embedded within a binary document format, such as a GIF file, or placed directly on the Clipboard.
-
- 
-
-## Save ink strokes to a file
-
-
-Here, we demonstrate how to save ink strokes drawn on an [**InkCanvas**](https://msdn.microsoft.com/library/windows/apps/dn858535) control.
-
-1.  First, we set up the UI.
-
-    The UI includes "Save", "Load", and "Clear" buttons, and the [**InkCanvas**](https://msdn.microsoft.com/library/windows/apps/dn858535).
-```    XAML
-<Grid Background="{ThemeResource ApplicationPageBackgroundThemeBrush}">
-        <Grid.RowDefinitions>
-            <RowDefinition Height="Auto"/>
-            <RowDefinition Height="*"/>
-        </Grid.RowDefinitions>
-        <StackPanel x:Name="HeaderPanel" Orientation="Horizontal" Grid.Row="0">
-            <TextBlock x:Name="Header" 
-                       Text="Basic ink store sample" 
-                       Style="{ThemeResource HeaderTextBlockStyle}" 
-                       Margin="10,0,0,0" />
-            <Button x:Name="btnSave" 
-                    Content="Save" 
-                    Margin="50,0,10,0"/>
-            <Button x:Name="btnLoad" 
-                    Content="Load" 
-                    Margin="50,0,10,0"/>
-            <Button x:Name="btnClear" 
-                    Content="Clear" 
-                    Margin="50,0,10,0"/>
-        </StackPanel>
-        <Grid Grid.Row="1">
-            <InkCanvas x:Name="inkCanvas" />
-        </Grid>
-    </Grid>
-```
-
-2.  We then set some basic ink input behaviors.
-
-    The [**InkPresenter**](https://msdn.microsoft.com/library/windows/apps/dn899081) is configured to interpret input data from both pen and mouse as ink strokes ([**InputDeviceTypes**](https://msdn.microsoft.com/library/windows/apps/dn922019)), and listeners for the click events on the buttons are declared.
-```    CSharp
-public MainPage()
-    {
-        this.InitializeComponent();
-
-        // Set supported inking device types.
-        inkCanvas.InkPresenter.InputDeviceTypes =
-            Windows.UI.Core.CoreInputDeviceTypes.Mouse |
-            Windows.UI.Core.CoreInputDeviceTypes.Pen;
-
-        // Listen for button click to initiate save.
-        btnSave.Click += btnSave_Click;
-        // Listen for button click to initiate load.
-        btnLoad.Click += btnLoad_Click;
-        // Listen for button click to clear ink canvas.
-        btnClear.Click += btnClear_Click;
-    }
-```
-
-3.  Finally, we save the ink in the click event handler of the **Save** button.
-
-    A [**FileSavePicker**](https://msdn.microsoft.com/library/windows/apps/br207871) lets the user select both the file and the location where the ink data is saved.
-
-    Once a file is selected, we open an [**IRandomAccessStream**](https://msdn.microsoft.com/library/windows/apps/br241731) stream set to [**ReadWrite**](https://msdn.microsoft.com/library/windows/apps/br241635).
-
-    We then call [**SaveAsync**](https://msdn.microsoft.com/library/windows/apps/br242114) to serialize the ink strokes managed by the [**InkStrokeContainer**](https://msdn.microsoft.com/library/windows/apps/br208492) to the stream.
-```    CSharp
-// Save ink data to a file.
-    private async void btnSave_Click(object sender, RoutedEventArgs e)
-    {
-        // Get all strokes on the InkCanvas.
-        IReadOnlyList<InkStroke> currentStrokes = inkCanvas.InkPresenter.StrokeContainer.GetStrokes();
-
-        // Strokes present on ink canvas.
-        if (currentStrokes.Count > 0)
-        {
-            // Let users choose their ink file using a file picker.
-            // Initialize the picker.
-            Windows.Storage.Pickers.FileSavePicker savePicker = 
-                new Windows.Storage.Pickers.FileSavePicker();
-            savePicker.SuggestedStartLocation = 
-                Windows.Storage.Pickers.PickerLocationId.DocumentsLibrary;
-            savePicker.FileTypeChoices.Add(
-                "GIF with embedded ISF", 
-                new List<string>() { ".gif" });
-            savePicker.DefaultFileExtension = ".gif";
-            savePicker.SuggestedFileName = "InkSample";
-
-            // Show the file picker.
-            Windows.Storage.StorageFile file = 
-                await savePicker.PickSaveFileAsync();
-            // When chosen, picker returns a reference to the selected file.
-            if (file != null)
-            {
-                // Prevent updates to the file until updates are 
-                // finalized with call to CompleteUpdatesAsync.
-                Windows.Storage.CachedFileManager.DeferUpdates(file);
-                // Open a file stream for writing.
-                IRandomAccessStream stream = await file.OpenAsync(Windows.Storage.FileAccessMode.ReadWrite);
-                // Write the ink strokes to the output stream.
-                using (IOutputStream outputStream = stream.GetOutputStreamAt(0))
-                {
-                    await inkCanvas.InkPresenter.StrokeContainer.SaveAsync(outputStream);
-                    await outputStream.FlushAsync();
-                }
-                stream.Dispose();
-
-                // Finalize write so other apps can update file.
-                Windows.Storage.Provider.FileUpdateStatus status =
-                    await Windows.Storage.CachedFileManager.CompleteUpdatesAsync(file);
-
-                if (status == Windows.Storage.Provider.FileUpdateStatus.Complete)
-                {
-                    // File saved.
-                }
-                else
-                {
-                    // File couldn&#39;t be saved.
-                }
-            }
-            // User selects Cancel and picker returns null.
-            else
-            {
-                // Operation cancelled.
-            }
-        }
-    }
-```
-
-> [!NOTE]  
-> GIF is the only file format supported for saving ink data. However, the [**LoadAsync**](https://msdn.microsoft.com/library/windows/apps/hh701607) method (demonstrated in the next section) does support additional formats for backward compatibility.
-
-## Load ink strokes from a file
-
-Here, we demonstrate how to load ink strokes from a file and render them on an [**InkCanvas**](https://msdn.microsoft.com/library/windows/apps/dn858535) control.
-
-1.  First, we set up the UI.
-
-    The UI includes "Save", "Load", and "Clear" buttons, and the [**InkCanvas**](https://msdn.microsoft.com/library/windows/apps/dn858535).
-```    XAML
-<Grid Background="{ThemeResource ApplicationPageBackgroundThemeBrush}">
-        <Grid.RowDefinitions>
-            <RowDefinition Height="Auto"/>
-            <RowDefinition Height="*"/>
-        </Grid.RowDefinitions>
-        <StackPanel x:Name="HeaderPanel" Orientation="Horizontal" Grid.Row="0">
-            <TextBlock x:Name="Header" 
-                       Text="Basic ink store sample" 
-                       Style="{ThemeResource HeaderTextBlockStyle}" 
-                       Margin="10,0,0,0" />
-            <Button x:Name="btnSave" 
-                    Content="Save" 
-                    Margin="50,0,10,0"/>
-            <Button x:Name="btnLoad" 
-                    Content="Load" 
-                    Margin="50,0,10,0"/>
-            <Button x:Name="btnClear" 
-                    Content="Clear" 
-                    Margin="50,0,10,0"/>
-        </StackPanel>
-        <Grid Grid.Row="1">
-            <InkCanvas x:Name="inkCanvas" />
-        </Grid>
-    </Grid>
-```
-
-2.  We then set some basic ink input behaviors.
-
-    The [**InkPresenter**](https://msdn.microsoft.com/library/windows/apps/dn899081) is configured to interpret input data from both pen and mouse as ink strokes ([**InputDeviceTypes**](https://msdn.microsoft.com/library/windows/apps/dn922019)), and listeners for the click events on the buttons are declared.
-```    CSharp
-public MainPage()
-    {
-        this.InitializeComponent();
-
-        // Set supported inking device types.
-        inkCanvas.InkPresenter.InputDeviceTypes =
-            Windows.UI.Core.CoreInputDeviceTypes.Mouse |
-            Windows.UI.Core.CoreInputDeviceTypes.Pen;
-
-        // Listen for button click to initiate save.
-        btnSave.Click += btnSave_Click;
-        // Listen for button click to initiate load.
-        btnLoad.Click += btnLoad_Click;
-        // Listen for button click to clear ink canvas.
-        btnClear.Click += btnClear_Click;
-    }
-```
-
-3.  Finally, we load the ink in the click event handler of the **Load** button.
-
-    A [**FileOpenPicker**](https://msdn.microsoft.com/library/windows/apps/br207847) lets the user select both the file and the location from where to retrieve the saved ink data.
-
-    Once a file is selected, we open an [**IRandomAccessStream**](https://msdn.microsoft.com/library/windows/apps/br241731) stream set to [**Read**](https://msdn.microsoft.com/library/windows/apps/br241635).
-
-    We then call [**LoadAsync**](https://msdn.microsoft.com/library/windows/apps/hh701607) to read, de-serialize, and load the saved ink strokes into the [**InkStrokeContainer**](https://msdn.microsoft.com/library/windows/apps/br208492). Loading the strokes into the **InkStrokeContainer** causes the [**InkPresenter**](https://msdn.microsoft.com/library/windows/apps/dn899081) to immediately render them to the [**InkCanvas**](https://msdn.microsoft.com/library/windows/apps/dn858535).
-
-    > [!NOTE]
-    > All existing strokes in the InkStrokeContainer are cleared before new strokes are loaded.
-
-``` csharp
-// Load ink data from a file.
-private async void btnLoad_Click(object sender, RoutedEventArgs e)
-{
-    // Let users choose their ink file using a file picker.
-    // Initialize the picker.
-    Windows.Storage.Pickers.FileOpenPicker openPicker =
-        new Windows.Storage.Pickers.FileOpenPicker();
-    openPicker.SuggestedStartLocation =
-        Windows.Storage.Pickers.PickerLocationId.DocumentsLibrary;
-    openPicker.FileTypeFilter.Add(".gif");
-    // Show the file picker.
-    Windows.Storage.StorageFile file = await openPicker.PickSingleFileAsync();
-    // User selects a file and picker returns a reference to the selected file.
-    if (file != null)
-    {
-        // Open a file stream for reading.
-        IRandomAccessStream stream = await file.OpenAsync(Windows.Storage.FileAccessMode.Read);
-        // Read from file.
-        using (var inputStream = stream.GetInputStreamAt(0))
-        {
-            await inkCanvas.InkPresenter.StrokeContainer.LoadAsync(inputStream);
-        }
-        stream.Dispose();
-    }
-    // User selects Cancel and picker returns null.
-    else
-    {
-        // Operation cancelled.
-    }
-}
-```
-
-> [!NOTE]
-> GIF is the only file format supported for saving ink data. However, the [**LoadAsync**](https://msdn.microsoft.com/library/windows/apps/hh701607) method does support the following formats for backward compatibility.
-
-| Format                    | Description |
-|---------------------------|-------------------------------------------------------------------------------------------------------------------------------------------------------------------------------------------------------------------------------------------------------------------------------------------------------------------------------------------------------------------------------------------------------|
-| InkSerializedFormat       | Specifies ink that is persisted using ISF. This is the most compact persistent representation of ink. It can be embedded within a binary document format or placed directly on the Clipboard.                                                                                                                                                                                                         |
-| Base64InkSerializedFormat | Specifies ink that is persisted by encoding the ISF as a base64 stream. This format is provided so ink can be encoded directly in an XML or HTML file.                                                                                                                                                                                                                                                |
-| Gif                       | Specifies ink that is persisted by using a GIF file that contains ISF as metadata embedded within the file. This enables ink to be viewed in applications that are not ink-enabled and maintain its full ink fidelity when it returns to an ink-enabled application. This format is ideal when transporting ink content within an HTML file and for making it usable by ink and non-ink applications. |
-| Base64Gif                 | Specifies ink that is persisted by using a base64-encoded fortified GIF. This format is provided when ink is to be encoded directly in an XML or HTML file for later conversion into an image. A possible use of this is in an XML format generated to contain all ink information and used to generate HTML through Extensible Stylesheet Language Transformations (XSLT). 
-
-## Copy and paste ink strokes with the clipboard
-
-
-Here, we demonstrate how to use the clipboard to transfer ink strokes between apps.
-
-To support clipboard functionality, the built-in [**InkStrokeContainer**](https://msdn.microsoft.com/library/windows/apps/br208492) cut and copy commands require one or more ink strokes be selected.
-
-For this example, we enable stroke selection when input is modified with a pen barrel button (or right mouse button). For a complete example of how to implement stroke selection, see Pass-through input for advanced processing in [Pen and stylus interactions](pen-and-stylus-interactions.md).
-
-1.  First, we set up the UI.
-
-    The UI includes "Cut", "Copy", "Paste", and "Clear" buttons, along with the [**InkCanvas**](https://msdn.microsoft.com/library/windows/apps/dn858535) and a selection canvas.
-```    XAML
-<Grid Background="{ThemeResource ApplicationPageBackgroundThemeBrush}">
-        <Grid.RowDefinitions>
-            <RowDefinition Height="Auto"/>
-            <RowDefinition Height="*"/>
-        </Grid.RowDefinitions>
-        <StackPanel x:Name="HeaderPanel" Orientation="Horizontal" Grid.Row="0">
-            <TextBlock x:Name="tbHeader" 
-                       Text="Basic ink store sample" 
-                       Style="{ThemeResource HeaderTextBlockStyle}" 
-                       Margin="10,0,0,0" />
-            <Button x:Name="btnCut" 
-                    Content="Cut" 
-                    Margin="20,0,10,0"/>
-            <Button x:Name="btnCopy" 
-                    Content="Copy" 
-                    Margin="20,0,10,0"/>
-            <Button x:Name="btnPaste" 
-                    Content="Paste" 
-                    Margin="20,0,10,0"/>
-            <Button x:Name="btnClear" 
-                    Content="Clear" 
-                    Margin="20,0,10,0"/>
-        </StackPanel>
-        <Grid x:Name="gridCanvas" Grid.Row="1">
-            <!-- Canvas for displaying selection UI. -->
-            <Canvas x:Name="selectionCanvas"/>
-            <!-- Inking area -->
-            <InkCanvas x:Name="inkCanvas"/>
-        </Grid>
-    </Grid>
-```
-
-2.  We then set some basic ink input behaviors.
-
-    The [**InkPresenter**](https://msdn.microsoft.com/library/windows/apps/dn899081) is configured to interpret input data from both pen and mouse as ink strokes ([**InputDeviceTypes**](https://msdn.microsoft.com/library/windows/apps/dn922019)). Listeners for the click events on the buttons as well as pointer and stroke events for selection functionality are also declared here.
-
-    For a complete example of how to implement stroke selection, see Pass-through input for advanced processing in [Pen and stylus interactions](pen-and-stylus-interactions.md).
-```    CSharp
-public MainPage()
-    {
-        this.InitializeComponent();
-
-        // Set supported inking device types.
-        inkCanvas.InkPresenter.InputDeviceTypes =
-            Windows.UI.Core.CoreInputDeviceTypes.Mouse |
-            Windows.UI.Core.CoreInputDeviceTypes.Pen;
-
-        // Listen for button click to cut ink strokes.
-        btnCut.Click += btnCut_Click;
-        // Listen for button click to copy ink strokes.
-        btnCopy.Click += btnCopy_Click;
-        // Listen for button click to paste ink strokes.
-        btnPaste.Click += btnPaste_Click;
-        // Listen for button click to clear ink canvas.
-        btnClear.Click += btnClear_Click;
-
-        // By default, the InkPresenter processes input modified by 
-        // a secondary affordance (pen barrel button, right mouse 
-        // button, or similar) as ink.
-        // To pass through modified input to the app for custom processing 
-        // on the app UI thread instead of the background ink thread, set 
-        // InputProcessingConfiguration.RightDragAction to LeaveUnprocessed.
-        inkCanvas.InkPresenter.InputProcessingConfiguration.RightDragAction =
-            InkInputRightDragAction.LeaveUnprocessed;
-
-        // Listen for unprocessed pointer events from modified input.
-        // The input is used to provide selection functionality.
-        inkCanvas.InkPresenter.UnprocessedInput.PointerPressed +=
-            UnprocessedInput_PointerPressed;
-        inkCanvas.InkPresenter.UnprocessedInput.PointerMoved +=
-            UnprocessedInput_PointerMoved;
-        inkCanvas.InkPresenter.UnprocessedInput.PointerReleased +=
-            UnprocessedInput_PointerReleased;
-
-        // Listen for new ink or erase strokes to clean up selection UI.
-        inkCanvas.InkPresenter.StrokeInput.StrokeStarted +=
-            StrokeInput_StrokeStarted;
-        inkCanvas.InkPresenter.StrokesErased +=
-            InkPresenter_StrokesErased;
-    }
-```
-
-3.  Finally, after adding stroke selection support, we implement clipboard functionality in the click event handlers of the **Cut**, **Copy**, and **Paste** buttons.
-
-    For cut, we first call [**CopySelectedToClipboard**](https://msdn.microsoft.com/library/windows/apps/br244232) on the [**InkStrokeContainer**](https://msdn.microsoft.com/library/windows/apps/br208492) of the [**InkPresenter**](https://msdn.microsoft.com/library/windows/apps/dn922011).
-
-    We then call [**DeleteSelected**](https://msdn.microsoft.com/library/windows/apps/br244233) to remove the strokes from the ink canvas.
-
-    Finally, we delete all selection strokes from the selection canvas.
-```    CSharp
-private void btnCut_Click(object sender, RoutedEventArgs e)
-    {
-        inkCanvas.InkPresenter.StrokeContainer.CopySelectedToClipboard();
-        inkCanvas.InkPresenter.StrokeContainer.DeleteSelected();
-        ClearSelection();
-    }
-```
-```    CSharp
-// Clean up selection UI.
-    private void ClearSelection()
-    {
-        var strokes = inkCanvas.InkPresenter.StrokeContainer.GetStrokes();
-        foreach (var stroke in strokes)
-        {
-            stroke.Selected = false;
-        }
-        ClearDrawnBoundingRect();
-    }
-
-    private void ClearDrawnBoundingRect()
-    {
-        if (selectionCanvas.Children.Any())
-        {
-            selectionCanvas.Children.Clear();
-            boundingRect = Rect.Empty;
-        }
-    }
-```
-
-    For copy, we simply call [**CopySelectedToClipboard**](https://msdn.microsoft.com/library/windows/apps/br244232) on the [**InkStrokeContainer**](https://msdn.microsoft.com/library/windows/apps/br208492) of the [**InkPresenter**](https://msdn.microsoft.com/library/windows/apps/dn922011).
-```    CSharp
-private void btnCopy_Click(object sender, RoutedEventArgs e)
-    {
-        inkCanvas.InkPresenter.StrokeContainer.CopySelectedToClipboard();
-    }
-```
-
-    For paste, we call [**CanPasteFromClipboard**](https://msdn.microsoft.com/library/windows/apps/br208495) to ensure that the content on the clipboard can be pasted to the ink canvas.
-
-    If so, we call [**PasteFromClipboard**](https://msdn.microsoft.com/library/windows/apps/br208503) to insert the clipboard ink strokes into the [**InkStrokeContainer**](https://msdn.microsoft.com/library/windows/apps/br208492) of the [**InkPresenter**](https://msdn.microsoft.com/library/windows/apps/dn922011), which then renders the strokes to the ink canvas.
-```    CSharp
-private void btnPaste_Click(object sender, RoutedEventArgs e)
-    {
-        if (inkCanvas.InkPresenter.StrokeContainer.CanPasteFromClipboard())
-        {
-            inkCanvas.InkPresenter.StrokeContainer.PasteFromClipboard(
-                new Point(0, 0));
-        }
-        else
-        {
-            // Cannot paste from clipboard.
-        }
-    }
-```
-
-## Related articles
-
-* [Pen and stylus interactions](pen-and-stylus-interactions.md)
-
-**Samples**
-* [Ink sample](http://go.microsoft.com/fwlink/p/?LinkID=620308)
-* [Simple ink sample](http://go.microsoft.com/fwlink/p/?LinkID=620312)
-* [Complex ink sample](http://go.microsoft.com/fwlink/p/?LinkID=620314)
-* [Coloring book sample](https://aka.ms/cpubsample-coloringbook)
-* [Family notes sample](https://aka.ms/cpubsample-familynotessample)
->>>>>>> d12ae4f4
