<<<<<<< HEAD
---
author: msatranjr
title: Windows Runtime components
description: This paper discusses an enterprise-targeted feature supported by Windows 10, which allows touch-friendly .NET apps to use the existing code responsible for key business-critical operations.
ms.author: misatran
ms.date: 02/08/2017
ms.topic: article
ms.prod: windows
ms.technology: uwp
keywords: windows 10, uwp
ms.assetid: 81b3930c-6af9-406d-9d1e-8ee6a13ec38a
---

#Brokered Windows Runtime Components for a side-loaded Windows Store app

This article discusses an enterprise-targeted feature supported by
Windows 10, which allows touch-friendly .NET apps to use the existing
code responsible for key business-critical operations.

##Introduction

>**Note**  The sample code that accompanies this paper may be [downloaded from this
location](http://go.microsoft.com/fwlink/p/?LinkID=393655), and
Microsoft Visual Studio template to build Brokered Windows Runtime
Component can be downloaded here: [Visual Studio 2015 template targeting Universal Windows Apps for Windows
10](https://visualstudiogallery.msdn.microsoft.com/10be07b3-67ef-4e02-9243-01b78cd27935)

Windows includes a new feature called *Brokered Windows Runtime
Components for side-loaded applications*. We use the term IPC
(inter-process communication) to describe the ability to run existing
desktop software assets in one process (desktop component) while
interacting with this code in a UWP App. This is a familiar model to
enterprise developers as database applications and applications
utilizing NT Services in Windows share a similar multi-process
architecture.

Side-loading of the app is a critical component of this feature.
Enterprise-specific applications have no place in the general consumer
Windows Store and corporations have very specific requirements around
security, privacy, distribution, setup, and servicing. As such, the
side-loading model is both a requirement of those who would use this
feature and a critical implementation detail.

Data-centric applications are a key target for this application
architecture. It is envisioned that existing business rules ensconced,
for example, in SQL Server, will be a common part of the desktop
component. This is certainly not the only type of functionality that can
be proffered by the desktop component, but a large part of the demand
for this feature is related to existing data and business logic.

Lastly, given the overwhelming penetration of the .NET runtime and the
C\# language in enterprise development, this feature was developed with
an emphasis on using .NET for both the Windows Store app and the desktop
component sides. While there are other languages and runtimes possible
for the Windows Store app, the accompanying sample only illustrates C\#,
and is restricted to the .NET runtime exclusively.

##Application components

>**Note**  This feature is exclusively for the use of .NET. Both client app and the
desktop component must be authored using .NET.

**Application model**

This feature is built around the general application architecture known
as MVVM (Model View View-Model). As such, it is assumed that the "model"
is housed entirely in the desktop component. Therefore, it should be
immediately obvious that the desktop component will be "headless" (i.e.
contains no UI). The view will be entirely contained in the side-loaded
enterprise application. While there is no requirement that this
application be built with the "view-model" construct, we anticipate that
usage of this pattern will be common.

**Desktop component**

The desktop component in this feature is a new application type being
introduced as part of this feature. This desktop component can only be
written in C\# and must target .NET 4.6 or greater for Windows 10. The
project type is a hybrid between the CLR targeting UWP as the
inter-process communication format comprises UWP types and classes,
while the desktop component is allowed to call all parts of the .NET
runtime class library. The impact on the Visual Studio project will be
described in detail later. This hybrid configuration allows marshaling
UWP types between the application built on the desktop components while
allowing desktop CLR code to be called inside the desktop component
implementation.

**Contract**

The contract between the side-loaded application and the desktop
component is described in terms of the UWP type system. This involves
declaring one or more C\# classes that can represent a UWP. See MSDN
topic [Creating Windows Runtime Components in C\# and Visual
Basic](https://msdn.microsoft.com/library/br230301.aspx) for
specific requirement of creating Windows Runtime Class using C\#.

>**Note**  Enums are not supported in the Windows Runtime Components Contract
between desktop component and side-loaded application at this time.

**Side-loaded application**

The side-loaded application is a normal UWP app in every respect except
one: it is side-loaded instead of installed via the Windows Store. Most
of the installation mechanisms are identical: the manifest and
application packaging are similar (one addition to the manifest is
described in detail later). Once side-loading is enabled, a simple
PowerShell script can install the necessary certificates and the
application itself. It is the normal best practice that the side-loaded
application passes the WACK certification test that is included in the
Project / Store menu in Visual Studio

>**Note** Side-loading can be turned on in Settings-&gt; Update & security -&gt;
For developers.

One important point to note is that the App Broker mechanism shipped as
part of Windows 10 is 32-bit only. The desktop component must be 32-bit.
Side-loaded applications can be 64-bit (provided there is both a 64-bit
and 32-bit proxies registered), but this will be atypical. Building the
side-loaded application in C\# using the normal "neutral" configuration
and the "prefer 32-bit" default naturally creates 32-bit side-loaded
applications.

**Server instancing and AppDomains**

Each sided-loaded application receives its own instance of an App Broker
server (so-called "multi-instancing"). The server code runs inside of a
single AppDomain. This allows for having multiple version of libraries
run in separate instances. For example, application A needs V1.1 of a
component and application B needs V2. These are cleanly separated by
having V1.1 and V2 components in separate server directories and
pointing the application to whichever server supports the correct
version desired.

Server code implementation can be shared amongst multiple App Broker
server instance by pointing multiple applications to the same server
directory. There will still be multiple instances of the App Broker
server but they will be running identical code. All implementation
components used in a single application should be present in the same
path.

##Defining the contract

The first step in creating an application using this feature is to
create the contract between the side-loaded application and the desktop
component. This must be done exclusively using Windows Runtime types.
Fortunately, these are easy to declare using C\# classes. There are
important performance considerations, however, when defining these
conversations, which is covered in a later section.

The sequence to define the contract is introduced as following:

**Step 1:** Create a new class library in Visual Studio. Make sure to create the project using Class Library template not Windows Runtime Component template

An implementation obviously follows, but this section is only covering
the definition of the inter-process contract. The accompanying sample
includes the following class (EnterpriseServer.cs), the beginning shape
of which looks like:

```csharp
namespace Fabrikam
{
    public sealed class EnterpriseServer
    {

        public ILis<String> TestMethod(String input)
        {
            throw new NotImplementedException();
        }
        
        public IAsyncOperation<int> FindElementAsync(int input)
        {
            throw new NotImplementedException();
        }
        
        public string[] RetrieveData()
        {
            throw new NotImplementedException();
        }
        
        public event EventHandler<string> PeriodicEvent;
    }
}
```

This defines a class "EnterpriseServer" that can be instantiated from the
side-loaded application. This class provides the functionality promised in the
RuntimeClass. The RuntimeClass can be used to generate the reference
winmd that will be included in the side-loaded application.

**Step 2:** Edit the project file manually to change the output type of project to Windows Runtime Component

To do this in Visual Studio, right click on the newly created project
and select “Unload Project”, then right click again and select “Edit
EnterpriseServer.csproj” to open the project file, an XML file, for
editing.

In the opened file, search for the <OutputType> tag and change its
value to “winmdobj”.

**Step 3:** Create a build rule that creates a "reference" Windows metadata file (.winmd file). i.e. has no implementation.

**Step 4:** Create a build rule that creates an "implementation" Windows metadata file, i.e. has the same metadata information, but also includes the implementation.

This will is done by the following scripts. Add the scripts to the
Post-build event command line, in project **Properties** > **Build Events**.

> **Note** the script is different based on the version of Windows you
are targeting (Windows 10) and the version of Visual Studio in use.

```cmd
call "$(DevEnvDir)..\..\vc\vcvarsall.bat" x86 10.0.10240.0

md "$(TargetDir)"\impl
md "$(TargetDir)"\reference

erase "$(TargetDir)\impl\*.winmd"
erase "$(TargetDir)\impl\*.pdb"
erase "$(TargetDir)\reference\*.winmd"

xcopy /y "$(TargetPath)" "$(TargetDir)impl"
xcopy /y "$(TargetDir)*.pdb" "$(TargetDir)impl"

cd "$(TargetDir)impl"

winmdidl /nosystemdeclares /metadata_dir:"%WindowsSdkDir%UnionMetadata" "$(TargetName).winmd"

midl /metadata_dir "%WindowsSdkDir%UnionMetadata" /iid "$(SolutionDir)SampleProxy\$(TargetName)_i.c" /env win32 /h "$(SolutionDir)SampleProxy\$(TargetName).h" /winmd "$(TargetName).winmd" /W1 /char signed /nologo /winrt /dlldata "$(SolutionDir)SampleProxy\dlldata.c" /proxy "$(SolutionDir)SampleProxy\$(TargetName)_p.c"  "$(TargetName).idl"

mdmerge -n 1 -i "$(TargetDir)\impl" -o "$(TargetDir)reference" -metadata_dir "%WindowsSdkDir%UnionMetadata" -partial
```

Once the reference **winmd** is created (in folder “reference” under the
project’s Target folder), it is hand carried (copied) to each consuming
side-loaded application project and referenced. This will be described
further in the next section. The project structure embodied in the build
rules above ensure that the implementation and the
reference **winmd** are in clearly segregated directories in the build
hierarchy to avoid confusion.

##Side-loaded applications in detail
As stated previously, the side-loaded application is built like any
other UWP app, but there is one additional detail: declaring the
availability of the RuntimeClass (es) in the side-loaded application's
manifest. This allows the application to simply write new to access the
functionality in the desktop component. A new manifest entry in the <Extension> section describes the RuntimeClass implemented in the
desktop component and information on where it is located. These
declaration content in application’s manifest is the same for apps
targeting Windows 10. For example:

```XML
<Extension Category="windows.activatableClass.inProcessServer">
    <InProcessServer>
        <Path>clrhost.dll</Path>
        <ActivatableClass ActivatableClassId="Fabrikam.EnterpriseServer" ThreadingModel="both">
            <ActivatableClassAttribute Name="DesktopApplicationPath" Type="string" Value="c:\test" />
        </ActivatableClass>
    </InProcessServer>
</Extension>
```

The category is inProcessServer because there are several entries in the
outOfProcessServer category that are not applicable to this application
configuration. Note that the <Path> component must always contain
clrhost.dll (however this is **not** enforced and specifying a different
value will fail in undefined ways).

The <ActivatableClass> section is the same as a true in-process
RuntimeClass preferred by a Windows Runtime component in the app's
package. <ActivatableClassAttribute> is a new element, and the
attributes Name="DesktopApplicationPath" and Type="string" are mandatory
and invariant. The Value attribute points to the location where the
desktop component's implementation winmd resides (more detail on this in
the next section). Each RuntimeClass preferred by the desktop component
should have its own <ActivatableClass> element tree. The
ActivatableClassId must match the fully namespace-qualified name of the
RuntimeClass.

As mentioned in the section "Defining the contract", a project reference
must be made to the desktop component's reference winmd. The Visual
Studio project system normally creates a two level directory structure
with the same name. In the sample it is
EnterpriseIPCApplication\\EnterpriseIPCApplication. The reference
**winmd** is manually copied to this second level directory and then the
Project References dialog is used (click the **Browse..** button) to
locate and reference this **winmd**. After this, the top level namespace
of the desktop component (e.g. Fabrikam) should appear as a top level
node in the References part of the project.

>**Note** It is very important to use the **reference winmd** in the side-loaded
application. If you accidentally carry over the **implementation
winmd** to the side-loaded app directory and reference it, you will
likely receive an error related to "cannot find IStringable". This is
one sure sign that the wrong **winmd** has been referenced. The
post-build rules in the IPC server app (detailed in the next section)
carefully segregate these two **winmd** into separate directories.

Environment variables (especially %ProgramFiles%) can be used in <ActivatableClassAttribute Value="path"> .As noted earlier, the App Broker only supports 32-bit so %ProgramFiles% will resolve to
C:\\Program Files (x86) if the application is run on a 64-bit OS.

##Desktop IPC server detail

The previous two sections describe declaration of the class and the
mechanics of transporting the reference **winmd** to the side-loaded
application project. The bulk of the remaining work in the desktop
component involves implementation. Since the whole point of the desktop
component is to be able to call desktop code (usually to re-utilize
existing code assets), the project must be configured in a special way.
Normally, a Visual Studio project using .NET uses one of two "profiles".
One is for desktop (".NetFramework") and one is targeting the UWP app
portion of the CLR (".NetCore"). A desktop component in this feature is
a hybrid between these two. As a result, the references section is very
carefully constructed to blend these two profiles.

A normal UWP app project contains no explicit project references because
the entirety of the Windows Runtime API surface is implicitly included.
Normally only other inter-project references are made. However, a
desktop component project has a very special set of references. It
starts life as a "Classic Desktop\\Class Library" project and therefore
is a desktop project. So explicit references to the Windows Runtime API
(via references to **winmd** files) must be made. Add proper references
as shown below.

```XML
<ItemGroup>
    <!-- These reference are added by VS automatically when you create a Class Library project-->
    <Reference Include="System" />
    <Reference Include="System.Core" />
    <Reference Include="System.Xml.Linq" />
    <Reference Include="System.Data.DataSetExtensions" />
    <Reference Include="Microsoft.CSharp" />
    <Reference Include="System.Data" />
    <Reference Include="System.Net.Http" />
<Reference Include="System.Xml" />
    <!-- These reference should be added manually by editing .csproj file-->

    <Reference Include="System.Runtime.WindowsRuntime, Version=4.0.0.0, Culture=neutral, PublicKeyToken=b77a5c561934e089, processorArchitecture=MSIL">
      <HintPath>$(MSBuildProgramFiles32)\Microsoft SDKs\NETCoreSDK\System.Runtime.WindowsRuntime\4.0.10\lib\netcore50\System.Runtime.WindowsRuntime.dll</HintPath>
      <Private>False</Private>
    </Reference>
    <Reference Include="Windows">
      <HintPath>$(MSBuildProgramFiles32)\Windows Kits\10\UnionMetadata\Facade\Windows.WinMD</HintPath>
      <Private>False</Private>
    </Reference>
    <Reference Include="Windows.Foundation.FoundationContract">
      <HintPath>$(MSBuildProgramFiles32)\Windows Kits\10\References\Windows.Foundation.FoundationContract\1.0.0.0\Windows.Foundation.FoundationContract.winmd</HintPath>
      <Private>False</Private>
    </Reference>
    <Reference Include="Windows.Foundation.UniversalApiContract">
      <HintPath>$(MSBuildProgramFiles32)\Windows Kits\10\References\Windows.Foundation.UniversalApiContract\1.0.0.0\Windows.Foundation.UniversalApiContract.winmd</HintPath>
      <Private>False</Private>
    </Reference>
    <Reference Include="Windows.Networking.Connectivity.WwanContract">
      <HintPath>$(MSBuildProgramFiles32)\Windows Kits\10\References\Windows.Networking.Connectivity.WwanContract\1.0.0.0\Windows.Networking.Connectivity.WwanContract.winmd</HintPath>
      <Private>False</Private>
    </Reference>
    <Reference Include="Windows.ApplicationModel.Activation.ActivatedEventsContract">
      <HintPath>$(MsBuildProgramFiles32)\Windows Kits\10\References\Windows.ApplicationModel.Activation.ActivatedEventsContract\1.0.0.0\Windows.ApplicationModel.Activation.ActivatedEventsContract.winmd</HintPath>
      <Private>False</Private>
    </Reference>
    <Reference Include="Windows.ApplicationModel.Activation.ActivationCameraSettingsContract">
      <HintPath>$(MsBuildProgramFiles32)\Windows Kits\10\References\Windows.ApplicationModel.Activation.ActivationCameraSettingsContract\1.0.0.0\Windows.ApplicationModel.Activation.ActivationCameraSettingsContract.winmd</HintPath>
      <Private>False</Private>
    </Reference>
    <Reference Include="Windows.ApplicationModel.Activation.ContactActivatedEventsContract">
      <HintPath>$(MsBuildProgramFiles32)\Windows Kits\10\References\Windows.ApplicationModel.Activation.ContactActivatedEventsContract\1.0.0.0\Windows.ApplicationModel.Activation.ContactActivatedEventsContract.winmd</HintPath>
      <Private>False</Private>
    </Reference>
    <Reference Include="Windows.ApplicationModel.Activation.WebUISearchActivatedEventsContract">
      <HintPath>$(MsBuildProgramFiles32)\Windows Kits\10\References\Windows.ApplicationModel.Activation.WebUISearchActivatedEventsContract\1.0.0.0\Windows.ApplicationModel.Activation.WebUISearchActivatedEventsContract.winmd</HintPath>
      <Private>False</Private>
    </Reference>
    <Reference Include="Windows.ApplicationModel.Background.BackgroundAlarmApplicationContract">
      <HintPath>$(MsBuildProgramFiles32)\Windows Kits\10\References\Windows.ApplicationModel.Background.BackgroundAlarmApplicationContract\1.0.0.0\Windows.ApplicationModel.Background.BackgroundAlarmApplicationContract.winmd</HintPath>
      <Private>False</Private>
    </Reference>
    <Reference Include="Windows.ApplicationModel.Calls.LockScreenCallContract">
      <HintPath>$(MsBuildProgramFiles32)\Windows Kits\10\References\Windows.ApplicationModel.Calls.LockScreenCallContract\1.0.0.0\Windows.ApplicationModel.Calls.LockScreenCallContract.winmd</HintPath>
      <Private>False</Private>
    </Reference>
    <Reference Include="Windows.ApplicationModel.Resources.Management.ResourceIndexerContract">
      <HintPath>$(MsBuildProgramFiles32)\Windows Kits\10\References\Windows.ApplicationModel.Resources.Management.ResourceIndexerContract\1.0.0.0\Windows.ApplicationModel.Resources.Management.ResourceIndexerContract.winmd</HintPath>
      <Private>False</Private>
    </Reference>
    <Reference Include="Windows.ApplicationModel.Search.Core.SearchCoreContract">
      <HintPath>$(MsBuildProgramFiles32)\Windows Kits\10\References\Windows.ApplicationModel.Search.Core.SearchCoreContract\1.0.0.0\Windows.ApplicationModel.Search.Core.SearchCoreContract.winmd</HintPath>
      <Private>False</Private>
    </Reference>
    <Reference Include="Windows.ApplicationModel.Search.SearchContract">
      <HintPath>$(MsBuildProgramFiles32)\Windows Kits\10\References\Windows.ApplicationModel.Search.SearchContract\1.0.0.0\Windows.ApplicationModel.Search.SearchContract.winmd</HintPath>
      <Private>False</Private>
    </Reference>
    <Reference Include="Windows.ApplicationModel.Wallet.WalletContract">
      <HintPath>$(MsBuildProgramFiles32)\Windows Kits\10\References\Windows.ApplicationModel.Wallet.WalletContract\1.0.0.0\Windows.ApplicationModel.Wallet.WalletContract.winmd</HintPath>
      <Private>False</Private>
    </Reference>
    <Reference Include="Windows.Devices.Custom.CustomDeviceContract">
      <HintPath>$(MsBuildProgramFiles32)\Windows Kits\10\References\Windows.Devices.Custom.CustomDeviceContract\1.0.0.0\Windows.Devices.Custom.CustomDeviceContract.winmd</HintPath>
      <Private>False</Private>
    </Reference>
    <Reference Include="Windows.Devices.Portable.PortableDeviceContract">
      <HintPath>$(MsBuildProgramFiles32)\Windows Kits\10\References\Windows.Devices.Portable.PortableDeviceContract\1.0.0.0\Windows.Devices.Portable.PortableDeviceContract.winmd</HintPath>
      <Private>False</Private>
    </Reference>
    <Reference Include="Windows.Devices.Printers.Extensions.ExtensionsContract">
      <HintPath>$(MsBuildProgramFiles32)\Windows Kits\10\References\Windows.Devices.Printers.Extensions.ExtensionsContract\1.0.0.0\Windows.Devices.Printers.Extensions.ExtensionsContract.winmd</HintPath>
      <Private>False</Private>
    </Reference>
    <Reference Include="Windows.Devices.Printers.PrintersContract">
      <HintPath>$(MsBuildProgramFiles32)\Windows Kits\10\References\Windows.Devices.Printers.PrintersContract\1.0.0.0\Windows.Devices.Printers.PrintersContract.winmd</HintPath>
      <Private>False</Private>
    </Reference>
    <Reference Include="Windows.Devices.Scanners.ScannerDeviceContract">
      <HintPath>$(MsBuildProgramFiles32)\Windows Kits\10\References\Windows.Devices.Scanners.ScannerDeviceContract\1.0.0.0\Windows.Devices.Scanners.ScannerDeviceContract.winmd</HintPath>
      <Private>False</Private>
    </Reference>
    <Reference Include="Windows.Devices.Sms.LegacySmsApiContract">
      <HintPath>$(MsBuildProgramFiles32)\Windows Kits\10\References\Windows.Devices.Sms.LegacySmsApiContract\1.0.0.0\Windows.Devices.Sms.LegacySmsApiContract.winmd</HintPath>
      <Private>False</Private>
    </Reference>
    <Reference Include="Windows.Gaming.Preview.GamesEnumerationContract">
      <HintPath>$(MsBuildProgramFiles32)\Windows Kits\10\References\Windows.Gaming.Preview.GamesEnumerationContract\1.0.0.0\Windows.Gaming.Preview.GamesEnumerationContract.winmd</HintPath>
      <Private>False</Private>
    </Reference>
    <Reference Include="Windows.Globalization.GlobalizationJapanesePhoneticAnalyzerContract">
      <HintPath>$(MsBuildProgramFiles32)\Windows Kits\10\References\Windows.Globalization.GlobalizationJapanesePhoneticAnalyzerContract\1.0.0.0\Windows.Globalization.GlobalizationJapanesePhoneticAnalyzerContract.winmd</HintPath>
      <Private>False</Private>
    </Reference>
    <Reference Include="Windows.Graphics.Printing3D.Printing3DContract">
      <HintPath>$(MsBuildProgramFiles32)\Windows Kits\10\References\Windows.Graphics.Printing3D.Printing3DContract\1.0.0.0\Windows.Graphics.Printing3D.Printing3DContract.winmd</HintPath>
      <Private>False</Private>
    </Reference>
    <Reference Include="Windows.Management.Deployment.Preview.DeploymentPreviewContract">
      <HintPath>$(MsBuildProgramFiles32)\Windows Kits\10\References\Windows.Management.Deployment.Preview.DeploymentPreviewContract\1.0.0.0\Windows.Management.Deployment.Preview.DeploymentPreviewContract.winmd</HintPath>
      <Private>False</Private>
    </Reference>
    <Reference Include="Windows.Management.Workplace.WorkplaceSettingsContract">
      <HintPath>$(MsBuildProgramFiles32)\Windows Kits\10\References\Windows.Management.Workplace.WorkplaceSettingsContract\1.0.0.0\Windows.Management.Workplace.WorkplaceSettingsContract.winmd</HintPath>
      <Private>False</Private>
    </Reference>
    <Reference Include="Windows.Media.Capture.AppCaptureContract">
      <HintPath>$(MsBuildProgramFiles32)\Windows Kits\10\References\Windows.Media.Capture.AppCaptureContract\1.0.0.0\Windows.Media.Capture.AppCaptureContract.winmd</HintPath>
      <Private>False</Private>
    </Reference>
    <Reference Include="Windows.Media.Capture.CameraCaptureUIContract">
      <HintPath>$(MsBuildProgramFiles32)\Windows Kits\10\References\Windows.Media.Capture.CameraCaptureUIContract\1.0.0.0\Windows.Media.Capture.CameraCaptureUIContract.winmd</HintPath>
      <Private>False</Private>
    </Reference>
    <Reference Include="Windows.Media.Devices.CallControlContract">
      <HintPath>$(MsBuildProgramFiles32)\Windows Kits\10\References\Windows.Media.Devices.CallControlContract\1.0.0.0\Windows.Media.Devices.CallControlContract.winmd</HintPath>
      <Private>False</Private>
    </Reference>
    <Reference Include="Windows.Media.MediaControlContract">
      <HintPath>$(MsBuildProgramFiles32)\Windows Kits\10\References\Windows.Media.MediaControlContract\1.0.0.0\Windows.Media.MediaControlContract.winmd</HintPath>
      <Private>False</Private>
    </Reference>
    <Reference Include="Windows.Media.Playlists.PlaylistsContract">
      <HintPath>$(MsBuildProgramFiles32)\Windows Kits\10\References\Windows.Media.Playlists.PlaylistsContract\1.0.0.0\Windows.Media.Playlists.PlaylistsContract.winmd</HintPath>
      <Private>False</Private>
    </Reference>
    <Reference Include="Windows.Media.Protection.ProtectionRenewalContract">
      <HintPath>$(MsBuildProgramFiles32)\Windows Kits\10\References\Windows.Media.Protection.ProtectionRenewalContract\1.0.0.0\Windows.Media.Protection.ProtectionRenewalContract.winmd</HintPath>
      <Private>False</Private>
    </Reference>
    <Reference Include="Windows.Networking.NetworkOperators.LegacyNetworkOperatorsContract">
      <HintPath>$(MsBuildProgramFiles32)\Windows Kits\10\References\Windows.Networking.NetworkOperators.LegacyNetworkOperatorsContract\1.0.0.0\Windows.Networking.NetworkOperators.LegacyNetworkOperatorsContract.winmd</HintPath>
      <Private>False</Private>
    </Reference>
    <Reference Include="Windows.Networking.Sockets.ControlChannelTriggerContract">
      <HintPath>$(MsBuildProgramFiles32)\Windows Kits\10\References\Windows.Networking.Sockets.ControlChannelTriggerContract\1.0.0.0\Windows.Networking.Sockets.ControlChannelTriggerContract.winmd</HintPath>
      <Private>False</Private>
    </Reference>
    <Reference Include="Windows.Security.EnterpriseData.EnterpriseDataContract">
      <HintPath>$(MsBuildProgramFiles32)\Windows Kits\10\References\Windows.Security.EnterpriseData.EnterpriseDataContract\1.0.0.0\Windows.Security.EnterpriseData.EnterpriseDataContract.winmd</HintPath>
      <Private>False</Private>
    </Reference>
    <Reference Include="Windows.Security.ExchangeActiveSyncProvisioning.EasContract">
      <HintPath>$(MsBuildProgramFiles32)\Windows Kits\10\References\Windows.Security.ExchangeActiveSyncProvisioning.EasContract\1.0.0.0\Windows.Security.ExchangeActiveSyncProvisioning.EasContract.winmd</HintPath>
      <Private>False</Private>
    </Reference>
    <Reference Include="Windows.Services.Maps.GuidanceContract">
      <HintPath>$(MsBuildProgramFiles32)\Windows Kits\10\References\Windows.Services.Maps.GuidanceContract\1.0.0.0\Windows.Services.Maps.GuidanceContract.winmd</HintPath>
      <Private>False</Private>
    </Reference>
    <Reference Include="Windows.Services.Maps.LocalSearchContract">
      <HintPath>$(MsBuildProgramFiles32)\Windows Kits\10\References\Windows.Services.Maps.LocalSearchContract\1.0.0.0\Windows.Services.Maps.LocalSearchContract.winmd</HintPath>
      <Private>False</Private>
    </Reference>
    <Reference Include="Windows.System.Profile.SystemManufacturers.SystemManufacturersContract">
      <HintPath>$(MsBuildProgramFiles32)\Windows Kits\10\References\Windows.System.Profile.SystemManufacturers.SystemManufacturersContract\1.0.0.0\Windows.System.Profile.SystemManufacturers.SystemManufacturersContract.winmd</HintPath>
      <Private>False</Private>
    </Reference>
    <Reference Include="Windows.System.Profile.ProfileHardwareTokenContract">
      <HintPath>$(MsBuildProgramFiles32)\Windows Kits\10\References\Windows.System.Profile.ProfileHardwareTokenContract\1.0.0.0\Windows.System.Profile.ProfileHardwareTokenContract.winmd</HintPath>
      <Private>False</Private>
    </Reference>
    <Reference Include="Windows.System.Profile.ProfileRetailInfoContract">
      <HintPath>$(MsBuildProgramFiles32)\Windows Kits\10\References\Windows.System.Profile.ProfileRetailInfoContract\1.0.0.0\Windows.System.Profile.ProfileRetailInfoContract.winmd</HintPath>
      <Private>False</Private>
    </Reference>
    <Reference Include="Windows.System.UserProfile.UserProfileContract">
      <HintPath>$(MsBuildProgramFiles32)\Windows Kits\10\References\Windows.System.UserProfile.UserProfileContract\1.0.0.0\Windows.System.UserProfile.UserProfileContract.winmd</HintPath>
      <Private>False</Private>
    </Reference>
    <Reference Include="Windows.System.UserProfile.UserProfileLockScreenContract">
      <HintPath>$(MsBuildProgramFiles32)\Windows Kits\10\References\Windows.System.UserProfile.UserProfileLockScreenContract\1.0.0.0\Windows.System.UserProfile.UserProfileLockScreenContract.winmd</HintPath>
      <Private>False</Private>
    </Reference>
    <Reference Include="Windows.UI.ApplicationSettings.ApplicationsSettingsContract">
      <HintPath>$(MsBuildProgramFiles32)\Windows Kits\10\References\Windows.UI.ApplicationSettings.ApplicationsSettingsContract\1.0.0.0\Windows.UI.ApplicationSettings.ApplicationsSettingsContract.winmd</HintPath>
      <Private>False</Private>
    </Reference>
    <Reference Include="Windows.UI.Core.AnimationMetrics.AnimationMetricsContract">
      <HintPath>$(MsBuildProgramFiles32)\Windows Kits\10\References\Windows.UI.Core.AnimationMetrics.AnimationMetricsContract\1.0.0.0\Windows.UI.Core.AnimationMetrics.AnimationMetricsContract.winmd</HintPath>
      <Private>False</Private>
    </Reference>
    <Reference Include="Windows.UI.Core.CoreWindowDialogsContract">
      <HintPath>$(MsBuildProgramFiles32)\Windows Kits\10\References\Windows.UI.Core.CoreWindowDialogsContract\1.0.0.0\Windows.UI.Core.CoreWindowDialogsContract.winmd</HintPath>
      <Private>False</Private>
    </Reference>
    <Reference Include="Windows.UI.Xaml.Hosting.HostingContract">
      <HintPath>$(MsBuildProgramFiles32)\Windows Kits\10\References\Windows.UI.Xaml.Hosting.HostingContract\1.0.0.0\Windows.UI.Xaml.Hosting.HostingContract.winmd</HintPath>
      <Private>False</Private>
    </Reference>
    <Reference Include="Windows.Web.Http.Diagnostics.HttpDiagnosticsContract">
      <HintPath>$(MsBuildProgramFiles32)\Windows Kits\10\References\Windows.Web.Http.Diagnostics.HttpDiagnosticsContract\1.0.0.0\Windows.Web.Http.Diagnostics.HttpDiagnosticsContract.winmd</HintPath>
      <Private>False</Private>
    </Reference>

```

The references above are a careful mix of eferences that are critical to
the proper operation of this hybrid server. The protocol is to open the
.csproj file (as described in how to edit the project OutputType) and
add these references as necessary.

Once the references are properly configured, the next task is to
implement the server's functionality. See the MSDN topic [Best practices
for interoperability with Windows Runtime Components (Windows Store apps
using C\#/VB/C++ and
XAML)](https://msdn.microsoft.com/library/windows/apps/hh750311.aspx).
The task is to create a Windows Runtime component dll that is able to
call desktop code as part of its implementation. The accompanying sample
includes the major patterns used in Windows Runtime:

-   Method calls

-   Windows Runtime Events sources by the desktop component

-   Windows Runtime Async operations

-   Returning arrays of basic types

**Install**

To install the app, copy the implementation **winmd** to the correct
directory specified in the associated side-loaded application's
manifest: <ActivatableClassAttribute>'s Value="path". Also copy
any associated support files and the proxy/stub dll (this latter detail
is covered below). Failing to copy the implementation **winmd** to the
server directory location will cause all of the side-loaded
application's calls to new on the RuntimeClass will throw a "class not
registered" error. Failure to install the proxy/stub (or failure to
register) will cause all calls to fail with no return values. This
latter error is frequently **not** associated with visible exceptions.
If exceptions are observed due to this configuration error, they may
refer to "invalid cast".

**Server implementation considerations**

The desktop Windows Runtime server can be thought of as "worker" or
"task" based. Every call into the server operates on a non-UI thread and
all code must be multi-thread aware and safe. Which part of the
side-loaded application is calling the server's functionality is also
important. It is critical to always avoid calling long-running code from
any UI thread in the side-loaded application. There are two main ways to
accomplish this:

1.  If calling server functionality from a UI thread, always use an
    async pattern in the server's public surface area
    and implementation.

2.  Call the server's functionality from a background thread in the
    side-loaded application.

**Windows Runtime async in the server**

Given the cross-process nature of the application model, calls to the
server have more overhead than code that runs exclusively in-process. It
is normally safe to call a simple property that returns an in-memory
value because it will execute quickly enough that blocking the UI thread
is not a concern. However, any call that involves I/O of any sort (this
includes all file handling and database retrievals) can potentially
block the calling UI thread and cause the application to be terminated
due to unresponsiveness. In addition, property calls on objects are
discouraged in this application architecture for performance reasons.
This is covered in more depth in the following section.

A properly implemented server will normally implement calls made
directly from UI threads via the Windows Runtime async pattern. This can
be implemented by following this pattern. First, the declaration (again,
from the accompanying sample):

```csharp
public IAsyncOperation<int> FindElementAsync(int input)
```

This declares a Windows Runtime async operation that returns an integer.
The implementation of the async operation normally takes the form:

```csharp
return Task<int>.Run( () =>
{
    int retval = ...
    // execute some potentially long-running code here 
}).AsAsyncOperation<int>();

```

>**Note** It is common to await some other potentially long running
operations while writing the implementation. If so,
the **Task.Run** code needs to be declared:

```csharp
return Task<int>.Run(async () =>
{
    int retval = ...
    // execute some potentially long-running code here 
    await ... // some other WinRT async operation or Task
}).AsAsyncOperation<int>();
```

Clients of this async method can await this operation like any other
Windows Runtime aysnc operation.

**Call server functionality from an application background thread**

Since it is typical that both client and server will be written by the
same organization, a programming practice can be adopted that all calls
to the server will be made by a background thread in the side-loaded
application. A direct call that collects one or more batches of data
from the server can be made from a background thread. When the result(s)
are completely retrieved, the batch of data that is in-memory in the
application process can usually be directly retrieved from the UI
thread. C\# objects are naturally agile between background threads and
UI threads so are especially useful for this kind of calling pattern.

##Creating and deploying the Windows Runtime proxy

Since the IPC approach involves marshaling Windows Runtime interfaces
between two processes, a globally registered Windows Runtime proxy and
stub must be used.

**Creating the proxy in Visual Studio**

The process for creating and registering proxies and stubs for use
inside a regular Windows Store app package are described in the
topic [Raising Events in Windows Runtime
Components](https://msdn.microsoft.com/library/windows/apps/dn169426.aspx).
The steps described in this article are more complicated than the
process described below because it involves registering the proxy/stub
inside the application package (as opposed to registering it globally).

**Step 1:** Using the solution for the desktop component project, create a
    Proxy/Stub project in Visual Studio:

**Solution > Add > Project > Visual C++ > Win32 Console Select DLL
option.**

For the steps below, we assume the server component is
called **MyWinRTComponent**.

**Step 3:** Delete all the CPP/H files from the project.

**Step 4:** The previous section "Defining the Contract" contains a Post-Build command that runs **winmdidl.exe**, **midl.exe**, **mdmerge.exe**, and so on. One of the outputs from the midl step of this post-build command generates four important outputs:

a) Dlldata.c

b) A header file (e.g. MyWinRTComponent.h)

c) A \*\_i.c file (e.g. MyWinRTComponent\_i.c)

d) A \*\_p.c file (e.g. MyWinRTComponent\_p.c)

**Step 5:** Add these four generated files to the "MyWinRTProxy" project.

**Step 6:** Add a def file to "MyWinRTProxy" project **(Project > Add New Item > Code > Module-Definition File**) and update the contents to be:

LIBRARY MyWinRTComponent.Proxies.dll

EXPORTS

DllCanUnloadNow PRIVATE

DllGetClassObject PRIVATE

DllRegisterServer PRIVATE

DllUnregisterServer PRIVATE

**Step 7:** Open properties for the "MyWinRTProxy" project:

**Comfiguration Properties > General > Target Name :**

MyWinRTComponent.Proxies

**C/C++ > Preprocessor Definitions > Add**

"WIN32;\_WINDOWS;REGISTER\_PROXY\_DLL"

**C/C++ > Precompiled Header : Select "Not Using Precompiled Header"**

**Linker > General > Ignore Import Library : Select "Yes"**

**Linker > Input > Additional Dependencies : Add
rpcrt4.lib;runtimeobject.lib**

**Linker > Windows Metadata > Generate Windows Metadata : Select "No"**

**Step 8:** Build the "MyWinRTProxy" project.

**Deploying the proxy**

The proxy must be globally registered. The simplest way to do this is to
have your install process call DllRegisterServer on the proxy dll. Note
that since the feature only supports servers built for x86 (i.e. no
64-bit support), the simplest configuration is to use a 32-bit server, a
32-bit proxy, and a 32-bit side-loaded application. The proxy normally
sits alongside the implementation **winmd** for the desktop component.

One additional configuration step must be performed. In order for the
side-loaded process to load and execute the proxy, the directory must be
marked "read / execute" for ALL_APPLICATION_PACKAGES. This is done via
the **icacls.exe** command line tool. This command should execute in the
directory where the implementation **winmd** and proxy/stub dll resides:

*icacls . /T /grant \*S-1-15-2-1:RX*

##Patterns and performance

It is very important that performance of the cross-process transport be
carefully monitored. A cross-process call is at least twice as expensive
than an in-process call. Creating "chatty" conversations cross-process
or performing repeated transfers of large objects like bitmap images,
can cause unexpected and undesirable application performance.

Here is a non-exhaustive list of things to consider:

-   Synchronous method calls from application's UI thread to the server
    should always be avoided. Call the method from a background thread
    in the application and then use CoreWindowDispatcher to get the
    results onto the UI thread if necessary.

-   Calling async operations from an application UI thread is safe, but
    consider the performance problems discussed below.

-   Bulk transfer of results reduces cross-process chattiness. This is
    normally performed by using the Windows Runtime Array construct.

-   Returning *List<T>* where *T* is an object from an async
    operation or property fetch, will cause a lot of
    cross-process chattiness. For example, assume you return
    a*List&lt;People&gt;* objects. Each iteration pass will be a
    cross-process call. Each *People* object returned is represented by
    a proxy and each call to a method or property on that individual
    object will result in a cross-process call. So an
    "innocent" *List&lt;People&gt;* object where *Count* is large will
    cause a large number of slow calls. Better performance results from
    bulk transfer of structs of the content in an array. For example:

```csharp
struct PersonStruct
{
    String LastName;
    String FirstName;
    int Age;
   // etc.
}
```

Then return* PersonStruct\[\]* instead of *List&lt;PersonObject&gt;*.
This gets all the data across in one cross-process "hop"

As with all performance considerations, measurement and testing is
critical. Ideally telemetry should be inserted into the various
operations to determine how long they take. It is important to measure
across a range: for example, how long does it actually take to consume
all the *People* objects for a particular query in the side-loaded
application?

Another technique is variable load testing. This can be done by putting
performance test hooks into the application that introduce variable
delay loads into the server processing. This can simulate various kinds
of load and the application's reaction to varying server performance.
The sample illustrates how to put time delays into code using proper
async techniques. The exact amount of delay to inject and the range of
randomization to put into that artificial load will vary by application
design and the anticipated environment in which the application will
run.

##Development process

When you make changes to the server, it is necessary to make sure any
previously running instances are no longer running. COM will eventually
scavenge the process, but the rundown timer takes longer than is
efficient for iterative development. Thus, killing a previously running
instance is a normal step during development. This requires that the
developer keep track of which dllhost instance is hosting the server.

The server process can be found and killed using Task Manager or other
third party apps. The command line tool **TaskList.exe **is also
included and has flexible syntax, for example:

  
 | **Command** | **Action** |
 | ------------| ---------- |
 | tasklist | Lists all the running processes in approximate order of creation time, with the most recently created processes near the bottom. |
 | tasklist /FI "IMAGENAME eq dllhost.exe" /M | Lists info on all the dllhost.exe instances. The /M switch lists the modules that they have loaded. |
 | tasklist /FI "PID eq 12564" /M | You can use this option to query the dllhost.exe if you know its PID. |

The module list for a broker server should list *clrhost.dll* in its
list of loaded modules.

##Resources

-   [Brokered WinRT Component Project Templates for Windows 10 and VS 2015](https://visualstudiogallery.msdn.microsoft.com/10be07b3-67ef-4e02-9243-01b78cd27935)

-   [NorthwindRT Brokered WinRT Component
    Sample](http://go.microsoft.com/fwlink/p/?LinkID=397349)

-   [Delivering reliable and trustworthy Windows Store
    apps](http://go.microsoft.com/fwlink/p/?LinkID=393644)

-   [App contracts and extensions (Windows
    Store apps)](https://msdn.microsoft.com/library/windows/apps/hh464906.aspx)

-   [How to sideload apps on Windows 10](https://msdn.microsoft.com/windows/uwp/get-started/enable-your-device-for-development#GroupPolicy)

-   [Deploying Windows Store apps to
    businesses](http://go.microsoft.com/fwlink/p/?LinkID=264770)


=======
---
author: msatranjr
title: Brokered Windows Runtime Components for a side-loaded Windows Store app
description: This paper discusses an enterprise-targeted feature supported by Windows 10, which allows touch-friendly .NET apps to use the existing code responsible for key business-critical operations.
ms.author: misatran
ms.date: 02/08/2017
ms.topic: article
ms.prod: windows
ms.technology: uwp
keywords: windows 10, uwp
ms.assetid: 81b3930c-6af9-406d-9d1e-8ee6a13ec38a
---

#Brokered Windows Runtime Components for a side-loaded Windows Store app

This article discusses an enterprise-targeted feature supported by
Windows 10, which allows touch-friendly .NET apps to use the existing
code responsible for key business-critical operations.

##Introduction

>**Note**  The sample code that accompanies this paper may be [downloaded from this
location](http://go.microsoft.com/fwlink/p/?LinkID=393655), and
Microsoft Visual Studio template to build Brokered Windows Runtime
Component can be downloaded here: [Visual Studio 2015 template targeting Universal Windows Apps for Windows
10](https://visualstudiogallery.msdn.microsoft.com/10be07b3-67ef-4e02-9243-01b78cd27935)

Windows includes a new feature called *Brokered Windows Runtime
Components for side-loaded applications*. We use the term IPC
(inter-process communication) to describe the ability to run existing
desktop software assets in one process (desktop component) while
interacting with this code in a UWP App. This is a familiar model to
enterprise developers as database applications and applications
utilizing NT Services in Windows share a similar multi-process
architecture.

Side-loading of the app is a critical component of this feature.
Enterprise-specific applications have no place in the general consumer
Windows Store and corporations have very specific requirements around
security, privacy, distribution, setup, and servicing. As such, the
side-loading model is both a requirement of those who would use this
feature and a critical implementation detail.

Data-centric applications are a key target for this application
architecture. It is envisioned that existing business rules ensconced,
for example, in SQL Server, will be a common part of the desktop
component. This is certainly not the only type of functionality that can
be proffered by the desktop component, but a large part of the demand
for this feature is related to existing data and business logic.

Lastly, given the overwhelming penetration of the .NET runtime and the
C\# language in enterprise development, this feature was developed with
an emphasis on using .NET for both the Windows Store app and the desktop
component sides. While there are other languages and runtimes possible
for the Windows Store app, the accompanying sample only illustrates C\#,
and is restricted to the .NET runtime exclusively.

##Application components

>**Note**  This feature is exclusively for the use of .NET. Both client app and the
desktop component must be authored using .NET.

**Application model**

This feature is built around the general application architecture known
as MVVM (Model View View-Model). As such, it is assumed that the "model"
is housed entirely in the desktop component. Therefore, it should be
immediately obvious that the desktop component will be "headless" (i.e.
contains no UI). The view will be entirely contained in the side-loaded
enterprise application. While there is no requirement that this
application be built with the "view-model" construct, we anticipate that
usage of this pattern will be common.

**Desktop component**

The desktop component in this feature is a new application type being
introduced as part of this feature. This desktop component can only be
written in C\# and must target .NET 4.6 or greater for Windows 10. The
project type is a hybrid between the CLR targeting UWP as the
inter-process communication format comprises UWP types and classes,
while the desktop component is allowed to call all parts of the .NET
runtime class library. The impact on the Visual Studio project will be
described in detail later. This hybrid configuration allows marshaling
UWP types between the application built on the desktop components while
allowing desktop CLR code to be called inside the desktop component
implementation.

**Contract**

The contract between the side-loaded application and the desktop
component is described in terms of the UWP type system. This involves
declaring one or more C\# classes that can represent a UWP. See MSDN
topic [Creating Windows Runtime Components in C\# and Visual
Basic](https://msdn.microsoft.com/library/br230301.aspx) for
specific requirement of creating Windows Runtime Class using C\#.

>**Note**  Enums are not supported in the Windows Runtime Components Contract
between desktop component and side-loaded application at this time.

**Side-loaded application**

The side-loaded application is a normal UWP app in every respect except
one: it is side-loaded instead of installed via the Windows Store. Most
of the installation mechanisms are identical: the manifest and
application packaging are similar (one addition to the manifest is
described in detail later). Once side-loading is enabled, a simple
PowerShell script can install the necessary certificates and the
application itself. It is the normal best practice that the side-loaded
application passes the WACK certification test that is included in the
Project / Store menu in Visual Studio

>**Note** Side-loading can be turned on in Settings-&gt; Update & security -&gt;
For developers.

One important point to note is that the App Broker mechanism shipped as
part of Windows 10 is 32-bit only. The desktop component must be 32-bit.
Side-loaded applications can be 64-bit (provided there is both a 64-bit
and 32-bit proxies registered), but this will be atypical. Building the
side-loaded application in C\# using the normal "neutral" configuration
and the "prefer 32-bit" default naturally creates 32-bit side-loaded
applications.

**Server instancing and AppDomains**

Each sided-loaded application receives its own instance of an App Broker
server (so-called "multi-instancing"). The server code runs inside of a
single AppDomain. This allows for having multiple version of libraries
run in separate instances. For example, application A needs V1.1 of a
component and application B needs V2. These are cleanly separated by
having V1.1 and V2 components in separate server directories and
pointing the application to whichever server supports the correct
version desired.

Server code implementation can be shared amongst multiple App Broker
server instance by pointing multiple applications to the same server
directory. There will still be multiple instances of the App Broker
server but they will be running identical code. All implementation
components used in a single application should be present in the same
path.

##Defining the contract

The first step in creating an application using this feature is to
create the contract between the side-loaded application and the desktop
component. This must be done exclusively using Windows Runtime types.
Fortunately, these are easy to declare using C\# classes. There are
important performance considerations, however, when defining these
conversations, which is covered in a later section.

The sequence to define the contract is introduced as following:

**Step 1:** Create a new class library in Visual Studio. Make sure to create the project using Class Library template not Windows Runtime Component template

An implementation obviously follows, but this section is only covering
the definition of the inter-process contract. The accompanying sample
includes the following class (EnterpriseServer.cs), the beginning shape
of which looks like:

```csharp
namespace Fabrikam
{
    public sealed class EnterpriseServer
    {

        public ILis<String> TestMethod(String input)
        {
            throw new NotImplementedException();
        }
        
        public IAsyncOperation<int> FindElementAsync(int input)
        {
            throw new NotImplementedException();
        }
        
        public string[] RetrieveData()
        {
            throw new NotImplementedException();
        }
        
        public event EventHandler&lt;string&gt; PeriodicEvent;
    }
}
```

This defines a class "EnterpriseServer" that can be instantiated from the
side-loaded application. This class provides the functionality promised in the
RuntimeClass. The RuntimeClass can be used to generate the reference
winmd that will be included in the side-loaded application.

**Step 2:** Edit the project file manually to change the output type of project to Windows Runtime Component

To do this in Visual Studio, right click on the newly created project
and select “Unload Project”, then right click again and select “Edit
EnterpriseServer.csproj” to open the project file, an XML file, for
editing.

In the opened file, search for the <OutputType> tag and change its
value to “winmdobj”.

**Step 3:** Create a build rule that creates a "reference" Windows metadata file (.winmd file). i.e. has no implementation.

**Step 4:** Create a build rule that creates an "implementation" Windows metadata file, i.e. has the same metadata information, but also includes the implementation.

This will is done by the following scripts. Add the scripts to the
Post-build event command line, in project **Properties** > **Build Events**.

> **Note** the script is different based on the version of Windows you
are targeting (Windows 10) and the version of Visual Studio in use.

```cmd
call "$(DevEnvDir)..\..\vc\vcvarsall.bat" x86 10.0.10240.0

md "$(TargetDir)"\impl
md "$(TargetDir)"\reference

erase "$(TargetDir)\impl\*.winmd"
erase "$(TargetDir)\impl\*.pdb"
erase "$(TargetDir)\reference\*.winmd"

xcopy /y "$(TargetPath)" "$(TargetDir)impl"
xcopy /y "$(TargetDir)*.pdb" "$(TargetDir)impl"

cd "$(TargetDir)impl"

winmdidl /nosystemdeclares /metadata_dir:"%WindowsSdkDir%UnionMetadata" "$(TargetName).winmd"

midl /metadata_dir "%WindowsSdkDir%UnionMetadata" /iid "$(SolutionDir)SampleProxy\$(TargetName)_i.c" /env win32 /h "$(SolutionDir)SampleProxy\$(TargetName).h" /winmd "$(TargetName).winmd" /W1 /char signed /nologo /winrt /dlldata "$(SolutionDir)SampleProxy\dlldata.c" /proxy "$(SolutionDir)SampleProxy\$(TargetName)_p.c"  "$(TargetName).idl"

mdmerge -n 1 -i "$(TargetDir)\impl" -o "$(TargetDir)reference" -metadata_dir "%WindowsSdkDir%UnionMetadata" -partial
```

Once the reference **winmd** is created (in folder “reference” under the
project’s Target folder), it is hand carried (copied) to each consuming
side-loaded application project and referenced. This will be described
further in the next section. The project structure embodied in the build
rules above ensure that the implementation and the
reference **winmd** are in clearly segregated directories in the build
hierarchy to avoid confusion.

##Side-loaded applications in detail
As stated previously, the side-loaded application is built like any
other UWP app, but there is one additional detail: declaring the
availability of the RuntimeClass (es) in the side-loaded application's
manifest. This allows the application to simply write new to access the
functionality in the desktop component. A new manifest entry in the <Extension> section describes the RuntimeClass implemented in the
desktop component and information on where it is located. These
declaration content in application’s manifest is the same for apps
targeting Windows 10. For example:

```XML
<Extension Category="windows.activatableClass.inProcessServer">
    <InProcessServer>
        <Path>clrhost.dll</Path>
        <ActivatableClass ActivatableClassId="Fabrikam.EnterpriseServer" ThreadingModel="both">
            <ActivatableClassAttribute Name="DesktopApplicationPath" Type="string" Value="c:\test" />
        </ActivatableClass>
    </InProcessServer>
</Extension>
```

The category is inProcessServer because there are several entries in the
outOfProcessServer category that are not applicable to this application
configuration. Note that the <Path> component must always contain
clrhost.dll (however this is **not** enforced and specifying a different
value will fail in undefined ways).

The <ActivatableClass> section is the same as a true in-process
RuntimeClass preferred by a Windows Runtime component in the app's
package. <ActivatableClassAttribute> is a new element, and the
attributes Name="DesktopApplicationPath" and Type="string" are mandatory
and invariant. The Value attribute points to the location where the
desktop component's implementation winmd resides (more detail on this in
the next section). Each RuntimeClass preferred by the desktop component
should have its own <ActivatableClass> element tree. The
ActivatableClassId must match the fully namespace-qualified name of the
RuntimeClass.

As mentioned in the section "Defining the contract", a project reference
must be made to the desktop component's reference winmd. The Visual
Studio project system normally creates a two level directory structure
with the same name. In the sample it is
EnterpriseIPCApplication\\EnterpriseIPCApplication. The reference
**winmd** is manually copied to this second level directory and then the
Project References dialog is used (click the **Browse..** button) to
locate and reference this **winmd**. After this, the top level namespace
of the desktop component (e.g. Fabrikam) should appear as a top level
node in the References part of the project.

>**Note** It is very important to use the **reference winmd** in the side-loaded
application. If you accidentally carry over the **implementation
winmd** to the side-loaded app directory and reference it, you will
likely receive an error related to "cannot find IStringable". This is
one sure sign that the wrong **winmd** has been referenced. The
post-build rules in the IPC server app (detailed in the next section)
carefully segregate these two **winmd** into separate directories.

Environment variables (especially %ProgramFiles%) can be used in <ActivatableClassAttribute Value="path"> .As noted earlier, the App Broker only supports 32-bit so %ProgramFiles% will resolve to
C:\\Program Files (x86) if the application is run on a 64-bit OS.

##Desktop IPC server detail

The previous two sections describe declaration of the class and the
mechanics of transporting the reference **winmd** to the side-loaded
application project. The bulk of the remaining work in the desktop
component involves implementation. Since the whole point of the desktop
component is to be able to call desktop code (usually to re-utilize
existing code assets), the project must be configured in a special way.
Normally, a Visual Studio project using .NET uses one of two "profiles".
One is for desktop (".NetFramework") and one is targeting the UWP app
portion of the CLR (".NetCore"). A desktop component in this feature is
a hybrid between these two. As a result, the references section is very
carefully constructed to blend these two profiles.

A normal UWP app project contains no explicit project references because
the entirety of the Windows Runtime API surface is implicitly included.
Normally only other inter-project references are made. However, a
desktop component project has a very special set of references. It
starts life as a "Classic Desktop\\Class Library" project and therefore
is a desktop project. So explicit references to the Windows Runtime API
(via references to **winmd** files) must be made. Add proper references
as shown below.

```XML
<ItemGroup>
    <!-- These reference are added by VS automatically when you create a Class Library project-->
    <Reference Include="System" />
    <Reference Include="System.Core" />
    <Reference Include="System.Xml.Linq" />
    <Reference Include="System.Data.DataSetExtensions" />
    <Reference Include="Microsoft.CSharp" />
    <Reference Include="System.Data" />
    <Reference Include="System.Net.Http" />
<Reference Include="System.Xml" />
    <!-- These reference should be added manually by editing .csproj file-->

    <Reference Include="System.Runtime.WindowsRuntime, Version=4.0.0.0, Culture=neutral, PublicKeyToken=b77a5c561934e089, processorArchitecture=MSIL">
      <HintPath>$(MSBuildProgramFiles32)\Microsoft SDKs\NETCoreSDK\System.Runtime.WindowsRuntime\4.0.10\lib\netcore50\System.Runtime.WindowsRuntime.dll</HintPath>
      <Private>False</Private>
    </Reference>
    <Reference Include="Windows">
      <HintPath>$(MSBuildProgramFiles32)\Windows Kits\10\UnionMetadata\Facade\Windows.WinMD</HintPath>
      <Private>False</Private>
    </Reference>
    <Reference Include="Windows.Foundation.FoundationContract">
      <HintPath>$(MSBuildProgramFiles32)\Windows Kits\10\References\Windows.Foundation.FoundationContract\1.0.0.0\Windows.Foundation.FoundationContract.winmd</HintPath>
      <Private>False</Private>
    </Reference>
    <Reference Include="Windows.Foundation.UniversalApiContract">
      <HintPath>$(MSBuildProgramFiles32)\Windows Kits\10\References\Windows.Foundation.UniversalApiContract\1.0.0.0\Windows.Foundation.UniversalApiContract.winmd</HintPath>
      <Private>False</Private>
    </Reference>
    <Reference Include="Windows.Networking.Connectivity.WwanContract">
      <HintPath>$(MSBuildProgramFiles32)\Windows Kits\10\References\Windows.Networking.Connectivity.WwanContract\1.0.0.0\Windows.Networking.Connectivity.WwanContract.winmd</HintPath>
      <Private>False</Private>
    </Reference>
    <Reference Include="Windows.ApplicationModel.Activation.ActivatedEventsContract">
      <HintPath>$(MsBuildProgramFiles32)\Windows Kits\10\References\Windows.ApplicationModel.Activation.ActivatedEventsContract\1.0.0.0\Windows.ApplicationModel.Activation.ActivatedEventsContract.winmd</HintPath>
      <Private>False</Private>
    </Reference>
    <Reference Include="Windows.ApplicationModel.Activation.ActivationCameraSettingsContract">
      <HintPath>$(MsBuildProgramFiles32)\Windows Kits\10\References\Windows.ApplicationModel.Activation.ActivationCameraSettingsContract\1.0.0.0\Windows.ApplicationModel.Activation.ActivationCameraSettingsContract.winmd</HintPath>
      <Private>False</Private>
    </Reference>
    <Reference Include="Windows.ApplicationModel.Activation.ContactActivatedEventsContract">
      <HintPath>$(MsBuildProgramFiles32)\Windows Kits\10\References\Windows.ApplicationModel.Activation.ContactActivatedEventsContract\1.0.0.0\Windows.ApplicationModel.Activation.ContactActivatedEventsContract.winmd</HintPath>
      <Private>False</Private>
    </Reference>
    <Reference Include="Windows.ApplicationModel.Activation.WebUISearchActivatedEventsContract">
      <HintPath>$(MsBuildProgramFiles32)\Windows Kits\10\References\Windows.ApplicationModel.Activation.WebUISearchActivatedEventsContract\1.0.0.0\Windows.ApplicationModel.Activation.WebUISearchActivatedEventsContract.winmd</HintPath>
      <Private>False</Private>
    </Reference>
    <Reference Include="Windows.ApplicationModel.Background.BackgroundAlarmApplicationContract">
      <HintPath>$(MsBuildProgramFiles32)\Windows Kits\10\References\Windows.ApplicationModel.Background.BackgroundAlarmApplicationContract\1.0.0.0\Windows.ApplicationModel.Background.BackgroundAlarmApplicationContract.winmd</HintPath>
      <Private>False</Private>
    </Reference>
    <Reference Include="Windows.ApplicationModel.Calls.LockScreenCallContract">
      <HintPath>$(MsBuildProgramFiles32)\Windows Kits\10\References\Windows.ApplicationModel.Calls.LockScreenCallContract\1.0.0.0\Windows.ApplicationModel.Calls.LockScreenCallContract.winmd</HintPath>
      <Private>False</Private>
    </Reference>
    <Reference Include="Windows.ApplicationModel.Resources.Management.ResourceIndexerContract">
      <HintPath>$(MsBuildProgramFiles32)\Windows Kits\10\References\Windows.ApplicationModel.Resources.Management.ResourceIndexerContract\1.0.0.0\Windows.ApplicationModel.Resources.Management.ResourceIndexerContract.winmd</HintPath>
      <Private>False</Private>
    </Reference>
    <Reference Include="Windows.ApplicationModel.Search.Core.SearchCoreContract">
      <HintPath>$(MsBuildProgramFiles32)\Windows Kits\10\References\Windows.ApplicationModel.Search.Core.SearchCoreContract\1.0.0.0\Windows.ApplicationModel.Search.Core.SearchCoreContract.winmd</HintPath>
      <Private>False</Private>
    </Reference>
    <Reference Include="Windows.ApplicationModel.Search.SearchContract">
      <HintPath>$(MsBuildProgramFiles32)\Windows Kits\10\References\Windows.ApplicationModel.Search.SearchContract\1.0.0.0\Windows.ApplicationModel.Search.SearchContract.winmd</HintPath>
      <Private>False</Private>
    </Reference>
    <Reference Include="Windows.ApplicationModel.Wallet.WalletContract">
      <HintPath>$(MsBuildProgramFiles32)\Windows Kits\10\References\Windows.ApplicationModel.Wallet.WalletContract\1.0.0.0\Windows.ApplicationModel.Wallet.WalletContract.winmd</HintPath>
      <Private>False</Private>
    </Reference>
    <Reference Include="Windows.Devices.Custom.CustomDeviceContract">
      <HintPath>$(MsBuildProgramFiles32)\Windows Kits\10\References\Windows.Devices.Custom.CustomDeviceContract\1.0.0.0\Windows.Devices.Custom.CustomDeviceContract.winmd</HintPath>
      <Private>False</Private>
    </Reference>
    <Reference Include="Windows.Devices.Portable.PortableDeviceContract">
      <HintPath>$(MsBuildProgramFiles32)\Windows Kits\10\References\Windows.Devices.Portable.PortableDeviceContract\1.0.0.0\Windows.Devices.Portable.PortableDeviceContract.winmd</HintPath>
      <Private>False</Private>
    </Reference>
    <Reference Include="Windows.Devices.Printers.Extensions.ExtensionsContract">
      <HintPath>$(MsBuildProgramFiles32)\Windows Kits\10\References\Windows.Devices.Printers.Extensions.ExtensionsContract\1.0.0.0\Windows.Devices.Printers.Extensions.ExtensionsContract.winmd</HintPath>
      <Private>False</Private>
    </Reference>
    <Reference Include="Windows.Devices.Printers.PrintersContract">
      <HintPath>$(MsBuildProgramFiles32)\Windows Kits\10\References\Windows.Devices.Printers.PrintersContract\1.0.0.0\Windows.Devices.Printers.PrintersContract.winmd</HintPath>
      <Private>False</Private>
    </Reference>
    <Reference Include="Windows.Devices.Scanners.ScannerDeviceContract">
      <HintPath>$(MsBuildProgramFiles32)\Windows Kits\10\References\Windows.Devices.Scanners.ScannerDeviceContract\1.0.0.0\Windows.Devices.Scanners.ScannerDeviceContract.winmd</HintPath>
      <Private>False</Private>
    </Reference>
    <Reference Include="Windows.Devices.Sms.LegacySmsApiContract">
      <HintPath>$(MsBuildProgramFiles32)\Windows Kits\10\References\Windows.Devices.Sms.LegacySmsApiContract\1.0.0.0\Windows.Devices.Sms.LegacySmsApiContract.winmd</HintPath>
      <Private>False</Private>
    </Reference>
    <Reference Include="Windows.Gaming.Preview.GamesEnumerationContract">
      <HintPath>$(MsBuildProgramFiles32)\Windows Kits\10\References\Windows.Gaming.Preview.GamesEnumerationContract\1.0.0.0\Windows.Gaming.Preview.GamesEnumerationContract.winmd</HintPath>
      <Private>False</Private>
    </Reference>
    <Reference Include="Windows.Globalization.GlobalizationJapanesePhoneticAnalyzerContract">
      <HintPath>$(MsBuildProgramFiles32)\Windows Kits\10\References\Windows.Globalization.GlobalizationJapanesePhoneticAnalyzerContract\1.0.0.0\Windows.Globalization.GlobalizationJapanesePhoneticAnalyzerContract.winmd</HintPath>
      <Private>False</Private>
    </Reference>
    <Reference Include="Windows.Graphics.Printing3D.Printing3DContract">
      <HintPath>$(MsBuildProgramFiles32)\Windows Kits\10\References\Windows.Graphics.Printing3D.Printing3DContract\1.0.0.0\Windows.Graphics.Printing3D.Printing3DContract.winmd</HintPath>
      <Private>False</Private>
    </Reference>
    <Reference Include="Windows.Management.Deployment.Preview.DeploymentPreviewContract">
      <HintPath>$(MsBuildProgramFiles32)\Windows Kits\10\References\Windows.Management.Deployment.Preview.DeploymentPreviewContract\1.0.0.0\Windows.Management.Deployment.Preview.DeploymentPreviewContract.winmd</HintPath>
      <Private>False</Private>
    </Reference>
    <Reference Include="Windows.Management.Workplace.WorkplaceSettingsContract">
      <HintPath>$(MsBuildProgramFiles32)\Windows Kits\10\References\Windows.Management.Workplace.WorkplaceSettingsContract\1.0.0.0\Windows.Management.Workplace.WorkplaceSettingsContract.winmd</HintPath>
      <Private>False</Private>
    </Reference>
    <Reference Include="Windows.Media.Capture.AppCaptureContract">
      <HintPath>$(MsBuildProgramFiles32)\Windows Kits\10\References\Windows.Media.Capture.AppCaptureContract\1.0.0.0\Windows.Media.Capture.AppCaptureContract.winmd</HintPath>
      <Private>False</Private>
    </Reference>
    <Reference Include="Windows.Media.Capture.CameraCaptureUIContract">
      <HintPath>$(MsBuildProgramFiles32)\Windows Kits\10\References\Windows.Media.Capture.CameraCaptureUIContract\1.0.0.0\Windows.Media.Capture.CameraCaptureUIContract.winmd</HintPath>
      <Private>False</Private>
    </Reference>
    <Reference Include="Windows.Media.Devices.CallControlContract">
      <HintPath>$(MsBuildProgramFiles32)\Windows Kits\10\References\Windows.Media.Devices.CallControlContract\1.0.0.0\Windows.Media.Devices.CallControlContract.winmd</HintPath>
      <Private>False</Private>
    </Reference>
    <Reference Include="Windows.Media.MediaControlContract">
      <HintPath>$(MsBuildProgramFiles32)\Windows Kits\10\References\Windows.Media.MediaControlContract\1.0.0.0\Windows.Media.MediaControlContract.winmd</HintPath>
      <Private>False</Private>
    </Reference>
    <Reference Include="Windows.Media.Playlists.PlaylistsContract">
      <HintPath>$(MsBuildProgramFiles32)\Windows Kits\10\References\Windows.Media.Playlists.PlaylistsContract\1.0.0.0\Windows.Media.Playlists.PlaylistsContract.winmd</HintPath>
      <Private>False</Private>
    </Reference>
    <Reference Include="Windows.Media.Protection.ProtectionRenewalContract">
      <HintPath>$(MsBuildProgramFiles32)\Windows Kits\10\References\Windows.Media.Protection.ProtectionRenewalContract\1.0.0.0\Windows.Media.Protection.ProtectionRenewalContract.winmd</HintPath>
      <Private>False</Private>
    </Reference>
    <Reference Include="Windows.Networking.NetworkOperators.LegacyNetworkOperatorsContract">
      <HintPath>$(MsBuildProgramFiles32)\Windows Kits\10\References\Windows.Networking.NetworkOperators.LegacyNetworkOperatorsContract\1.0.0.0\Windows.Networking.NetworkOperators.LegacyNetworkOperatorsContract.winmd</HintPath>
      <Private>False</Private>
    </Reference>
    <Reference Include="Windows.Networking.Sockets.ControlChannelTriggerContract">
      <HintPath>$(MsBuildProgramFiles32)\Windows Kits\10\References\Windows.Networking.Sockets.ControlChannelTriggerContract\1.0.0.0\Windows.Networking.Sockets.ControlChannelTriggerContract.winmd</HintPath>
      <Private>False</Private>
    </Reference>
    <Reference Include="Windows.Security.EnterpriseData.EnterpriseDataContract">
      <HintPath>$(MsBuildProgramFiles32)\Windows Kits\10\References\Windows.Security.EnterpriseData.EnterpriseDataContract\1.0.0.0\Windows.Security.EnterpriseData.EnterpriseDataContract.winmd</HintPath>
      <Private>False</Private>
    </Reference>
    <Reference Include="Windows.Security.ExchangeActiveSyncProvisioning.EasContract">
      <HintPath>$(MsBuildProgramFiles32)\Windows Kits\10\References\Windows.Security.ExchangeActiveSyncProvisioning.EasContract\1.0.0.0\Windows.Security.ExchangeActiveSyncProvisioning.EasContract.winmd</HintPath>
      <Private>False</Private>
    </Reference>
    <Reference Include="Windows.Services.Maps.GuidanceContract">
      <HintPath>$(MsBuildProgramFiles32)\Windows Kits\10\References\Windows.Services.Maps.GuidanceContract\1.0.0.0\Windows.Services.Maps.GuidanceContract.winmd</HintPath>
      <Private>False</Private>
    </Reference>
    <Reference Include="Windows.Services.Maps.LocalSearchContract">
      <HintPath>$(MsBuildProgramFiles32)\Windows Kits\10\References\Windows.Services.Maps.LocalSearchContract\1.0.0.0\Windows.Services.Maps.LocalSearchContract.winmd</HintPath>
      <Private>False</Private>
    </Reference>
    <Reference Include="Windows.System.Profile.SystemManufacturers.SystemManufacturersContract">
      <HintPath>$(MsBuildProgramFiles32)\Windows Kits\10\References\Windows.System.Profile.SystemManufacturers.SystemManufacturersContract\1.0.0.0\Windows.System.Profile.SystemManufacturers.SystemManufacturersContract.winmd</HintPath>
      <Private>False</Private>
    </Reference>
    <Reference Include="Windows.System.Profile.ProfileHardwareTokenContract">
      <HintPath>$(MsBuildProgramFiles32)\Windows Kits\10\References\Windows.System.Profile.ProfileHardwareTokenContract\1.0.0.0\Windows.System.Profile.ProfileHardwareTokenContract.winmd</HintPath>
      <Private>False</Private>
    </Reference>
    <Reference Include="Windows.System.Profile.ProfileRetailInfoContract">
      <HintPath>$(MsBuildProgramFiles32)\Windows Kits\10\References\Windows.System.Profile.ProfileRetailInfoContract\1.0.0.0\Windows.System.Profile.ProfileRetailInfoContract.winmd</HintPath>
      <Private>False</Private>
    </Reference>
    <Reference Include="Windows.System.UserProfile.UserProfileContract">
      <HintPath>$(MsBuildProgramFiles32)\Windows Kits\10\References\Windows.System.UserProfile.UserProfileContract\1.0.0.0\Windows.System.UserProfile.UserProfileContract.winmd</HintPath>
      <Private>False</Private>
    </Reference>
    <Reference Include="Windows.System.UserProfile.UserProfileLockScreenContract">
      <HintPath>$(MsBuildProgramFiles32)\Windows Kits\10\References\Windows.System.UserProfile.UserProfileLockScreenContract\1.0.0.0\Windows.System.UserProfile.UserProfileLockScreenContract.winmd</HintPath>
      <Private>False</Private>
    </Reference>
    <Reference Include="Windows.UI.ApplicationSettings.ApplicationsSettingsContract">
      <HintPath>$(MsBuildProgramFiles32)\Windows Kits\10\References\Windows.UI.ApplicationSettings.ApplicationsSettingsContract\1.0.0.0\Windows.UI.ApplicationSettings.ApplicationsSettingsContract.winmd</HintPath>
      <Private>False</Private>
    </Reference>
    <Reference Include="Windows.UI.Core.AnimationMetrics.AnimationMetricsContract">
      <HintPath>$(MsBuildProgramFiles32)\Windows Kits\10\References\Windows.UI.Core.AnimationMetrics.AnimationMetricsContract\1.0.0.0\Windows.UI.Core.AnimationMetrics.AnimationMetricsContract.winmd</HintPath>
      <Private>False</Private>
    </Reference>
    <Reference Include="Windows.UI.Core.CoreWindowDialogsContract">
      <HintPath>$(MsBuildProgramFiles32)\Windows Kits\10\References\Windows.UI.Core.CoreWindowDialogsContract\1.0.0.0\Windows.UI.Core.CoreWindowDialogsContract.winmd</HintPath>
      <Private>False</Private>
    </Reference>
    <Reference Include="Windows.UI.Xaml.Hosting.HostingContract">
      <HintPath>$(MsBuildProgramFiles32)\Windows Kits\10\References\Windows.UI.Xaml.Hosting.HostingContract\1.0.0.0\Windows.UI.Xaml.Hosting.HostingContract.winmd</HintPath>
      <Private>False</Private>
    </Reference>
    <Reference Include="Windows.Web.Http.Diagnostics.HttpDiagnosticsContract">
      <HintPath>$(MsBuildProgramFiles32)\Windows Kits\10\References\Windows.Web.Http.Diagnostics.HttpDiagnosticsContract\1.0.0.0\Windows.Web.Http.Diagnostics.HttpDiagnosticsContract.winmd</HintPath>
      <Private>False</Private>
    </Reference>

```

The references above are a careful mix of eferences that are critical to
the proper operation of this hybrid server. The protocol is to open the
.csproj file (as described in how to edit the project OutputType) and
add these references as necessary.

Once the references are properly configured, the next task is to
implement the server's functionality. See the MSDN topic [Best practices
for interoperability with Windows Runtime Components (Windows Store apps
using C\#/VB/C++ and
XAML)](https://msdn.microsoft.com/library/windows/apps/hh750311.aspx).
The task is to create a Windows Runtime component dll that is able to
call desktop code as part of its implementation. The accompanying sample
includes the major patterns used in Windows Runtime:

-   Method calls

-   Windows Runtime Events sources by the desktop component

-   Windows Runtime Async operations

-   Returning arrays of basic types

**Install**

To install the app, copy the implementation **winmd** to the correct
directory specified in the associated side-loaded application's
manifest: <ActivatableClassAttribute>'s Value="path". Also copy
any associated support files and the proxy/stub dll (this latter detail
is covered below). Failing to copy the implementation **winmd** to the
server directory location will cause all of the side-loaded
application's calls to new on the RuntimeClass will throw a "class not
registered" error. Failure to install the proxy/stub (or failure to
register) will cause all calls to fail with no return values. This
latter error is frequently **not** associated with visible exceptions.
If exceptions are observed due to this configuration error, they may
refer to "invalid cast".

**Server implementation considerations**

The desktop Windows Runtime server can be thought of as "worker" or
"task" based. Every call into the server operates on a non-UI thread and
all code must be multi-thread aware and safe. Which part of the
side-loaded application is calling the server's functionality is also
important. It is critical to always avoid calling long-running code from
any UI thread in the side-loaded application. There are two main ways to
accomplish this:

1.  If calling server functionality from a UI thread, always use an
    async pattern in the server's public surface area
    and implementation.

2.  Call the server's functionality from a background thread in the
    side-loaded application.

**Windows Runtime async in the server**

Given the cross-process nature of the application model, calls to the
server have more overhead than code that runs exclusively in-process. It
is normally safe to call a simple property that returns an in-memory
value because it will execute quickly enough that blocking the UI thread
is not a concern. However, any call that involves I/O of any sort (this
includes all file handling and database retrievals) can potentially
block the calling UI thread and cause the application to be terminated
due to unresponsiveness. In addition, property calls on objects are
discouraged in this application architecture for performance reasons.
This is covered in more depth in the following section.

A properly implemented server will normally implement calls made
directly from UI threads via the Windows Runtime async pattern. This can
be implemented by following this pattern. First, the declaration (again,
from the accompanying sample):

```csharp
public IAsyncOperation<int> FindElementAsync(int input)
```

This declares a Windows Runtime async operation that returns an integer.
The implementation of the async operation normally takes the form:

```csharp
return Task<int>.Run( () =>
{
    int retval = ...
    // execute some potentially long-running code here 
}).AsAsyncOperation<int>();

```

>**Note** It is common to await some other potentially long running
operations while writing the implementation. If so,
the **Task.Run** code needs to be declared:

```csharp
return Task<int>.Run(async () =>
{
    int retval = ...
    // execute some potentially long-running code here 
    await ... // some other WinRT async operation or Task
}).AsAsyncOperation<int>();
```

Clients of this async method can await this operation like any other
Windows Runtime aysnc operation.

**Call server functionality from an application background thread**

Since it is typical that both client and server will be written by the
same organization, a programming practice can be adopted that all calls
to the server will be made by a background thread in the side-loaded
application. A direct call that collects one or more batches of data
from the server can be made from a background thread. When the result(s)
are completely retrieved, the batch of data that is in-memory in the
application process can usually be directly retrieved from the UI
thread. C\# objects are naturally agile between background threads and
UI threads so are especially useful for this kind of calling pattern.

##Creating and deploying the Windows Runtime proxy

Since the IPC approach involves marshaling Windows Runtime interfaces
between two processes, a globally registered Windows Runtime proxy and
stub must be used.

**Creating the proxy in Visual Studio**

The process for creating and registering proxies and stubs for use
inside a regular Windows Store app package are described in the
topic [Raising Events in Windows Runtime
Components](https://msdn.microsoft.com/library/windows/apps/dn169426.aspx).
The steps described in this article are more complicated than the
process described below because it involves registering the proxy/stub
inside the application package (as opposed to registering it globally).

**Step 1:** Using the solution for the desktop component project, create a
    Proxy/Stub project in Visual Studio:

**Solution > Add > Project > Visual C++ > Win32 Console Select DLL
option.**

For the steps below, we assume the server component is
called **MyWinRTComponent**.

**Step 3:** Delete all the CPP/H files from the project.

**Step 4:** The previous section "Defining the Contract" contains a Post-Build command that runs **winmdidl.exe**, **midl.exe**, **mdmerge.exe**, and so on. One of the outputs from the midl step of this post-build command generates four important outputs:

a) Dlldata.c

b) A header file (e.g. MyWinRTComponent.h)

c) A \*\_i.c file (e.g. MyWinRTComponent\_i.c)

d) A \*\_p.c file (e.g. MyWinRTComponent\_p.c)

**Step 5:** Add these four generated files to the "MyWinRTProxy" project.

**Step 6:** Add a def file to "MyWinRTProxy" project **(Project > Add New Item > Code > Module-Definition File**) and update the contents to be:

LIBRARY MyWinRTComponent.Proxies.dll

EXPORTS

DllCanUnloadNow PRIVATE

DllGetClassObject PRIVATE

DllRegisterServer PRIVATE

DllUnregisterServer PRIVATE

**Step 7:** Open properties for the "MyWinRTProxy" project:

**Comfiguration Properties > General > Target Name :**

MyWinRTComponent.Proxies

**C/C++ > Preprocessor Definitions > Add**

"WIN32;\_WINDOWS;REGISTER\_PROXY\_DLL"

**C/C++ > Precompiled Header : Select "Not Using Precompiled Header"**

**Linker > General > Ignore Import Library : Select "Yes"**

**Linker > Input > Additional Dependencies : Add
rpcrt4.lib;runtimeobject.lib**

**Linker > Windows Metadata > Generate Windows Metadata : Select "No"**

**Step 8:** Build the "MyWinRTProxy" project.

**Deploying the proxy**

The proxy must be globally registered. The simplest way to do this is to
have your install process call DllRegisterServer on the proxy dll. Note
that since the feature only supports servers built for x86 (i.e. no
64-bit support), the simplest configuration is to use a 32-bit server, a
32-bit proxy, and a 32-bit side-loaded application. The proxy normally
sits alongside the implementation **winmd** for the desktop component.

One additional configuration step must be performed. In order for the
side-loaded process to load and execute the proxy, the directory must be
marked "read / execute" for ALL_APPLICATION_PACKAGES. This is done via
the **icacls.exe** command line tool. This command should execute in the
directory where the implementation **winmd** and proxy/stub dll resides:

*icacls . /T /grant \*S-1-15-2-1:RX*

##Patterns and performance

It is very important that performance of the cross-process transport be
carefully monitored. A cross-process call is at least twice as expensive
than an in-process call. Creating "chatty" conversations cross-process
or performing repeated transfers of large objects like bitmap images,
can cause unexpected and undesirable application performance.

Here is a non-exhaustive list of things to consider:

-   Synchronous method calls from application's UI thread to the server
    should always be avoided. Call the method from a background thread
    in the application and then use CoreWindowDispatcher to get the
    results onto the UI thread if necessary.

-   Calling async operations from an application UI thread is safe, but
    consider the performance problems discussed below.

-   Bulk transfer of results reduces cross-process chattiness. This is
    normally performed by using the Windows Runtime Array construct.

-   Returning *List<T>* where *T* is an object from an async
    operation or property fetch, will cause a lot of
    cross-process chattiness. For example, assume you return
    a*List&lt;People&gt;* objects. Each iteration pass will be a
    cross-process call. Each *People* object returned is represented by
    a proxy and each call to a method or property on that individual
    object will result in a cross-process call. So an
    "innocent" *List&lt;People&gt;* object where *Count* is large will
    cause a large number of slow calls. Better performance results from
    bulk transfer of structs of the content in an array. For example:

```csharp
struct PersonStruct
{
    String LastName;
    String FirstName;
    int Age;
   // etc.
}
```

Then return* PersonStruct\[\]* instead of *List&lt;PersonObject&gt;*.
This gets all the data across in one cross-process "hop"

As with all performance considerations, measurement and testing is
critical. Ideally telemetry should be inserted into the various
operations to determine how long they take. It is important to measure
across a range: for example, how long does it actually take to consume
all the *People* objects for a particular query in the side-loaded
application?

Another technique is variable load testing. This can be done by putting
performance test hooks into the application that introduce variable
delay loads into the server processing. This can simulate various kinds
of load and the application's reaction to varying server performance.
The sample illustrates how to put time delays into code using proper
async techniques. The exact amount of delay to inject and the range of
randomization to put into that artificial load will vary by application
design and the anticipated environment in which the application will
run.

##Development process

When you make changes to the server, it is necessary to make sure any
previously running instances are no longer running. COM will eventually
scavenge the process, but the rundown timer takes longer than is
efficient for iterative development. Thus, killing a previously running
instance is a normal step during development. This requires that the
developer keep track of which dllhost instance is hosting the server.

The server process can be found and killed using Task Manager or other
third party apps. The command line tool **TaskList.exe **is also
included and has flexible syntax, for example:

  
 | **Command** | **Action** |
 | ------------| ---------- |
 | tasklist | Lists all the running processes in approximate order of creation time, with the most recently created processes near the bottom. |
 | tasklist /FI "IMAGENAME eq dllhost.exe" /M | Lists info on all the dllhost.exe instances. The /M switch lists the modules that they have loaded. |
 | tasklist /FI "PID eq 12564" /M | You can use this option to query the dllhost.exe if you know its PID. |

The module list for a broker server should list *clrhost.dll* in its
list of loaded modules.

##Resources

-   [Brokered WinRT Component Project Templates for Windows 10 and VS 2015](https://visualstudiogallery.msdn.microsoft.com/10be07b3-67ef-4e02-9243-01b78cd27935)

-   [NorthwindRT Brokered WinRT Component
    Sample](http://go.microsoft.com/fwlink/p/?LinkID=397349)

-   [Delivering reliable and trustworthy Windows Store
    apps](http://go.microsoft.com/fwlink/p/?LinkID=393644)

-   [App contracts and extensions (Windows
    Store apps)](https://msdn.microsoft.com/library/windows/apps/hh464906.aspx)

-   [How to sideload apps on Windows 10](https://msdn.microsoft.com/windows/uwp/get-started/enable-your-device-for-development#GroupPolicy)

-   [Deploying Windows Store apps to
    businesses](http://go.microsoft.com/fwlink/p/?LinkID=264770)

>>>>>>> d12ae4f4
<|MERGE_RESOLUTION|>--- conflicted
+++ resolved
@@ -1,7 +1,6 @@
-<<<<<<< HEAD
 ---
 author: msatranjr
-title: Windows Runtime components
+title: Brokered Windows Runtime Components for a side-loaded Windows Store app
 description: This paper discusses an enterprise-targeted feature supported by Windows 10, which allows touch-friendly .NET apps to use the existing code responsible for key business-critical operations.
 ms.author: misatran
 ms.date: 02/08/2017
@@ -838,847 +837,3 @@
 
 -   [Deploying Windows Store apps to
     businesses](http://go.microsoft.com/fwlink/p/?LinkID=264770)
-
-
-=======
----
-author: msatranjr
-title: Brokered Windows Runtime Components for a side-loaded Windows Store app
-description: This paper discusses an enterprise-targeted feature supported by Windows 10, which allows touch-friendly .NET apps to use the existing code responsible for key business-critical operations.
-ms.author: misatran
-ms.date: 02/08/2017
-ms.topic: article
-ms.prod: windows
-ms.technology: uwp
-keywords: windows 10, uwp
-ms.assetid: 81b3930c-6af9-406d-9d1e-8ee6a13ec38a
----
-
-#Brokered Windows Runtime Components for a side-loaded Windows Store app
-
-This article discusses an enterprise-targeted feature supported by
-Windows 10, which allows touch-friendly .NET apps to use the existing
-code responsible for key business-critical operations.
-
-##Introduction
-
->**Note**  The sample code that accompanies this paper may be [downloaded from this
-location](http://go.microsoft.com/fwlink/p/?LinkID=393655), and
-Microsoft Visual Studio template to build Brokered Windows Runtime
-Component can be downloaded here: [Visual Studio 2015 template targeting Universal Windows Apps for Windows
-10](https://visualstudiogallery.msdn.microsoft.com/10be07b3-67ef-4e02-9243-01b78cd27935)
-
-Windows includes a new feature called *Brokered Windows Runtime
-Components for side-loaded applications*. We use the term IPC
-(inter-process communication) to describe the ability to run existing
-desktop software assets in one process (desktop component) while
-interacting with this code in a UWP App. This is a familiar model to
-enterprise developers as database applications and applications
-utilizing NT Services in Windows share a similar multi-process
-architecture.
-
-Side-loading of the app is a critical component of this feature.
-Enterprise-specific applications have no place in the general consumer
-Windows Store and corporations have very specific requirements around
-security, privacy, distribution, setup, and servicing. As such, the
-side-loading model is both a requirement of those who would use this
-feature and a critical implementation detail.
-
-Data-centric applications are a key target for this application
-architecture. It is envisioned that existing business rules ensconced,
-for example, in SQL Server, will be a common part of the desktop
-component. This is certainly not the only type of functionality that can
-be proffered by the desktop component, but a large part of the demand
-for this feature is related to existing data and business logic.
-
-Lastly, given the overwhelming penetration of the .NET runtime and the
-C\# language in enterprise development, this feature was developed with
-an emphasis on using .NET for both the Windows Store app and the desktop
-component sides. While there are other languages and runtimes possible
-for the Windows Store app, the accompanying sample only illustrates C\#,
-and is restricted to the .NET runtime exclusively.
-
-##Application components
-
->**Note**  This feature is exclusively for the use of .NET. Both client app and the
-desktop component must be authored using .NET.
-
-**Application model**
-
-This feature is built around the general application architecture known
-as MVVM (Model View View-Model). As such, it is assumed that the "model"
-is housed entirely in the desktop component. Therefore, it should be
-immediately obvious that the desktop component will be "headless" (i.e.
-contains no UI). The view will be entirely contained in the side-loaded
-enterprise application. While there is no requirement that this
-application be built with the "view-model" construct, we anticipate that
-usage of this pattern will be common.
-
-**Desktop component**
-
-The desktop component in this feature is a new application type being
-introduced as part of this feature. This desktop component can only be
-written in C\# and must target .NET 4.6 or greater for Windows 10. The
-project type is a hybrid between the CLR targeting UWP as the
-inter-process communication format comprises UWP types and classes,
-while the desktop component is allowed to call all parts of the .NET
-runtime class library. The impact on the Visual Studio project will be
-described in detail later. This hybrid configuration allows marshaling
-UWP types between the application built on the desktop components while
-allowing desktop CLR code to be called inside the desktop component
-implementation.
-
-**Contract**
-
-The contract between the side-loaded application and the desktop
-component is described in terms of the UWP type system. This involves
-declaring one or more C\# classes that can represent a UWP. See MSDN
-topic [Creating Windows Runtime Components in C\# and Visual
-Basic](https://msdn.microsoft.com/library/br230301.aspx) for
-specific requirement of creating Windows Runtime Class using C\#.
-
->**Note**  Enums are not supported in the Windows Runtime Components Contract
-between desktop component and side-loaded application at this time.
-
-**Side-loaded application**
-
-The side-loaded application is a normal UWP app in every respect except
-one: it is side-loaded instead of installed via the Windows Store. Most
-of the installation mechanisms are identical: the manifest and
-application packaging are similar (one addition to the manifest is
-described in detail later). Once side-loading is enabled, a simple
-PowerShell script can install the necessary certificates and the
-application itself. It is the normal best practice that the side-loaded
-application passes the WACK certification test that is included in the
-Project / Store menu in Visual Studio
-
->**Note** Side-loading can be turned on in Settings-&gt; Update & security -&gt;
-For developers.
-
-One important point to note is that the App Broker mechanism shipped as
-part of Windows 10 is 32-bit only. The desktop component must be 32-bit.
-Side-loaded applications can be 64-bit (provided there is both a 64-bit
-and 32-bit proxies registered), but this will be atypical. Building the
-side-loaded application in C\# using the normal "neutral" configuration
-and the "prefer 32-bit" default naturally creates 32-bit side-loaded
-applications.
-
-**Server instancing and AppDomains**
-
-Each sided-loaded application receives its own instance of an App Broker
-server (so-called "multi-instancing"). The server code runs inside of a
-single AppDomain. This allows for having multiple version of libraries
-run in separate instances. For example, application A needs V1.1 of a
-component and application B needs V2. These are cleanly separated by
-having V1.1 and V2 components in separate server directories and
-pointing the application to whichever server supports the correct
-version desired.
-
-Server code implementation can be shared amongst multiple App Broker
-server instance by pointing multiple applications to the same server
-directory. There will still be multiple instances of the App Broker
-server but they will be running identical code. All implementation
-components used in a single application should be present in the same
-path.
-
-##Defining the contract
-
-The first step in creating an application using this feature is to
-create the contract between the side-loaded application and the desktop
-component. This must be done exclusively using Windows Runtime types.
-Fortunately, these are easy to declare using C\# classes. There are
-important performance considerations, however, when defining these
-conversations, which is covered in a later section.
-
-The sequence to define the contract is introduced as following:
-
-**Step 1:** Create a new class library in Visual Studio. Make sure to create the project using Class Library template not Windows Runtime Component template
-
-An implementation obviously follows, but this section is only covering
-the definition of the inter-process contract. The accompanying sample
-includes the following class (EnterpriseServer.cs), the beginning shape
-of which looks like:
-
-```csharp
-namespace Fabrikam
-{
-    public sealed class EnterpriseServer
-    {
-
-        public ILis<String> TestMethod(String input)
-        {
-            throw new NotImplementedException();
-        }
-        
-        public IAsyncOperation<int> FindElementAsync(int input)
-        {
-            throw new NotImplementedException();
-        }
-        
-        public string[] RetrieveData()
-        {
-            throw new NotImplementedException();
-        }
-        
-        public event EventHandler&lt;string&gt; PeriodicEvent;
-    }
-}
-```
-
-This defines a class "EnterpriseServer" that can be instantiated from the
-side-loaded application. This class provides the functionality promised in the
-RuntimeClass. The RuntimeClass can be used to generate the reference
-winmd that will be included in the side-loaded application.
-
-**Step 2:** Edit the project file manually to change the output type of project to Windows Runtime Component
-
-To do this in Visual Studio, right click on the newly created project
-and select “Unload Project”, then right click again and select “Edit
-EnterpriseServer.csproj” to open the project file, an XML file, for
-editing.
-
-In the opened file, search for the <OutputType> tag and change its
-value to “winmdobj”.
-
-**Step 3:** Create a build rule that creates a "reference" Windows metadata file (.winmd file). i.e. has no implementation.
-
-**Step 4:** Create a build rule that creates an "implementation" Windows metadata file, i.e. has the same metadata information, but also includes the implementation.
-
-This will is done by the following scripts. Add the scripts to the
-Post-build event command line, in project **Properties** > **Build Events**.
-
-> **Note** the script is different based on the version of Windows you
-are targeting (Windows 10) and the version of Visual Studio in use.
-
-```cmd
-call "$(DevEnvDir)..\..\vc\vcvarsall.bat" x86 10.0.10240.0
-
-md "$(TargetDir)"\impl
-md "$(TargetDir)"\reference
-
-erase "$(TargetDir)\impl\*.winmd"
-erase "$(TargetDir)\impl\*.pdb"
-erase "$(TargetDir)\reference\*.winmd"
-
-xcopy /y "$(TargetPath)" "$(TargetDir)impl"
-xcopy /y "$(TargetDir)*.pdb" "$(TargetDir)impl"
-
-cd "$(TargetDir)impl"
-
-winmdidl /nosystemdeclares /metadata_dir:"%WindowsSdkDir%UnionMetadata" "$(TargetName).winmd"
-
-midl /metadata_dir "%WindowsSdkDir%UnionMetadata" /iid "$(SolutionDir)SampleProxy\$(TargetName)_i.c" /env win32 /h "$(SolutionDir)SampleProxy\$(TargetName).h" /winmd "$(TargetName).winmd" /W1 /char signed /nologo /winrt /dlldata "$(SolutionDir)SampleProxy\dlldata.c" /proxy "$(SolutionDir)SampleProxy\$(TargetName)_p.c"  "$(TargetName).idl"
-
-mdmerge -n 1 -i "$(TargetDir)\impl" -o "$(TargetDir)reference" -metadata_dir "%WindowsSdkDir%UnionMetadata" -partial
-```
-
-Once the reference **winmd** is created (in folder “reference” under the
-project’s Target folder), it is hand carried (copied) to each consuming
-side-loaded application project and referenced. This will be described
-further in the next section. The project structure embodied in the build
-rules above ensure that the implementation and the
-reference **winmd** are in clearly segregated directories in the build
-hierarchy to avoid confusion.
-
-##Side-loaded applications in detail
-As stated previously, the side-loaded application is built like any
-other UWP app, but there is one additional detail: declaring the
-availability of the RuntimeClass (es) in the side-loaded application's
-manifest. This allows the application to simply write new to access the
-functionality in the desktop component. A new manifest entry in the <Extension> section describes the RuntimeClass implemented in the
-desktop component and information on where it is located. These
-declaration content in application’s manifest is the same for apps
-targeting Windows 10. For example:
-
-```XML
-<Extension Category="windows.activatableClass.inProcessServer">
-    <InProcessServer>
-        <Path>clrhost.dll</Path>
-        <ActivatableClass ActivatableClassId="Fabrikam.EnterpriseServer" ThreadingModel="both">
-            <ActivatableClassAttribute Name="DesktopApplicationPath" Type="string" Value="c:\test" />
-        </ActivatableClass>
-    </InProcessServer>
-</Extension>
-```
-
-The category is inProcessServer because there are several entries in the
-outOfProcessServer category that are not applicable to this application
-configuration. Note that the <Path> component must always contain
-clrhost.dll (however this is **not** enforced and specifying a different
-value will fail in undefined ways).
-
-The <ActivatableClass> section is the same as a true in-process
-RuntimeClass preferred by a Windows Runtime component in the app's
-package. <ActivatableClassAttribute> is a new element, and the
-attributes Name="DesktopApplicationPath" and Type="string" are mandatory
-and invariant. The Value attribute points to the location where the
-desktop component's implementation winmd resides (more detail on this in
-the next section). Each RuntimeClass preferred by the desktop component
-should have its own <ActivatableClass> element tree. The
-ActivatableClassId must match the fully namespace-qualified name of the
-RuntimeClass.
-
-As mentioned in the section "Defining the contract", a project reference
-must be made to the desktop component's reference winmd. The Visual
-Studio project system normally creates a two level directory structure
-with the same name. In the sample it is
-EnterpriseIPCApplication\\EnterpriseIPCApplication. The reference
-**winmd** is manually copied to this second level directory and then the
-Project References dialog is used (click the **Browse..** button) to
-locate and reference this **winmd**. After this, the top level namespace
-of the desktop component (e.g. Fabrikam) should appear as a top level
-node in the References part of the project.
-
->**Note** It is very important to use the **reference winmd** in the side-loaded
-application. If you accidentally carry over the **implementation
-winmd** to the side-loaded app directory and reference it, you will
-likely receive an error related to "cannot find IStringable". This is
-one sure sign that the wrong **winmd** has been referenced. The
-post-build rules in the IPC server app (detailed in the next section)
-carefully segregate these two **winmd** into separate directories.
-
-Environment variables (especially %ProgramFiles%) can be used in <ActivatableClassAttribute Value="path"> .As noted earlier, the App Broker only supports 32-bit so %ProgramFiles% will resolve to
-C:\\Program Files (x86) if the application is run on a 64-bit OS.
-
-##Desktop IPC server detail
-
-The previous two sections describe declaration of the class and the
-mechanics of transporting the reference **winmd** to the side-loaded
-application project. The bulk of the remaining work in the desktop
-component involves implementation. Since the whole point of the desktop
-component is to be able to call desktop code (usually to re-utilize
-existing code assets), the project must be configured in a special way.
-Normally, a Visual Studio project using .NET uses one of two "profiles".
-One is for desktop (".NetFramework") and one is targeting the UWP app
-portion of the CLR (".NetCore"). A desktop component in this feature is
-a hybrid between these two. As a result, the references section is very
-carefully constructed to blend these two profiles.
-
-A normal UWP app project contains no explicit project references because
-the entirety of the Windows Runtime API surface is implicitly included.
-Normally only other inter-project references are made. However, a
-desktop component project has a very special set of references. It
-starts life as a "Classic Desktop\\Class Library" project and therefore
-is a desktop project. So explicit references to the Windows Runtime API
-(via references to **winmd** files) must be made. Add proper references
-as shown below.
-
-```XML
-<ItemGroup>
-    <!-- These reference are added by VS automatically when you create a Class Library project-->
-    <Reference Include="System" />
-    <Reference Include="System.Core" />
-    <Reference Include="System.Xml.Linq" />
-    <Reference Include="System.Data.DataSetExtensions" />
-    <Reference Include="Microsoft.CSharp" />
-    <Reference Include="System.Data" />
-    <Reference Include="System.Net.Http" />
-<Reference Include="System.Xml" />
-    <!-- These reference should be added manually by editing .csproj file-->
-
-    <Reference Include="System.Runtime.WindowsRuntime, Version=4.0.0.0, Culture=neutral, PublicKeyToken=b77a5c561934e089, processorArchitecture=MSIL">
-      <HintPath>$(MSBuildProgramFiles32)\Microsoft SDKs\NETCoreSDK\System.Runtime.WindowsRuntime\4.0.10\lib\netcore50\System.Runtime.WindowsRuntime.dll</HintPath>
-      <Private>False</Private>
-    </Reference>
-    <Reference Include="Windows">
-      <HintPath>$(MSBuildProgramFiles32)\Windows Kits\10\UnionMetadata\Facade\Windows.WinMD</HintPath>
-      <Private>False</Private>
-    </Reference>
-    <Reference Include="Windows.Foundation.FoundationContract">
-      <HintPath>$(MSBuildProgramFiles32)\Windows Kits\10\References\Windows.Foundation.FoundationContract\1.0.0.0\Windows.Foundation.FoundationContract.winmd</HintPath>
-      <Private>False</Private>
-    </Reference>
-    <Reference Include="Windows.Foundation.UniversalApiContract">
-      <HintPath>$(MSBuildProgramFiles32)\Windows Kits\10\References\Windows.Foundation.UniversalApiContract\1.0.0.0\Windows.Foundation.UniversalApiContract.winmd</HintPath>
-      <Private>False</Private>
-    </Reference>
-    <Reference Include="Windows.Networking.Connectivity.WwanContract">
-      <HintPath>$(MSBuildProgramFiles32)\Windows Kits\10\References\Windows.Networking.Connectivity.WwanContract\1.0.0.0\Windows.Networking.Connectivity.WwanContract.winmd</HintPath>
-      <Private>False</Private>
-    </Reference>
-    <Reference Include="Windows.ApplicationModel.Activation.ActivatedEventsContract">
-      <HintPath>$(MsBuildProgramFiles32)\Windows Kits\10\References\Windows.ApplicationModel.Activation.ActivatedEventsContract\1.0.0.0\Windows.ApplicationModel.Activation.ActivatedEventsContract.winmd</HintPath>
-      <Private>False</Private>
-    </Reference>
-    <Reference Include="Windows.ApplicationModel.Activation.ActivationCameraSettingsContract">
-      <HintPath>$(MsBuildProgramFiles32)\Windows Kits\10\References\Windows.ApplicationModel.Activation.ActivationCameraSettingsContract\1.0.0.0\Windows.ApplicationModel.Activation.ActivationCameraSettingsContract.winmd</HintPath>
-      <Private>False</Private>
-    </Reference>
-    <Reference Include="Windows.ApplicationModel.Activation.ContactActivatedEventsContract">
-      <HintPath>$(MsBuildProgramFiles32)\Windows Kits\10\References\Windows.ApplicationModel.Activation.ContactActivatedEventsContract\1.0.0.0\Windows.ApplicationModel.Activation.ContactActivatedEventsContract.winmd</HintPath>
-      <Private>False</Private>
-    </Reference>
-    <Reference Include="Windows.ApplicationModel.Activation.WebUISearchActivatedEventsContract">
-      <HintPath>$(MsBuildProgramFiles32)\Windows Kits\10\References\Windows.ApplicationModel.Activation.WebUISearchActivatedEventsContract\1.0.0.0\Windows.ApplicationModel.Activation.WebUISearchActivatedEventsContract.winmd</HintPath>
-      <Private>False</Private>
-    </Reference>
-    <Reference Include="Windows.ApplicationModel.Background.BackgroundAlarmApplicationContract">
-      <HintPath>$(MsBuildProgramFiles32)\Windows Kits\10\References\Windows.ApplicationModel.Background.BackgroundAlarmApplicationContract\1.0.0.0\Windows.ApplicationModel.Background.BackgroundAlarmApplicationContract.winmd</HintPath>
-      <Private>False</Private>
-    </Reference>
-    <Reference Include="Windows.ApplicationModel.Calls.LockScreenCallContract">
-      <HintPath>$(MsBuildProgramFiles32)\Windows Kits\10\References\Windows.ApplicationModel.Calls.LockScreenCallContract\1.0.0.0\Windows.ApplicationModel.Calls.LockScreenCallContract.winmd</HintPath>
-      <Private>False</Private>
-    </Reference>
-    <Reference Include="Windows.ApplicationModel.Resources.Management.ResourceIndexerContract">
-      <HintPath>$(MsBuildProgramFiles32)\Windows Kits\10\References\Windows.ApplicationModel.Resources.Management.ResourceIndexerContract\1.0.0.0\Windows.ApplicationModel.Resources.Management.ResourceIndexerContract.winmd</HintPath>
-      <Private>False</Private>
-    </Reference>
-    <Reference Include="Windows.ApplicationModel.Search.Core.SearchCoreContract">
-      <HintPath>$(MsBuildProgramFiles32)\Windows Kits\10\References\Windows.ApplicationModel.Search.Core.SearchCoreContract\1.0.0.0\Windows.ApplicationModel.Search.Core.SearchCoreContract.winmd</HintPath>
-      <Private>False</Private>
-    </Reference>
-    <Reference Include="Windows.ApplicationModel.Search.SearchContract">
-      <HintPath>$(MsBuildProgramFiles32)\Windows Kits\10\References\Windows.ApplicationModel.Search.SearchContract\1.0.0.0\Windows.ApplicationModel.Search.SearchContract.winmd</HintPath>
-      <Private>False</Private>
-    </Reference>
-    <Reference Include="Windows.ApplicationModel.Wallet.WalletContract">
-      <HintPath>$(MsBuildProgramFiles32)\Windows Kits\10\References\Windows.ApplicationModel.Wallet.WalletContract\1.0.0.0\Windows.ApplicationModel.Wallet.WalletContract.winmd</HintPath>
-      <Private>False</Private>
-    </Reference>
-    <Reference Include="Windows.Devices.Custom.CustomDeviceContract">
-      <HintPath>$(MsBuildProgramFiles32)\Windows Kits\10\References\Windows.Devices.Custom.CustomDeviceContract\1.0.0.0\Windows.Devices.Custom.CustomDeviceContract.winmd</HintPath>
-      <Private>False</Private>
-    </Reference>
-    <Reference Include="Windows.Devices.Portable.PortableDeviceContract">
-      <HintPath>$(MsBuildProgramFiles32)\Windows Kits\10\References\Windows.Devices.Portable.PortableDeviceContract\1.0.0.0\Windows.Devices.Portable.PortableDeviceContract.winmd</HintPath>
-      <Private>False</Private>
-    </Reference>
-    <Reference Include="Windows.Devices.Printers.Extensions.ExtensionsContract">
-      <HintPath>$(MsBuildProgramFiles32)\Windows Kits\10\References\Windows.Devices.Printers.Extensions.ExtensionsContract\1.0.0.0\Windows.Devices.Printers.Extensions.ExtensionsContract.winmd</HintPath>
-      <Private>False</Private>
-    </Reference>
-    <Reference Include="Windows.Devices.Printers.PrintersContract">
-      <HintPath>$(MsBuildProgramFiles32)\Windows Kits\10\References\Windows.Devices.Printers.PrintersContract\1.0.0.0\Windows.Devices.Printers.PrintersContract.winmd</HintPath>
-      <Private>False</Private>
-    </Reference>
-    <Reference Include="Windows.Devices.Scanners.ScannerDeviceContract">
-      <HintPath>$(MsBuildProgramFiles32)\Windows Kits\10\References\Windows.Devices.Scanners.ScannerDeviceContract\1.0.0.0\Windows.Devices.Scanners.ScannerDeviceContract.winmd</HintPath>
-      <Private>False</Private>
-    </Reference>
-    <Reference Include="Windows.Devices.Sms.LegacySmsApiContract">
-      <HintPath>$(MsBuildProgramFiles32)\Windows Kits\10\References\Windows.Devices.Sms.LegacySmsApiContract\1.0.0.0\Windows.Devices.Sms.LegacySmsApiContract.winmd</HintPath>
-      <Private>False</Private>
-    </Reference>
-    <Reference Include="Windows.Gaming.Preview.GamesEnumerationContract">
-      <HintPath>$(MsBuildProgramFiles32)\Windows Kits\10\References\Windows.Gaming.Preview.GamesEnumerationContract\1.0.0.0\Windows.Gaming.Preview.GamesEnumerationContract.winmd</HintPath>
-      <Private>False</Private>
-    </Reference>
-    <Reference Include="Windows.Globalization.GlobalizationJapanesePhoneticAnalyzerContract">
-      <HintPath>$(MsBuildProgramFiles32)\Windows Kits\10\References\Windows.Globalization.GlobalizationJapanesePhoneticAnalyzerContract\1.0.0.0\Windows.Globalization.GlobalizationJapanesePhoneticAnalyzerContract.winmd</HintPath>
-      <Private>False</Private>
-    </Reference>
-    <Reference Include="Windows.Graphics.Printing3D.Printing3DContract">
-      <HintPath>$(MsBuildProgramFiles32)\Windows Kits\10\References\Windows.Graphics.Printing3D.Printing3DContract\1.0.0.0\Windows.Graphics.Printing3D.Printing3DContract.winmd</HintPath>
-      <Private>False</Private>
-    </Reference>
-    <Reference Include="Windows.Management.Deployment.Preview.DeploymentPreviewContract">
-      <HintPath>$(MsBuildProgramFiles32)\Windows Kits\10\References\Windows.Management.Deployment.Preview.DeploymentPreviewContract\1.0.0.0\Windows.Management.Deployment.Preview.DeploymentPreviewContract.winmd</HintPath>
-      <Private>False</Private>
-    </Reference>
-    <Reference Include="Windows.Management.Workplace.WorkplaceSettingsContract">
-      <HintPath>$(MsBuildProgramFiles32)\Windows Kits\10\References\Windows.Management.Workplace.WorkplaceSettingsContract\1.0.0.0\Windows.Management.Workplace.WorkplaceSettingsContract.winmd</HintPath>
-      <Private>False</Private>
-    </Reference>
-    <Reference Include="Windows.Media.Capture.AppCaptureContract">
-      <HintPath>$(MsBuildProgramFiles32)\Windows Kits\10\References\Windows.Media.Capture.AppCaptureContract\1.0.0.0\Windows.Media.Capture.AppCaptureContract.winmd</HintPath>
-      <Private>False</Private>
-    </Reference>
-    <Reference Include="Windows.Media.Capture.CameraCaptureUIContract">
-      <HintPath>$(MsBuildProgramFiles32)\Windows Kits\10\References\Windows.Media.Capture.CameraCaptureUIContract\1.0.0.0\Windows.Media.Capture.CameraCaptureUIContract.winmd</HintPath>
-      <Private>False</Private>
-    </Reference>
-    <Reference Include="Windows.Media.Devices.CallControlContract">
-      <HintPath>$(MsBuildProgramFiles32)\Windows Kits\10\References\Windows.Media.Devices.CallControlContract\1.0.0.0\Windows.Media.Devices.CallControlContract.winmd</HintPath>
-      <Private>False</Private>
-    </Reference>
-    <Reference Include="Windows.Media.MediaControlContract">
-      <HintPath>$(MsBuildProgramFiles32)\Windows Kits\10\References\Windows.Media.MediaControlContract\1.0.0.0\Windows.Media.MediaControlContract.winmd</HintPath>
-      <Private>False</Private>
-    </Reference>
-    <Reference Include="Windows.Media.Playlists.PlaylistsContract">
-      <HintPath>$(MsBuildProgramFiles32)\Windows Kits\10\References\Windows.Media.Playlists.PlaylistsContract\1.0.0.0\Windows.Media.Playlists.PlaylistsContract.winmd</HintPath>
-      <Private>False</Private>
-    </Reference>
-    <Reference Include="Windows.Media.Protection.ProtectionRenewalContract">
-      <HintPath>$(MsBuildProgramFiles32)\Windows Kits\10\References\Windows.Media.Protection.ProtectionRenewalContract\1.0.0.0\Windows.Media.Protection.ProtectionRenewalContract.winmd</HintPath>
-      <Private>False</Private>
-    </Reference>
-    <Reference Include="Windows.Networking.NetworkOperators.LegacyNetworkOperatorsContract">
-      <HintPath>$(MsBuildProgramFiles32)\Windows Kits\10\References\Windows.Networking.NetworkOperators.LegacyNetworkOperatorsContract\1.0.0.0\Windows.Networking.NetworkOperators.LegacyNetworkOperatorsContract.winmd</HintPath>
-      <Private>False</Private>
-    </Reference>
-    <Reference Include="Windows.Networking.Sockets.ControlChannelTriggerContract">
-      <HintPath>$(MsBuildProgramFiles32)\Windows Kits\10\References\Windows.Networking.Sockets.ControlChannelTriggerContract\1.0.0.0\Windows.Networking.Sockets.ControlChannelTriggerContract.winmd</HintPath>
-      <Private>False</Private>
-    </Reference>
-    <Reference Include="Windows.Security.EnterpriseData.EnterpriseDataContract">
-      <HintPath>$(MsBuildProgramFiles32)\Windows Kits\10\References\Windows.Security.EnterpriseData.EnterpriseDataContract\1.0.0.0\Windows.Security.EnterpriseData.EnterpriseDataContract.winmd</HintPath>
-      <Private>False</Private>
-    </Reference>
-    <Reference Include="Windows.Security.ExchangeActiveSyncProvisioning.EasContract">
-      <HintPath>$(MsBuildProgramFiles32)\Windows Kits\10\References\Windows.Security.ExchangeActiveSyncProvisioning.EasContract\1.0.0.0\Windows.Security.ExchangeActiveSyncProvisioning.EasContract.winmd</HintPath>
-      <Private>False</Private>
-    </Reference>
-    <Reference Include="Windows.Services.Maps.GuidanceContract">
-      <HintPath>$(MsBuildProgramFiles32)\Windows Kits\10\References\Windows.Services.Maps.GuidanceContract\1.0.0.0\Windows.Services.Maps.GuidanceContract.winmd</HintPath>
-      <Private>False</Private>
-    </Reference>
-    <Reference Include="Windows.Services.Maps.LocalSearchContract">
-      <HintPath>$(MsBuildProgramFiles32)\Windows Kits\10\References\Windows.Services.Maps.LocalSearchContract\1.0.0.0\Windows.Services.Maps.LocalSearchContract.winmd</HintPath>
-      <Private>False</Private>
-    </Reference>
-    <Reference Include="Windows.System.Profile.SystemManufacturers.SystemManufacturersContract">
-      <HintPath>$(MsBuildProgramFiles32)\Windows Kits\10\References\Windows.System.Profile.SystemManufacturers.SystemManufacturersContract\1.0.0.0\Windows.System.Profile.SystemManufacturers.SystemManufacturersContract.winmd</HintPath>
-      <Private>False</Private>
-    </Reference>
-    <Reference Include="Windows.System.Profile.ProfileHardwareTokenContract">
-      <HintPath>$(MsBuildProgramFiles32)\Windows Kits\10\References\Windows.System.Profile.ProfileHardwareTokenContract\1.0.0.0\Windows.System.Profile.ProfileHardwareTokenContract.winmd</HintPath>
-      <Private>False</Private>
-    </Reference>
-    <Reference Include="Windows.System.Profile.ProfileRetailInfoContract">
-      <HintPath>$(MsBuildProgramFiles32)\Windows Kits\10\References\Windows.System.Profile.ProfileRetailInfoContract\1.0.0.0\Windows.System.Profile.ProfileRetailInfoContract.winmd</HintPath>
-      <Private>False</Private>
-    </Reference>
-    <Reference Include="Windows.System.UserProfile.UserProfileContract">
-      <HintPath>$(MsBuildProgramFiles32)\Windows Kits\10\References\Windows.System.UserProfile.UserProfileContract\1.0.0.0\Windows.System.UserProfile.UserProfileContract.winmd</HintPath>
-      <Private>False</Private>
-    </Reference>
-    <Reference Include="Windows.System.UserProfile.UserProfileLockScreenContract">
-      <HintPath>$(MsBuildProgramFiles32)\Windows Kits\10\References\Windows.System.UserProfile.UserProfileLockScreenContract\1.0.0.0\Windows.System.UserProfile.UserProfileLockScreenContract.winmd</HintPath>
-      <Private>False</Private>
-    </Reference>
-    <Reference Include="Windows.UI.ApplicationSettings.ApplicationsSettingsContract">
-      <HintPath>$(MsBuildProgramFiles32)\Windows Kits\10\References\Windows.UI.ApplicationSettings.ApplicationsSettingsContract\1.0.0.0\Windows.UI.ApplicationSettings.ApplicationsSettingsContract.winmd</HintPath>
-      <Private>False</Private>
-    </Reference>
-    <Reference Include="Windows.UI.Core.AnimationMetrics.AnimationMetricsContract">
-      <HintPath>$(MsBuildProgramFiles32)\Windows Kits\10\References\Windows.UI.Core.AnimationMetrics.AnimationMetricsContract\1.0.0.0\Windows.UI.Core.AnimationMetrics.AnimationMetricsContract.winmd</HintPath>
-      <Private>False</Private>
-    </Reference>
-    <Reference Include="Windows.UI.Core.CoreWindowDialogsContract">
-      <HintPath>$(MsBuildProgramFiles32)\Windows Kits\10\References\Windows.UI.Core.CoreWindowDialogsContract\1.0.0.0\Windows.UI.Core.CoreWindowDialogsContract.winmd</HintPath>
-      <Private>False</Private>
-    </Reference>
-    <Reference Include="Windows.UI.Xaml.Hosting.HostingContract">
-      <HintPath>$(MsBuildProgramFiles32)\Windows Kits\10\References\Windows.UI.Xaml.Hosting.HostingContract\1.0.0.0\Windows.UI.Xaml.Hosting.HostingContract.winmd</HintPath>
-      <Private>False</Private>
-    </Reference>
-    <Reference Include="Windows.Web.Http.Diagnostics.HttpDiagnosticsContract">
-      <HintPath>$(MsBuildProgramFiles32)\Windows Kits\10\References\Windows.Web.Http.Diagnostics.HttpDiagnosticsContract\1.0.0.0\Windows.Web.Http.Diagnostics.HttpDiagnosticsContract.winmd</HintPath>
-      <Private>False</Private>
-    </Reference>
-
-```
-
-The references above are a careful mix of eferences that are critical to
-the proper operation of this hybrid server. The protocol is to open the
-.csproj file (as described in how to edit the project OutputType) and
-add these references as necessary.
-
-Once the references are properly configured, the next task is to
-implement the server's functionality. See the MSDN topic [Best practices
-for interoperability with Windows Runtime Components (Windows Store apps
-using C\#/VB/C++ and
-XAML)](https://msdn.microsoft.com/library/windows/apps/hh750311.aspx).
-The task is to create a Windows Runtime component dll that is able to
-call desktop code as part of its implementation. The accompanying sample
-includes the major patterns used in Windows Runtime:
-
--   Method calls
-
--   Windows Runtime Events sources by the desktop component
-
--   Windows Runtime Async operations
-
--   Returning arrays of basic types
-
-**Install**
-
-To install the app, copy the implementation **winmd** to the correct
-directory specified in the associated side-loaded application's
-manifest: <ActivatableClassAttribute>'s Value="path". Also copy
-any associated support files and the proxy/stub dll (this latter detail
-is covered below). Failing to copy the implementation **winmd** to the
-server directory location will cause all of the side-loaded
-application's calls to new on the RuntimeClass will throw a "class not
-registered" error. Failure to install the proxy/stub (or failure to
-register) will cause all calls to fail with no return values. This
-latter error is frequently **not** associated with visible exceptions.
-If exceptions are observed due to this configuration error, they may
-refer to "invalid cast".
-
-**Server implementation considerations**
-
-The desktop Windows Runtime server can be thought of as "worker" or
-"task" based. Every call into the server operates on a non-UI thread and
-all code must be multi-thread aware and safe. Which part of the
-side-loaded application is calling the server's functionality is also
-important. It is critical to always avoid calling long-running code from
-any UI thread in the side-loaded application. There are two main ways to
-accomplish this:
-
-1.  If calling server functionality from a UI thread, always use an
-    async pattern in the server's public surface area
-    and implementation.
-
-2.  Call the server's functionality from a background thread in the
-    side-loaded application.
-
-**Windows Runtime async in the server**
-
-Given the cross-process nature of the application model, calls to the
-server have more overhead than code that runs exclusively in-process. It
-is normally safe to call a simple property that returns an in-memory
-value because it will execute quickly enough that blocking the UI thread
-is not a concern. However, any call that involves I/O of any sort (this
-includes all file handling and database retrievals) can potentially
-block the calling UI thread and cause the application to be terminated
-due to unresponsiveness. In addition, property calls on objects are
-discouraged in this application architecture for performance reasons.
-This is covered in more depth in the following section.
-
-A properly implemented server will normally implement calls made
-directly from UI threads via the Windows Runtime async pattern. This can
-be implemented by following this pattern. First, the declaration (again,
-from the accompanying sample):
-
-```csharp
-public IAsyncOperation<int> FindElementAsync(int input)
-```
-
-This declares a Windows Runtime async operation that returns an integer.
-The implementation of the async operation normally takes the form:
-
-```csharp
-return Task<int>.Run( () =>
-{
-    int retval = ...
-    // execute some potentially long-running code here 
-}).AsAsyncOperation<int>();
-
-```
-
->**Note** It is common to await some other potentially long running
-operations while writing the implementation. If so,
-the **Task.Run** code needs to be declared:
-
-```csharp
-return Task<int>.Run(async () =>
-{
-    int retval = ...
-    // execute some potentially long-running code here 
-    await ... // some other WinRT async operation or Task
-}).AsAsyncOperation<int>();
-```
-
-Clients of this async method can await this operation like any other
-Windows Runtime aysnc operation.
-
-**Call server functionality from an application background thread**
-
-Since it is typical that both client and server will be written by the
-same organization, a programming practice can be adopted that all calls
-to the server will be made by a background thread in the side-loaded
-application. A direct call that collects one or more batches of data
-from the server can be made from a background thread. When the result(s)
-are completely retrieved, the batch of data that is in-memory in the
-application process can usually be directly retrieved from the UI
-thread. C\# objects are naturally agile between background threads and
-UI threads so are especially useful for this kind of calling pattern.
-
-##Creating and deploying the Windows Runtime proxy
-
-Since the IPC approach involves marshaling Windows Runtime interfaces
-between two processes, a globally registered Windows Runtime proxy and
-stub must be used.
-
-**Creating the proxy in Visual Studio**
-
-The process for creating and registering proxies and stubs for use
-inside a regular Windows Store app package are described in the
-topic [Raising Events in Windows Runtime
-Components](https://msdn.microsoft.com/library/windows/apps/dn169426.aspx).
-The steps described in this article are more complicated than the
-process described below because it involves registering the proxy/stub
-inside the application package (as opposed to registering it globally).
-
-**Step 1:** Using the solution for the desktop component project, create a
-    Proxy/Stub project in Visual Studio:
-
-**Solution > Add > Project > Visual C++ > Win32 Console Select DLL
-option.**
-
-For the steps below, we assume the server component is
-called **MyWinRTComponent**.
-
-**Step 3:** Delete all the CPP/H files from the project.
-
-**Step 4:** The previous section "Defining the Contract" contains a Post-Build command that runs **winmdidl.exe**, **midl.exe**, **mdmerge.exe**, and so on. One of the outputs from the midl step of this post-build command generates four important outputs:
-
-a) Dlldata.c
-
-b) A header file (e.g. MyWinRTComponent.h)
-
-c) A \*\_i.c file (e.g. MyWinRTComponent\_i.c)
-
-d) A \*\_p.c file (e.g. MyWinRTComponent\_p.c)
-
-**Step 5:** Add these four generated files to the "MyWinRTProxy" project.
-
-**Step 6:** Add a def file to "MyWinRTProxy" project **(Project > Add New Item > Code > Module-Definition File**) and update the contents to be:
-
-LIBRARY MyWinRTComponent.Proxies.dll
-
-EXPORTS
-
-DllCanUnloadNow PRIVATE
-
-DllGetClassObject PRIVATE
-
-DllRegisterServer PRIVATE
-
-DllUnregisterServer PRIVATE
-
-**Step 7:** Open properties for the "MyWinRTProxy" project:
-
-**Comfiguration Properties > General > Target Name :**
-
-MyWinRTComponent.Proxies
-
-**C/C++ > Preprocessor Definitions > Add**
-
-"WIN32;\_WINDOWS;REGISTER\_PROXY\_DLL"
-
-**C/C++ > Precompiled Header : Select "Not Using Precompiled Header"**
-
-**Linker > General > Ignore Import Library : Select "Yes"**
-
-**Linker > Input > Additional Dependencies : Add
-rpcrt4.lib;runtimeobject.lib**
-
-**Linker > Windows Metadata > Generate Windows Metadata : Select "No"**
-
-**Step 8:** Build the "MyWinRTProxy" project.
-
-**Deploying the proxy**
-
-The proxy must be globally registered. The simplest way to do this is to
-have your install process call DllRegisterServer on the proxy dll. Note
-that since the feature only supports servers built for x86 (i.e. no
-64-bit support), the simplest configuration is to use a 32-bit server, a
-32-bit proxy, and a 32-bit side-loaded application. The proxy normally
-sits alongside the implementation **winmd** for the desktop component.
-
-One additional configuration step must be performed. In order for the
-side-loaded process to load and execute the proxy, the directory must be
-marked "read / execute" for ALL_APPLICATION_PACKAGES. This is done via
-the **icacls.exe** command line tool. This command should execute in the
-directory where the implementation **winmd** and proxy/stub dll resides:
-
-*icacls . /T /grant \*S-1-15-2-1:RX*
-
-##Patterns and performance
-
-It is very important that performance of the cross-process transport be
-carefully monitored. A cross-process call is at least twice as expensive
-than an in-process call. Creating "chatty" conversations cross-process
-or performing repeated transfers of large objects like bitmap images,
-can cause unexpected and undesirable application performance.
-
-Here is a non-exhaustive list of things to consider:
-
--   Synchronous method calls from application's UI thread to the server
-    should always be avoided. Call the method from a background thread
-    in the application and then use CoreWindowDispatcher to get the
-    results onto the UI thread if necessary.
-
--   Calling async operations from an application UI thread is safe, but
-    consider the performance problems discussed below.
-
--   Bulk transfer of results reduces cross-process chattiness. This is
-    normally performed by using the Windows Runtime Array construct.
-
--   Returning *List<T>* where *T* is an object from an async
-    operation or property fetch, will cause a lot of
-    cross-process chattiness. For example, assume you return
-    a*List&lt;People&gt;* objects. Each iteration pass will be a
-    cross-process call. Each *People* object returned is represented by
-    a proxy and each call to a method or property on that individual
-    object will result in a cross-process call. So an
-    "innocent" *List&lt;People&gt;* object where *Count* is large will
-    cause a large number of slow calls. Better performance results from
-    bulk transfer of structs of the content in an array. For example:
-
-```csharp
-struct PersonStruct
-{
-    String LastName;
-    String FirstName;
-    int Age;
-   // etc.
-}
-```
-
-Then return* PersonStruct\[\]* instead of *List&lt;PersonObject&gt;*.
-This gets all the data across in one cross-process "hop"
-
-As with all performance considerations, measurement and testing is
-critical. Ideally telemetry should be inserted into the various
-operations to determine how long they take. It is important to measure
-across a range: for example, how long does it actually take to consume
-all the *People* objects for a particular query in the side-loaded
-application?
-
-Another technique is variable load testing. This can be done by putting
-performance test hooks into the application that introduce variable
-delay loads into the server processing. This can simulate various kinds
-of load and the application's reaction to varying server performance.
-The sample illustrates how to put time delays into code using proper
-async techniques. The exact amount of delay to inject and the range of
-randomization to put into that artificial load will vary by application
-design and the anticipated environment in which the application will
-run.
-
-##Development process
-
-When you make changes to the server, it is necessary to make sure any
-previously running instances are no longer running. COM will eventually
-scavenge the process, but the rundown timer takes longer than is
-efficient for iterative development. Thus, killing a previously running
-instance is a normal step during development. This requires that the
-developer keep track of which dllhost instance is hosting the server.
-
-The server process can be found and killed using Task Manager or other
-third party apps. The command line tool **TaskList.exe **is also
-included and has flexible syntax, for example:
-
-  
- | **Command** | **Action** |
- | ------------| ---------- |
- | tasklist | Lists all the running processes in approximate order of creation time, with the most recently created processes near the bottom. |
- | tasklist /FI "IMAGENAME eq dllhost.exe" /M | Lists info on all the dllhost.exe instances. The /M switch lists the modules that they have loaded. |
- | tasklist /FI "PID eq 12564" /M | You can use this option to query the dllhost.exe if you know its PID. |
-
-The module list for a broker server should list *clrhost.dll* in its
-list of loaded modules.
-
-##Resources
-
--   [Brokered WinRT Component Project Templates for Windows 10 and VS 2015](https://visualstudiogallery.msdn.microsoft.com/10be07b3-67ef-4e02-9243-01b78cd27935)
-
--   [NorthwindRT Brokered WinRT Component
-    Sample](http://go.microsoft.com/fwlink/p/?LinkID=397349)
-
--   [Delivering reliable and trustworthy Windows Store
-    apps](http://go.microsoft.com/fwlink/p/?LinkID=393644)
-
--   [App contracts and extensions (Windows
-    Store apps)](https://msdn.microsoft.com/library/windows/apps/hh464906.aspx)
-
--   [How to sideload apps on Windows 10](https://msdn.microsoft.com/windows/uwp/get-started/enable-your-device-for-development#GroupPolicy)
-
--   [Deploying Windows Store apps to
-    businesses](http://go.microsoft.com/fwlink/p/?LinkID=264770)
-
->>>>>>> d12ae4f4
