--- conflicted
+++ resolved
@@ -1,148 +1,141 @@
----
-ms.assetid: 4BF9EF21-E9F0-49DB-81E4-062D6E68C8B1
-description: Use the Microsoft Store analytics API to programmatically retrieve analytics data for apps that are registered to your or your organization''s Windows Partner Center account.
-title: Access analytics data using Store services
-ms.date: 03/06/2019
-ms.topic: article
-keywords: windows 10, uwp, Store services, Microsoft Store analytics API
-ms.localizationpriority: medium
-ms.custom: RS5
----
-# Access analytics data using Store services
-
-Use the *Microsoft Store analytics API* to programmatically retrieve analytics data for apps that are registered to your or your organization's Windows Partner Center account. This API enables you to retrieve data for app and add-on (also known as in-app product or IAP) acquisitions, errors, app ratings and reviews. This API uses Azure Active Directory (Azure AD) to authenticate the calls from your app or service.
-
-The following steps describe the end-to-end process:
-
-1.  Make sure that you have completed all the [prerequisites](#prerequisites).
-2.  Before you call a method in the Microsoft Store analytics API, [obtain an Azure AD access token](#obtain-an-azure-ad-access-token). After you obtain a token, you have 60 minutes to use this token in calls to the Microsoft Store analytics API before the token expires. After the token expires, you can generate a new token.
-3.  [Call the Microsoft Store analytics API](#call-the-windows-store-analytics-api).
-
-<span id="prerequisites" />
-
-## Step 1: Complete prerequisites for using the Microsoft Store analytics API
-
-Before you start writing code to call the Microsoft Store analytics API, make sure that you have completed the following prerequisites.
-
-* You (or your organization) must have an Azure AD directory and you must have [Global administrator](/azure/active-directory/users-groups-roles/directory-assign-admin-roles) permission for the directory. If you already use Microsoft 365 or other business services from Microsoft, you already have Azure AD directory. Otherwise, you can [create a new Azure AD in Partner Center](../publish/associate-azure-ad-with-partner-center.md#create-a-brand-new-azure-ad-to-associate-with-your-partner-center-account) for no additional charge.
-
-* You must associate an Azure AD application with your Partner Center account, retrieve the tenant ID and client ID for the application and generate a key. The Azure AD application represents the app or service from which you want to call the Microsoft Store analytics API. You need the tenant ID, client ID and key to obtain an Azure AD access token that you pass to the API.
-    > [!NOTE]
-    > You only need to perform this task one time. After you have the tenant ID, client ID and key, you can reuse them any time you need to create a new Azure AD access token.
-
-To associate an Azure AD application with your Partner Center account and retrieve the required values:
-
-1.  In Partner Center, [associate your organization's Partner Center account with your organization's Azure AD directory](../publish/associate-azure-ad-with-partner-center.md).
-
-2.  Next, from the **Users** page in the **Account settings** section of Partner Center, [add the Azure AD application](../publish/add-users-groups-and-azure-ad-applications.md#add-azure-ad-applications-to-your-partner-center-account) that represents the app or service that you will use to access analytics data for your Partner Center account. Make sure you assign this application the **Manager** role. If the application doesn't exist yet in your Azure AD directory, you can [create a new Azure AD application in Partner Center](../publish/add-users-groups-and-azure-ad-applications.md#create-a-new-azure-ad-application-account-in-your-organizations-directory-and-add-it-to-your-partner-center-account).
-
-3.  Return to the **Users** page, click the name of your Azure AD application to go to the application settings, and copy down the **Tenant ID** and **Client ID** values.
-
-4. Click **Add new key**. On the following screen, copy down the **Key** value. You won't be able to access this info again after you leave this page. For more information, see [Manage keys for an Azure AD application](../publish/add-users-groups-and-azure-ad-applications.md#manage-keys).
-
-<span id="obtain-an-azure-ad-access-token" />
-
-## Step 2: Obtain an Azure AD access token
-
-Before you call any of the methods in the Microsoft Store analytics API, you must first obtain an Azure AD access token that you pass to the **Authorization** header of each method in the API. After you obtain an access token, you have 60 minutes to use it before it expires. After the token expires, you can refresh the token so you can continue to use it in further calls to the API.
-
-To obtain the access token, follow the instructions in [Service to Service Calls Using Client Credentials](/azure/active-directory/azuread-dev/v1-oauth2-client-creds-grant-flow) to send an HTTP POST to the ```https://login.microsoftonline.com/<tenant_id>/oauth2/token``` endpoint. Here is a sample request.
-
-```json
-POST https://login.microsoftonline.com/<tenant_id>/oauth2/token HTTP/1.1
-Host: login.microsoftonline.com
-Content-Type: application/x-www-form-urlencoded; charset=utf-8
-
-grant_type=client_credentials
-&client_id=<your_client_id>
-&client_secret=<your_client_secret>
-&resource=https://manage.devcenter.microsoft.com
-```
-
-For the *tenant\_id* value in the POST URI and the *client\_id* and *client\_secret* parameters, specify the tenant ID, client ID and the key for your application that you retrieved from Partner Center in the previous section. For the *resource* parameter, you must specify ```https://manage.devcenter.microsoft.com```.
-
-After your access token expires, you can refresh it by following the instructions [here](/azure/active-directory/azuread-dev/v1-protocols-oauth-code#refreshing-the-access-tokens).
-
-<span id="call-the-windows-store-analytics-api" />
-
-## Step 3: Call the Microsoft Store analytics API
-
-After you have an Azure AD access token, you are ready to call the Microsoft Store analytics API. You must pass the access token to the **Authorization** header of each method.
-
-### Methods for UWP apps and games
-The following methods are available for apps and games acquisitions and add-on acquisitions: 
-
-* [Get acquisitions data for your games and apps](acquisitions-data.md)
-* [Get add-on acquisitions data for your games and apps](add-on-acquisitions-data.md)
-
-### Methods for UWP apps 
-
-The following analytics methods are available for UWP apps in Partner Center.
-
-| Scenario       | Methods      |
-|---------------|--------------------|
-| Acquisitions, conversions, installs, and usage |  <ul><li>[Get app acquisitions](get-app-acquisitions.md) (legacy)</li><li>[Get app acquisition funnel data](get-acquisition-funnel-data.md) (legacy)</li><li>[Get app conversions by channel](get-app-conversions-by-channel.md)</li><li>[Get add-on acquisitions](get-in-app-acquisitions.md)</li><li>[Get subscription add-on acquisitions](get-subscription-acquisitions.md)</li><li>[Get add-on conversions by channel](get-add-on-conversions-by-channel.md)</li><li>[Get app installs](get-app-installs.md)</li><li>[Get daily app usage](get-app-usage-daily.md)</li><li>[Get monthly app usage](get-app-usage-monthly.md)</li></ul> |
-| App errors | <ul><li>[Get error reporting data](get-error-reporting-data.md)</li><li>[Get details for an error in your app](get-details-for-an-error-in-your-app.md)</li><li>[Get the stack trace for an error in your app](get-the-stack-trace-for-an-error-in-your-app.md)</li><li>[Download the CAB file for an error in your app](download-the-cab-file-for-an-error-in-your-app.md)</li></ul> |
-| Insights | <ul><li>[Get insights data for your app](get-insights-data-for-your-app.md)</li></ul>  |
-| Ratings and reviews | <ul><li>[Get app ratings](get-app-ratings.md)</li><li>[Get app reviews](get-app-reviews.md)</li></ul> |
-| In-app ads and ad campaigns | <ul><li>[Get ad performance data](get-ad-performance-data.md)</li><li>[Get ad campaign performance data](get-ad-campaign-performance-data.md)</li></ul> |
-
-### Methods for desktop applications
-
-The following analytics methods are available for use by developer accounts that belong to the [Windows Desktop Application program](/windows/desktop/appxpkg/windows-desktop-application-program).
-
-| Scenario       | Methods      |
-|---------------|--------------------|
-| Installs |  <ul><li>[Get desktop application installs](get-desktop-app-installs.md)</li></ul> |
-| Blocks |  <ul><li>[Get upgrade blocks for your desktop application](get-desktop-block-data.md)</li><li>[Get upgrade block details for your desktop application](get-desktop-block-data-details.md)</li></ul> |
-| Application errors |  <ul><li>[Get error reporting data for your desktop application](get-desktop-application-error-reporting-data.md)</li><li>[Get details for an error in your desktop application](get-details-for-an-error-in-your-desktop-application.md)</li><li>[Get the stack trace for an error in your desktop application](get-the-stack-trace-for-an-error-in-your-desktop-application.md)</li><li>[Download the CAB file for an error in your desktop application](download-the-cab-file-for-an-error-in-your-desktop-application.md)</li></ul> |
-| Insights | <ul><li>[Get insights data for your desktop application](get-insights-data-for-your-desktop-app.md)</li></ul>  |
-
-### Methods for Xbox Live services
-
-The following additional methods are available for use by developer accounts with games that use [Xbox Live services](/gaming/xbox-live/developer-program-overview.md). The Microsoft Store Analytics API for Xbox is no longer available.
-
-| Scenario       | Methods      |
-|---------------|--------------------|
-<<<<<<< HEAD
-| General analytics |  <ul><li>[Get Xbox Live analytics data](../publish/xbox-analytics-report.md)</li><li>[Get Xbox Live achievements data](../publish/xbox-analytics-report.md)</li><li>[Get Xbox Live concurrent usage data](../publish/xbox-analytics-report.md)</li></ul> |
-| Health analytics |  <ul><li>[Get Xbox Live health data](../publish/xbox-analytics-report.md)</li></ul> |
-| Community analytics |  <ul><li>[Get Xbox Live Game Hub data](../publish/xbox-analytics-report.md)</li><li>[Get Xbox Live club data](../publish/xbox-analytics-report.md)</li><li>[Get Xbox Live multiplayer data](../publish/xbox-analytics-report.md)</li></ul>  |
-=======
-| General analytics |  <ul><li>[Get Xbox Live analytics data](get-xbox-live-analytics.md)</li></ul> |
-
->>>>>>> 158e8011
-
-### Methods for hardware and drivers
-
-Developer accounts that belong to the [Windows hardware dashboard program](/windows-hardware/drivers/dashboard/get-started-with-the-hardware-dashboard) have access to an additional set of methods for retrieving analytics data for hardware and drivers. For more information, see [Hardware dashboard API](/windows-hardware/drivers/dashboard/dashboard-api).
-
-## Code example
-
-The following code example demonstrates how to obtain an Azure AD access token and call the Microsoft Store analytics API from a C# console app. To use this code example, assign the *tenantId*, *clientId*, *clientSecret*, and *appID* variables to the appropriate values for your scenario. This example requires the [Json.NET package](https://www.newtonsoft.com/json) from Newtonsoft to deserialize the JSON data returned by the Microsoft Store analytics API.
-
-> [!div class="tabbedCodeSnippets"]
-:::code language="csharp" source="~/../snippets-windows/windows-uwp/monetize/StoreServicesExamples_Analytics/cs/Program.cs" id="AnalyticsApiExample":::
-
-## Error responses
-
-The Microsoft Store analytics API returns error responses in a JSON object that contains error codes and messages. The following example demonstrates an error response caused by an invalid parameter.
-
-```json
-{
-    "code":"BadRequest",
-    "data":[],
-    "details":[],
-    "innererror":{
-        "code":"InvalidQueryParameters",
-        "data":[
-            "top parameter cannot be more than 10000"
-        ],
-        "details":[],
-        "message":"One or More Query Parameters has invalid values.",
-        "source":"AnalyticsAPI"
-    },
-    "message":"The calling client sent a bad request to the service.",
-    "source":"AnalyticsAPI"
-}
+---
+ms.assetid: 4BF9EF21-E9F0-49DB-81E4-062D6E68C8B1
+description: Use the Microsoft Store analytics API to programmatically retrieve analytics data for apps that are registered to your or your organization''s Windows Partner Center account.
+title: Access analytics data using Store services
+ms.date: 03/06/2019
+ms.topic: article
+keywords: windows 10, uwp, Store services, Microsoft Store analytics API
+ms.localizationpriority: medium
+ms.custom: RS5
+---
+# Access analytics data using Store services
+
+Use the *Microsoft Store analytics API* to programmatically retrieve analytics data for apps that are registered to your or your organization's Windows Partner Center account. This API enables you to retrieve data for app and add-on (also known as in-app product or IAP) acquisitions, errors, app ratings and reviews. This API uses Azure Active Directory (Azure AD) to authenticate the calls from your app or service.
+
+The following steps describe the end-to-end process:
+
+1.  Make sure that you have completed all the [prerequisites](#prerequisites).
+2.  Before you call a method in the Microsoft Store analytics API, [obtain an Azure AD access token](#obtain-an-azure-ad-access-token). After you obtain a token, you have 60 minutes to use this token in calls to the Microsoft Store analytics API before the token expires. After the token expires, you can generate a new token.
+3.  [Call the Microsoft Store analytics API](#call-the-windows-store-analytics-api).
+
+<span id="prerequisites" />
+
+## Step 1: Complete prerequisites for using the Microsoft Store analytics API
+
+Before you start writing code to call the Microsoft Store analytics API, make sure that you have completed the following prerequisites.
+
+* You (or your organization) must have an Azure AD directory and you must have [Global administrator](/azure/active-directory/users-groups-roles/directory-assign-admin-roles) permission for the directory. If you already use Microsoft 365 or other business services from Microsoft, you already have Azure AD directory. Otherwise, you can [create a new Azure AD in Partner Center](../publish/associate-azure-ad-with-partner-center.md#create-a-brand-new-azure-ad-to-associate-with-your-partner-center-account) for no additional charge.
+
+* You must associate an Azure AD application with your Partner Center account, retrieve the tenant ID and client ID for the application and generate a key. The Azure AD application represents the app or service from which you want to call the Microsoft Store analytics API. You need the tenant ID, client ID and key to obtain an Azure AD access token that you pass to the API.
+    > [!NOTE]
+    > You only need to perform this task one time. After you have the tenant ID, client ID and key, you can reuse them any time you need to create a new Azure AD access token.
+
+To associate an Azure AD application with your Partner Center account and retrieve the required values:
+
+1.  In Partner Center, [associate your organization's Partner Center account with your organization's Azure AD directory](../publish/associate-azure-ad-with-partner-center.md).
+
+2.  Next, from the **Users** page in the **Account settings** section of Partner Center, [add the Azure AD application](../publish/add-users-groups-and-azure-ad-applications.md#add-azure-ad-applications-to-your-partner-center-account) that represents the app or service that you will use to access analytics data for your Partner Center account. Make sure you assign this application the **Manager** role. If the application doesn't exist yet in your Azure AD directory, you can [create a new Azure AD application in Partner Center](../publish/add-users-groups-and-azure-ad-applications.md#create-a-new-azure-ad-application-account-in-your-organizations-directory-and-add-it-to-your-partner-center-account).
+
+3.  Return to the **Users** page, click the name of your Azure AD application to go to the application settings, and copy down the **Tenant ID** and **Client ID** values.
+
+4. Click **Add new key**. On the following screen, copy down the **Key** value. You won't be able to access this info again after you leave this page. For more information, see [Manage keys for an Azure AD application](../publish/add-users-groups-and-azure-ad-applications.md#manage-keys).
+
+<span id="obtain-an-azure-ad-access-token" />
+
+## Step 2: Obtain an Azure AD access token
+
+Before you call any of the methods in the Microsoft Store analytics API, you must first obtain an Azure AD access token that you pass to the **Authorization** header of each method in the API. After you obtain an access token, you have 60 minutes to use it before it expires. After the token expires, you can refresh the token so you can continue to use it in further calls to the API.
+
+To obtain the access token, follow the instructions in [Service to Service Calls Using Client Credentials](/azure/active-directory/azuread-dev/v1-oauth2-client-creds-grant-flow) to send an HTTP POST to the ```https://login.microsoftonline.com/<tenant_id>/oauth2/token``` endpoint. Here is a sample request.
+
+```json
+POST https://login.microsoftonline.com/<tenant_id>/oauth2/token HTTP/1.1
+Host: login.microsoftonline.com
+Content-Type: application/x-www-form-urlencoded; charset=utf-8
+
+grant_type=client_credentials
+&client_id=<your_client_id>
+&client_secret=<your_client_secret>
+&resource=https://manage.devcenter.microsoft.com
+```
+
+For the *tenant\_id* value in the POST URI and the *client\_id* and *client\_secret* parameters, specify the tenant ID, client ID and the key for your application that you retrieved from Partner Center in the previous section. For the *resource* parameter, you must specify ```https://manage.devcenter.microsoft.com```.
+
+After your access token expires, you can refresh it by following the instructions [here](/azure/active-directory/azuread-dev/v1-protocols-oauth-code#refreshing-the-access-tokens).
+
+<span id="call-the-windows-store-analytics-api" />
+
+## Step 3: Call the Microsoft Store analytics API
+
+After you have an Azure AD access token, you are ready to call the Microsoft Store analytics API. You must pass the access token to the **Authorization** header of each method.
+
+### Methods for UWP apps and games
+The following methods are available for apps and games acquisitions and add-on acquisitions: 
+
+* [Get acquisitions data for your games and apps](acquisitions-data.md)
+* [Get add-on acquisitions data for your games and apps](add-on-acquisitions-data.md)
+
+### Methods for UWP apps 
+
+The following analytics methods are available for UWP apps in Partner Center.
+
+| Scenario       | Methods      |
+|---------------|--------------------|
+| Acquisitions, conversions, installs, and usage |  <ul><li>[Get app acquisitions](get-app-acquisitions.md) (legacy)</li><li>[Get app acquisition funnel data](get-acquisition-funnel-data.md) (legacy)</li><li>[Get app conversions by channel](get-app-conversions-by-channel.md)</li><li>[Get add-on acquisitions](get-in-app-acquisitions.md)</li><li>[Get subscription add-on acquisitions](get-subscription-acquisitions.md)</li><li>[Get add-on conversions by channel](get-add-on-conversions-by-channel.md)</li><li>[Get app installs](get-app-installs.md)</li><li>[Get daily app usage](get-app-usage-daily.md)</li><li>[Get monthly app usage](get-app-usage-monthly.md)</li></ul> |
+| App errors | <ul><li>[Get error reporting data](get-error-reporting-data.md)</li><li>[Get details for an error in your app](get-details-for-an-error-in-your-app.md)</li><li>[Get the stack trace for an error in your app](get-the-stack-trace-for-an-error-in-your-app.md)</li><li>[Download the CAB file for an error in your app](download-the-cab-file-for-an-error-in-your-app.md)</li></ul> |
+| Insights | <ul><li>[Get insights data for your app](get-insights-data-for-your-app.md)</li></ul>  |
+| Ratings and reviews | <ul><li>[Get app ratings](get-app-ratings.md)</li><li>[Get app reviews](get-app-reviews.md)</li></ul> |
+| In-app ads and ad campaigns | <ul><li>[Get ad performance data](get-ad-performance-data.md)</li><li>[Get ad campaign performance data](get-ad-campaign-performance-data.md)</li></ul> |
+
+### Methods for desktop applications
+
+The following analytics methods are available for use by developer accounts that belong to the [Windows Desktop Application program](/windows/desktop/appxpkg/windows-desktop-application-program).
+
+| Scenario       | Methods      |
+|---------------|--------------------|
+| Installs |  <ul><li>[Get desktop application installs](get-desktop-app-installs.md)</li></ul> |
+| Blocks |  <ul><li>[Get upgrade blocks for your desktop application](get-desktop-block-data.md)</li><li>[Get upgrade block details for your desktop application](get-desktop-block-data-details.md)</li></ul> |
+| Application errors |  <ul><li>[Get error reporting data for your desktop application](get-desktop-application-error-reporting-data.md)</li><li>[Get details for an error in your desktop application](get-details-for-an-error-in-your-desktop-application.md)</li><li>[Get the stack trace for an error in your desktop application](get-the-stack-trace-for-an-error-in-your-desktop-application.md)</li><li>[Download the CAB file for an error in your desktop application](download-the-cab-file-for-an-error-in-your-desktop-application.md)</li></ul> |
+| Insights | <ul><li>[Get insights data for your desktop application](get-insights-data-for-your-desktop-app.md)</li></ul>  |
+
+### Methods for Xbox Live services
+
+The following additional methods are available for use by developer accounts with games that use [Xbox Live services](/gaming/xbox-live/developer-program-overview.md). The Microsoft Store Analytics API for Xbox is no longer available.
+
+| Scenario       | Methods      |
+|---------------|--------------------|
+| General analytics |  <ul><li>[Get Xbox Live analytics data](get-xbox-live-analytics.md)</li></ul> |
+
+### Methods for hardware and drivers
+
+Developer accounts that belong to the [Windows hardware dashboard program](/windows-hardware/drivers/dashboard/get-started-with-the-hardware-dashboard) have access to an additional set of methods for retrieving analytics data for hardware and drivers. For more information, see [Hardware dashboard API](/windows-hardware/drivers/dashboard/dashboard-api).
+
+## Code example
+
+The following code example demonstrates how to obtain an Azure AD access token and call the Microsoft Store analytics API from a C# console app. To use this code example, assign the *tenantId*, *clientId*, *clientSecret*, and *appID* variables to the appropriate values for your scenario. This example requires the [Json.NET package](https://www.newtonsoft.com/json) from Newtonsoft to deserialize the JSON data returned by the Microsoft Store analytics API.
+
+> [!div class="tabbedCodeSnippets"]
+:::code language="csharp" source="~/../snippets-windows/windows-uwp/monetize/StoreServicesExamples_Analytics/cs/Program.cs" id="AnalyticsApiExample":::
+
+## Error responses
+
+The Microsoft Store analytics API returns error responses in a JSON object that contains error codes and messages. The following example demonstrates an error response caused by an invalid parameter.
+
+```json
+{
+    "code":"BadRequest",
+    "data":[],
+    "details":[],
+    "innererror":{
+        "code":"InvalidQueryParameters",
+        "data":[
+            "top parameter cannot be more than 10000"
+        ],
+        "details":[],
+        "message":"One or More Query Parameters has invalid values.",
+        "source":"AnalyticsAPI"
+    },
+    "message":"The calling client sent a bad request to the service.",
+    "source":"AnalyticsAPI"
+}
 ```