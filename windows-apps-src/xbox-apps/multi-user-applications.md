--- conflicted
+++ resolved
@@ -1,71 +1,3 @@
-<<<<<<< HEAD
----
-author: Mtoepke
-title: Introduction to multi-user applications
-description: A simple high-level introduction to the Xbox multi-user model.
-ms.author: mtoepke
-ms.date: 02/08/2017
-ms.topic: article
-ms.prod: windows
-ms.technology: uwp
-keywords: windows 10, uwp
-ms.assetid: 2dde6ed3-7f53-48a6-aebe-2605230decb8
----
-
-# Introduction to multi-user applications
-
-This topic is intended to be a simple high-level introduction to the Xbox multi-user model.
-
-> [!NOTE]
-> Multi-user applications are currently not enabled. 
-
-The Xbox One user model is tuned to the requirements of a gaming console that supports multiple users playing games cooperatively on a single device. 
-It enables multiple users, each with their own controller, to be signed in and using the console at the same time in a single interactive session. 
-This is different from other Windows devices. For example:
-* **Windows desktop PCs** allow multiple users to use the same device, but each user has their own interactive session and each session is completely independent of the other sessions on the device.
-* **Windows phones** allow only a single user to use the device. That single user is determined during the OOBE (out-of-box-experience) and the user cannot sign out after they are signed in. In effect, if a different user wants to use the device, the device has to be reset. 
-* **Xbox One** allows multiple users to be signed in and use the device at the same time in a single interactive session.
-
-Each user in the Xbox One user model is backed by a local user account. 
-This local user account is associated with an Xbox Live account (and therefore a Microsoft account). 
-This means that there is a strict one-to-one mapping of an Xbox user account to an Xbox Live account and to a Microsoft account.
-
-## Single user applications
-By default, Universal Windows Platform (UWP) apps run in the context of the user that launched the application. 
-These *single user applications* (SUAs) are only aware of that single user, and run in a mode that is compatible with the user model on other Windows devices. 
-The Xbox user model manages which user is associated with the app and guarantees that a user is signed in when the app is launched. 
-In this model, UWP app and game authors do not have to do anything special to run on Xbox. 
-
-## Multi-user applications
-UWP games can choose to opt into the Xbox One multi-user model. 
-These *multi-user applications* (MUAs) run in the context of a system account (called the Default Account) and can take full advantage of the flexibility and power of the Xbox One user model. 
-For these games, the Xbox user model does not manage which user is associated with the game and does not even require that a user is signed in for the game to run. 
-This means that they have to be written to be explicitly aware of, and manage their user requirements: whether they require a signed-in user or not, whether they implement the concept of a current user, whether they allow simultaneous input from multiple users, and so on.
-   
-To opt into the multi-user model:   
-1. Open your project in Visual Studio.   
-2. Select the package.appxmanifest.xml file.   
-3. Right-click and select **View Code**.   
-4. Add the following line in the `<Properties></Properties>` section:
-
-```
-<uap:SupportedUsers>multiple</uap:SupportedUsers>
-```
-
-### Identifying users and inputs
-Developers can use KeyRoutedEventArgs.DeviceId, used by KeyUp and KeyDown routed events, to differentiate the events generated from different inputs.
-Using the Windows.System.UserDeviceAssociation.FindUserFromDeviceId method will help to identify the user associated to a specific input.
-
-See the [KeyRoutedEventArgs.DeviceId](https://msdn.microsoft.com/library/windows/apps/windows.ui.xaml.input.keyroutedeventargs.deviceid) topic for more information.
-
-
-## Guidance on which model to choose
-All UWP apps and the majority of single user games can be written to be SUAs. 
-We recommend that only cooperative multi-player games consider opting into the Xbox One multi-user model.
-
-## See also
-- [UWP on Xbox One](index.md)
-=======
 ---
 author: Mtoepke
 title: Introduction to multi-user applications
@@ -128,5 +60,4 @@
 We recommend that only cooperative multi-player games consider opting into the Xbox One multi-user model.
 
 ## See also
-- [UWP on Xbox One](index.md)
->>>>>>> 39e0430a
+- [UWP on Xbox One](index.md)