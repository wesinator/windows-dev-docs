--- conflicted
+++ resolved
@@ -1,282 +1,274 @@
----
-title: Change history for Microsoft Store Policies
-description: View a table showing the history of changes for Microsoft Store Policies with descriptions of additions, updates, and deletions for each change.
-<<<<<<< HEAD
-ms.date: 06/13/2022
-=======
-ms.date: 09/28/2021
->>>>>>> 7fe8d344
-ms.topic: article
-keywords: store policies agreement
-ms.localizationpriority: high
-ms.assetid: D451D271-A6CA-4B46-AE99-C2269E8A078C
----
-
-# Change history for Microsoft Store Policies
-
-<table>
-<colgroup>
-<col width="20%" />
-<col width="20%" />
-<col width="60%" />
-</colgroup>
-<thead>
-<tr class="header">
-<th>Date</th>
-<th>Document version</th>
-<th>Change description</th>
-</tr>
-</thead>
-<tbody>
-</tr>
-
-<tr class="even">
-<td>June 16, 2022</td>
-<td><a href="/windows/uwp/publish/store-policies">7.16</a></td>
-<td>
-<p>Update to 10.1.1 requirements for product search terms.</p>
-
-<p>Update to 10.1.1 with new policies pertaining to product metadata including title or name, icon, screenshots, descriptions.</p>
-
-<p>Update to 10.2.2 adding clarifying language to current policy.</p>
-
-<p>Update to 10.2.9, to add in a requirement that installer binary products (.msi or .exe) must be digitally signed with a code signing certificate that chains up to a certificate issued by a Certificate Authority (CA) that is part of the Microsoft Trusted Root Program.</p>
-
-<p>Update to 10.8.7 to prohibit charging fees in the Store for open-source or other software that is generally available for free and restrict irrationally high pricing.</p>
-
-<p>Update to 10.13.1 to remove requirement that games submitted via the Creators program must use XBL.</p>
-
-<p>New 11.3.3 added policy prohibiting products whose intent is to provide content related to information, news, or current events in the real world from disseminating misinformation.</p>
-
-<p>Update to 11.11 to add reference to use of International Age Rating Coalition (IARC) questionnaire during product submission to garner appropriate product rating.</p>
-
-
-</td>
-</tr>
-
-
-<tr class="odd">
-<td>September 28, 2021</td>
-<<<<<<< HEAD
-<td><a href="/windows/uwp/publish/store-policy-7-15">7.15</a></td>
-=======
-<td><a href="/windows/uwp/publish/store-policy-archive/store-policy-7-15">7.15</a></td>
->>>>>>> 7fe8d344
-<td>
-<p>Update to 10.1.3 requirements for product search terms.</p>
-<p>Update to 10.1.5, removing prohibition on products whose primary functionality is to enable acquisition of digital goods from outside the Store.</p>
-<p>New 10.1.6 policy allowing products that are standalone digital storefronts on PC devices.</p>
-<p>Update to 10.2.1 regarding web browser requirements on console. </p>
-<p>Update to 10.13.4, prohibiting products that enable general browsing of the operating system, file systems or attached physical media file structures</p>
-<p>Update to 10.13.10, added game platform.</p>
-<p>New 11.13, added Third Party Digital Storefronts content policy. </p>
-</td>
-</tr>
-<tr class="even">
-<td>July 30, 2021</td>
-<td><a href="/windows/uwp/publish/store-policy-archive/store-policy-7-14">7.14</a></td>
-<td>
-<p><b>Note</b>: The below updates were added to version 7.14 of the Store Policies on July 30, 2021. </p>
-<p>Update to 10.2.4, updated to require exception for dependency on non-Microsoft drivers or NT services.  </p>
-<p>Update to 10.14 to include application name.  </p>
-</td>
-</tr>
-<tr class="odd">
-<td>June 28, 2021</td>
-<td><a href="/windows/uwp/publish/store-policy-archive/store-policy-7-14">7.14</a></td>
-<td>
-<p>Update to 10.1.5 to allow specific additional products, adds-ons or extensions to be available from within your product.</p>
-<p>Update to 10.2, incorporating product safety testing and other product safety requirements previously included in policy 11.3.</p>
-<p>Update to 10.2.1 requirements for products that browse the web.</p>
-<p>Update to 10.2.3 to prohibit bundleware within your product.</p>
-<p>Update to 10.2.5 regarding software dependency requirements.</p>
-<p>New 10.2.7 policy requiring clean uninstall of products.</p>
-<p>New 10.2.8 policy requiring use of supported methods and user consent to change any Windows user settings.</p>
-<p>New 10.2.9 policy governing eligibility and requirements for submitting an HTTPS-enabled download URL to a product’s installer binaries.</p>
-<p>Removed 10.4.4, back button policy.</p>
-<p>Removed 10.5.6, identity authentication policy.</p>
-<p>Removed legacy platform references from 10.5.7.</p>
-<p>Update to 10.8.1 requirements regarding usage of Microsoft Store in-app purchase API for purchases of digital goods and services and requirements when using secure third-party purchase API.</p>
-<p>Update to 10.8.6 requirements regarding usage of Microsoft recurring billing API for subscriptions of digital goods and services.</p>
-<p>Update to 10.9 requirements for notifications.</p>
-<p>Removed 10.11 mobile voice plan policy.</p>
-<p>Remove 10.12 Edge extensions policy.  Microsoft Edge Add-ons policies can be found <a href="/microsoft-edge/extensions-chromium/store-policies/developer-policies">here</a>.</p>
-<p>Update to 11.3.2, relocating the product safety testing and other product safety requirements to 10.2.</p>
-</td>
-</tr>
-<tr class="even">
-<td>April 15, 2021</td>
-<td><a href="/windows/uwp/publish/store-policy-archive/store-policy-7-13">7.13</a></td>
-<td><p>Update to policy 10.1 to include examples of metadata, which is inclusive of product category, and provide guidance on products that are considered games. </p>
-<p>Update to policy 10.8.6 with specific policies that apply to PC Gaming subscription products.</p>
-<p>Update to policy 10.13 to remove XBL requirements for Creators products; also removes any XBL specific policies from Store policies as XBL requirements can be found at https://aka.ms/xboxlivepolicy.</p>
-<p>Update to policy 11.12 to clarify policy requirements related to User Generated Content.</p></td>
-</tr>
-<tr class="odd">
-<td>October 1, 2019</td>
-<td><a href="/windows/uwp/publish/store-policy-archive/store-policy-7-12">7.12</a></td>
-<td><p>Added new policy 10.2.6 banning apps that mine cryptocurrency on device.</p>
-<p>Updated 10.8.4 to add odds disclosure requirement for products offering “loot boxes’ or other randomized virtual items.</p>
-<p>Updated 10.8.7 to add requirements regarding pricing regulations.</p>
-<p>Updated 10.10.1 to add requirements related to truth in advertising.</p>
-<p>Updated 10.13.1 to clarify game products includes products that primarily offer remote game play/control functionality.</p>
-<p>Removed the company account requirement for certain types of apps from 10.14. </p>
-<p>Added 11.12 with requirements for user generated content.</p>
-</td>
-</tr>
-<tr class="even">
-<td>March 5, 2019</td>
-<td><a href="/windows/uwp/publish/store-policy-archive/store-policy-7-11">7.11</a></td>
-<td><p>Updated 10.1.1 to add ownership requirements for publishing web apps.</p>
-<p>Added 10.1.5 to republish software promotion and distribution requirements.</p>
-<p>Updated 10.8.3 to apply only where apps require financial account information.</p>
-<p>Updated 10.14 to add requirements for mandatory use of a company account type.</p></td>
-</tr>
-<tr class="odd">
-<td>November 15, 2018</td>
-<td>7.10</td>
-<td><p>Changed policies to refer to "Products" generally and specific product types, such as apps, games and add-ins, as appropriate.</p>
-<p>Added a first-run value proposition requirement to 10.1.1.</p>
-<p>Added a completeness requirement and replaced "targeted device family" with "targeted systems and devices" in 10.1.2.</p>
-<p>Reworded and moved software distribution policy from 10.8.5 to 10.2.6 to more accurately reflect its purpose.</p>
-<p></p>
-<p>Added platform support to device support requirements in 10.4.1.</p>
-<p>Removed 10.3.3 detailing gift card requirements.</p>
-<p>Simplified back button requirements in 10.4.4.</p>
-<p>Updated 10.5.1 to move device location requirements to new 10.5.7 and require privacy policies for Edge Extensions and Desktop Bridge products.</p>
-<p>Added 10.5.6 to specify the requirements for using Microsoft identity authentication.</p>
-<p>Added 10.5.7 to specify device location requirements including consent to use location data.</p>
-<p>Updated 10.8.2 to add requirements for receiving donations from users.</p>
-</td>
-</tr>
-<tr class="even">
-<td>August 6, 2018</td>
-<td>7.9</td>
-<td><p>Updated 10.1.2 to add requirements for file types and protocols.</p>
-<p>Updated 10.1.4 to include active presence in the Store.</p>
-<p>Updated 10.8.4 to include trial experiences.</p>
-<p>Updated 10.13.11 to add personal information requirements.</p></td>
-</tr>
-<tr class="odd">
-<td>April 17, 2018</td>
-<td>7.8</td>
-<td><p>Updated 10.8.4 to clarify wording.</p>
-<p>Updated 10.14 to indicate the date when this policy takes effect.</p>
-<p>Changed title of 11.3.</p></td>
-</tr>
-<tr class="even">
-<td>February 14, 2018</td>
-<td>7.7</td>
-<td><p>Updated 10.5.5 to clarify requirements for storing or transmitting sensitive personal information.</p>
-<p>Updated 10.8.3 to change "business account type" to "company account type."</p>
-<p>Added 10.14 to require company account type for apps using app-specific authentication methods.</p></td>
-</tr>
-<tr class="odd">
-<td>November 20, 2017</td>
-<td>7.6</td>
-<td><p>Updated Harm to Others (11.3) to clarify (a) product safety and comfort requirements and (b) prohibitions against causing or encouraging real word harm.</p></td>
-</tr>
-<tr class="even">
-<td>October 26, 2017</td>
-<td>7.5</td>
-<td><p>Updated 10.2.4 and added 10.2.5 to clarify requirements for software dependencies.</p>
-<p>Updated 10.8.2 to clarify required payment methods for charitable contributions and gambling payments. Added 10.8.6 to 10.8 Financial Transactions to describe requirements for subscriptions.</p>
-<p>Updated 10.13.5 to clarify requirements for sign-in to Xbox Live.</p>
-<p>Updated the definition of the "Store" in connection with Microsoft Store branding changes.</p></td>
-</tr>
-<tr class="odd">
-<td>June 13, 2017</td>
-<td>7.4</td>
-<td><p>Added that metadata policies and content policies apply to trailers and trailer thumbnails.</p></td>
-</tr>
-<tr class="even">
-<td>March 29, 2017</td>
-<td>7.3</td>
-<td><p>Updated 10.8.1 to rename the Microsoft in-app purchase API.</p>
-<p>Updated 10.8.2 to add the Microsoft payment request API.</p>
-<p>Updated Gaming and Xbox (10.13) to cover Creators Program, Xbox Live and Emulators</p>
-<p>Updated Harm to Users (11.3) to cover encouraging or creating harm to the app user</p></td>
-</tr>
-<tr class="odd">
-<td>January 17, 2017</td>
-<td>7.2</td>
-<td><p>Added Security (10.2.1) to cover requirements for browser functionality.</p>
-<p>Updated Financial Transactions (10.8.4) to require clear notice when initiating an in-app purchase.</p></td>
-</tr>
-<tr class="even">
-<td>October 19, 2016</td>
-<td>7.1</td>
-<td><p>Reorganized Distinct Function &amp; Value; Accurate Representation (10.1) and added device dependency and targeted device functionality requirements</p>
-<p>Updated Personal Information (10.5) to require privacy policy link in metadata and clarify limitations on publishing personal information without consent</p>
-<p>Updated Financial Transactions (10.8) to clarify in-app purchase requirements for digital goods and add limitation on promotion and distribution of software</p></td>
-</tr>
-<tr class="odd">
-<td>August 2, 2016</td>
-<td>7.0</td>
-<td><p>Updated Security (10.2) to add 10.2.3 and 10.2.4.</p>
-<p>Updated Usability (10.4.2) to clarify requirements.</p>
-<p>Updated Personal Information (10.5) to require describing the types of parties to whom PII is disclosed (in 10.5.1 and 10.5.2), and added 10.5.4 and 10.5.5.</p>
-<p>Updated Financial Transactions (10.8) to add virtual currency and 10.8.1 to remove grace period for implementing MS IAP for digital goods.</p>
-<p>Added Edge Extensions (10.12).</p>
-<p>Added Xbox One (10.13).</p>
-<p>Updated Offensive Content (11.5) to explicitly apply to metadata and to include sensitive content.</p>
-<p>Updated Code of Conduct to explicitly include obtaining unauthorized access to or use of personal information.</p></td>
-</tr>
-<tr class="even">
-<td>June 15, 2016</td>
-<td>6.9</td>
-<td><p>Updated Distinct Function &amp; Value (10.1).</p>
-<p>Updated Notifications (10.9) to add 10.9.4.</p></td>
-</tr>
-<tr class="odd">
-<td>March 30, 2016</td>
-<td>6.8</td>
-<td><p>Updated Distinct Function &amp; Value (10.1).</p>
-<p>Updated Age Ratings (11.1) to remove 11.11.1.</p></td>
-</tr>
-<tr class="even">
-<td>December 3, 2015</td>
-<td>6.7</td>
-<td><p>Updated Distinct Function &amp; Value (10.1).</p>
-<p>Updated General Content Requirements (11.1).</p>
-<p>Combined General Rating Requirements and Age Ratings into 11.11 (removed 11.12).</p></td>
-</tr>
-<tr class="odd">
-<td>September 8, 2015</td>
-<td>6.6</td>
-<td><p>Updated Advertising Conduct and Content (10.10.6).</p></td>
-</tr>
-<tr class="even">
-<td>July 29, 2015</td>
-<td>6.5</td>
-<td><p>Updated Security (10.2.2) to revise the description of prohibited app behavior.</p>
-<p>Updated Personal Information (10.5.1) location settings requirements to include information about Windows 10 mobile apps.</p></td>
-</tr>
-<tr class="odd">
-<td>June 8, 2015</td>
-<td>6.4</td>
-<td><p>Combined paragraphs in 10.1 Distinct Function &amp; Value; Accurate Representation.</p>
-<p>Extended application of 11.12 Age Ratings to all Windows Store apps.</p>
-<p>Updated and consolidated requirements in 11.12 Age Ratings.</p></td>
-</tr>
-<tr class="even">
-<td>April 29, 2015</td>
-<td>6.3</td>
-<td><p>Added a requirement to Personal Information (10.5).</p>
-<p>Updated Capabilities (10.6).</p>
-<p>Updated Financial Transactions (10.8).</p>
-<p>Added Advertising Conduct and Content (10.10).</p>
-<p>Updated and renamed Hate Speech or Discriminatory (11.5) to Offensive Content.</p></td>
-</tr>
-<tr class="odd">
-<td>October 23, 2014</td>
-<td>6.2</td>
-<td><p>Converged policies for Windows Store and Windows Phone Store.</p></td>
-</tr>
-</tbody>
-</table>
-
-### See also
-
-- [Microsoft Store Policies and Code of Conduct](store-policies-and-code-of-conduct.md)
-- [App Developer Agreement](/legal/windows/agreements/app-developer-agreement)
+---
+title: Change history for Microsoft Store Policies
+description: View a table showing the history of changes for Microsoft Store Policies with descriptions of additions, updates, and deletions for each change.
+ms.date: 06/13/2022
+ms.topic: article
+keywords: store policies agreement
+ms.localizationpriority: high
+ms.assetid: D451D271-A6CA-4B46-AE99-C2269E8A078C
+---
+
+# Change history for Microsoft Store Policies
+
+<table>
+<colgroup>
+<col width="20%" />
+<col width="20%" />
+<col width="60%" />
+</colgroup>
+<thead>
+<tr class="header">
+<th>Date</th>
+<th>Document version</th>
+<th>Change description</th>
+</tr>
+</thead>
+<tbody>
+</tr>
+
+<tr class="even">
+<td>June 16, 2022</td>
+<td><a href="/windows/uwp/publish/store-policies">7.16</a></td>
+<td>
+<p>Update to 10.1.1 requirements for product search terms.</p>
+
+<p>Update to 10.1.1 with new policies pertaining to product metadata including title or name, icon, screenshots, descriptions.</p>
+
+<p>Update to 10.2.2 adding clarifying language to current policy.</p>
+
+<p>Update to 10.2.9, to add in a requirement that installer binary products (.msi or .exe) must be digitally signed with a code signing certificate that chains up to a certificate issued by a Certificate Authority (CA) that is part of the Microsoft Trusted Root Program.</p>
+
+<p>Update to 10.8.7 to prohibit charging fees in the Store for open-source or other software that is generally available for free and restrict irrationally high pricing.</p>
+
+<p>Update to 10.13.1 to remove requirement that games submitted via the Creators program must use XBL.</p>
+
+<p>New 11.3.3 added policy prohibiting products whose intent is to provide content related to information, news, or current events in the real world from disseminating misinformation.</p>
+
+<p>Update to 11.11 to add reference to use of International Age Rating Coalition (IARC) questionnaire during product submission to garner appropriate product rating.</p>
+
+
+</td>
+</tr>
+
+
+<tr class="odd">
+<td>September 28, 2021</td>
+<td><a href="/windows/uwp/publish/store-policy-7-15">7.15</a></td>
+<td>
+<p>Update to 10.1.3 requirements for product search terms.</p>
+<p>Update to 10.1.5, removing prohibition on products whose primary functionality is to enable acquisition of digital goods from outside the Store.</p>
+<p>New 10.1.6 policy allowing products that are standalone digital storefronts on PC devices.</p>
+<p>Update to 10.2.1 regarding web browser requirements on console. </p>
+<p>Update to 10.13.4, prohibiting products that enable general browsing of the operating system, file systems or attached physical media file structures</p>
+<p>Update to 10.13.10, added game platform.</p>
+<p>New 11.13, added Third Party Digital Storefronts content policy. </p>
+</td>
+</tr>
+<tr class="even">
+<td>July 30, 2021</td>
+<td><a href="/windows/uwp/publish/store-policy-archive/store-policy-7-14">7.14</a></td>
+<td>
+<p><b>Note</b>: The below updates were added to version 7.14 of the Store Policies on July 30, 2021. </p>
+<p>Update to 10.2.4, updated to require exception for dependency on non-Microsoft drivers or NT services.  </p>
+<p>Update to 10.14 to include application name.  </p>
+</td>
+</tr>
+<tr class="odd">
+<td>June 28, 2021</td>
+<td><a href="/windows/uwp/publish/store-policy-archive/store-policy-7-14">7.14</a></td>
+<td>
+<p>Update to 10.1.5 to allow specific additional products, adds-ons or extensions to be available from within your product.</p>
+<p>Update to 10.2, incorporating product safety testing and other product safety requirements previously included in policy 11.3.</p>
+<p>Update to 10.2.1 requirements for products that browse the web.</p>
+<p>Update to 10.2.3 to prohibit bundleware within your product.</p>
+<p>Update to 10.2.5 regarding software dependency requirements.</p>
+<p>New 10.2.7 policy requiring clean uninstall of products.</p>
+<p>New 10.2.8 policy requiring use of supported methods and user consent to change any Windows user settings.</p>
+<p>New 10.2.9 policy governing eligibility and requirements for submitting an HTTPS-enabled download URL to a product’s installer binaries.</p>
+<p>Removed 10.4.4, back button policy.</p>
+<p>Removed 10.5.6, identity authentication policy.</p>
+<p>Removed legacy platform references from 10.5.7.</p>
+<p>Update to 10.8.1 requirements regarding usage of Microsoft Store in-app purchase API for purchases of digital goods and services and requirements when using secure third-party purchase API.</p>
+<p>Update to 10.8.6 requirements regarding usage of Microsoft recurring billing API for subscriptions of digital goods and services.</p>
+<p>Update to 10.9 requirements for notifications.</p>
+<p>Removed 10.11 mobile voice plan policy.</p>
+<p>Remove 10.12 Edge extensions policy.  Microsoft Edge Add-ons policies can be found <a href="/microsoft-edge/extensions-chromium/store-policies/developer-policies">here</a>.</p>
+<p>Update to 11.3.2, relocating the product safety testing and other product safety requirements to 10.2.</p>
+</td>
+</tr>
+<tr class="even">
+<td>April 15, 2021</td>
+<td><a href="/windows/uwp/publish/store-policy-archive/store-policy-7-13">7.13</a></td>
+<td><p>Update to policy 10.1 to include examples of metadata, which is inclusive of product category, and provide guidance on products that are considered games. </p>
+<p>Update to policy 10.8.6 with specific policies that apply to PC Gaming subscription products.</p>
+<p>Update to policy 10.13 to remove XBL requirements for Creators products; also removes any XBL specific policies from Store policies as XBL requirements can be found at https://aka.ms/xboxlivepolicy.</p>
+<p>Update to policy 11.12 to clarify policy requirements related to User Generated Content.</p></td>
+</tr>
+<tr class="odd">
+<td>October 1, 2019</td>
+<td><a href="/windows/uwp/publish/store-policy-archive/store-policy-7-12">7.12</a></td>
+<td><p>Added new policy 10.2.6 banning apps that mine cryptocurrency on device.</p>
+<p>Updated 10.8.4 to add odds disclosure requirement for products offering “loot boxes’ or other randomized virtual items.</p>
+<p>Updated 10.8.7 to add requirements regarding pricing regulations.</p>
+<p>Updated 10.10.1 to add requirements related to truth in advertising.</p>
+<p>Updated 10.13.1 to clarify game products includes products that primarily offer remote game play/control functionality.</p>
+<p>Removed the company account requirement for certain types of apps from 10.14. </p>
+<p>Added 11.12 with requirements for user generated content.</p>
+</td>
+</tr>
+<tr class="even">
+<td>March 5, 2019</td>
+<td><a href="/windows/uwp/publish/store-policy-archive/store-policy-7-11">7.11</a></td>
+<td><p>Updated 10.1.1 to add ownership requirements for publishing web apps.</p>
+<p>Added 10.1.5 to republish software promotion and distribution requirements.</p>
+<p>Updated 10.8.3 to apply only where apps require financial account information.</p>
+<p>Updated 10.14 to add requirements for mandatory use of a company account type.</p></td>
+</tr>
+<tr class="odd">
+<td>November 15, 2018</td>
+<td>7.10</td>
+<td><p>Changed policies to refer to "Products" generally and specific product types, such as apps, games and add-ins, as appropriate.</p>
+<p>Added a first-run value proposition requirement to 10.1.1.</p>
+<p>Added a completeness requirement and replaced "targeted device family" with "targeted systems and devices" in 10.1.2.</p>
+<p>Reworded and moved software distribution policy from 10.8.5 to 10.2.6 to more accurately reflect its purpose.</p>
+<p></p>
+<p>Added platform support to device support requirements in 10.4.1.</p>
+<p>Removed 10.3.3 detailing gift card requirements.</p>
+<p>Simplified back button requirements in 10.4.4.</p>
+<p>Updated 10.5.1 to move device location requirements to new 10.5.7 and require privacy policies for Edge Extensions and Desktop Bridge products.</p>
+<p>Added 10.5.6 to specify the requirements for using Microsoft identity authentication.</p>
+<p>Added 10.5.7 to specify device location requirements including consent to use location data.</p>
+<p>Updated 10.8.2 to add requirements for receiving donations from users.</p>
+</td>
+</tr>
+<tr class="even">
+<td>August 6, 2018</td>
+<td>7.9</td>
+<td><p>Updated 10.1.2 to add requirements for file types and protocols.</p>
+<p>Updated 10.1.4 to include active presence in the Store.</p>
+<p>Updated 10.8.4 to include trial experiences.</p>
+<p>Updated 10.13.11 to add personal information requirements.</p></td>
+</tr>
+<tr class="odd">
+<td>April 17, 2018</td>
+<td>7.8</td>
+<td><p>Updated 10.8.4 to clarify wording.</p>
+<p>Updated 10.14 to indicate the date when this policy takes effect.</p>
+<p>Changed title of 11.3.</p></td>
+</tr>
+<tr class="even">
+<td>February 14, 2018</td>
+<td>7.7</td>
+<td><p>Updated 10.5.5 to clarify requirements for storing or transmitting sensitive personal information.</p>
+<p>Updated 10.8.3 to change "business account type" to "company account type."</p>
+<p>Added 10.14 to require company account type for apps using app-specific authentication methods.</p></td>
+</tr>
+<tr class="odd">
+<td>November 20, 2017</td>
+<td>7.6</td>
+<td><p>Updated Harm to Others (11.3) to clarify (a) product safety and comfort requirements and (b) prohibitions against causing or encouraging real word harm.</p></td>
+</tr>
+<tr class="even">
+<td>October 26, 2017</td>
+<td>7.5</td>
+<td><p>Updated 10.2.4 and added 10.2.5 to clarify requirements for software dependencies.</p>
+<p>Updated 10.8.2 to clarify required payment methods for charitable contributions and gambling payments. Added 10.8.6 to 10.8 Financial Transactions to describe requirements for subscriptions.</p>
+<p>Updated 10.13.5 to clarify requirements for sign-in to Xbox Live.</p>
+<p>Updated the definition of the "Store" in connection with Microsoft Store branding changes.</p></td>
+</tr>
+<tr class="odd">
+<td>June 13, 2017</td>
+<td>7.4</td>
+<td><p>Added that metadata policies and content policies apply to trailers and trailer thumbnails.</p></td>
+</tr>
+<tr class="even">
+<td>March 29, 2017</td>
+<td>7.3</td>
+<td><p>Updated 10.8.1 to rename the Microsoft in-app purchase API.</p>
+<p>Updated 10.8.2 to add the Microsoft payment request API.</p>
+<p>Updated Gaming and Xbox (10.13) to cover Creators Program, Xbox Live and Emulators</p>
+<p>Updated Harm to Users (11.3) to cover encouraging or creating harm to the app user</p></td>
+</tr>
+<tr class="odd">
+<td>January 17, 2017</td>
+<td>7.2</td>
+<td><p>Added Security (10.2.1) to cover requirements for browser functionality.</p>
+<p>Updated Financial Transactions (10.8.4) to require clear notice when initiating an in-app purchase.</p></td>
+</tr>
+<tr class="even">
+<td>October 19, 2016</td>
+<td>7.1</td>
+<td><p>Reorganized Distinct Function &amp; Value; Accurate Representation (10.1) and added device dependency and targeted device functionality requirements</p>
+<p>Updated Personal Information (10.5) to require privacy policy link in metadata and clarify limitations on publishing personal information without consent</p>
+<p>Updated Financial Transactions (10.8) to clarify in-app purchase requirements for digital goods and add limitation on promotion and distribution of software</p></td>
+</tr>
+<tr class="odd">
+<td>August 2, 2016</td>
+<td>7.0</td>
+<td><p>Updated Security (10.2) to add 10.2.3 and 10.2.4.</p>
+<p>Updated Usability (10.4.2) to clarify requirements.</p>
+<p>Updated Personal Information (10.5) to require describing the types of parties to whom PII is disclosed (in 10.5.1 and 10.5.2), and added 10.5.4 and 10.5.5.</p>
+<p>Updated Financial Transactions (10.8) to add virtual currency and 10.8.1 to remove grace period for implementing MS IAP for digital goods.</p>
+<p>Added Edge Extensions (10.12).</p>
+<p>Added Xbox One (10.13).</p>
+<p>Updated Offensive Content (11.5) to explicitly apply to metadata and to include sensitive content.</p>
+<p>Updated Code of Conduct to explicitly include obtaining unauthorized access to or use of personal information.</p></td>
+</tr>
+<tr class="even">
+<td>June 15, 2016</td>
+<td>6.9</td>
+<td><p>Updated Distinct Function &amp; Value (10.1).</p>
+<p>Updated Notifications (10.9) to add 10.9.4.</p></td>
+</tr>
+<tr class="odd">
+<td>March 30, 2016</td>
+<td>6.8</td>
+<td><p>Updated Distinct Function &amp; Value (10.1).</p>
+<p>Updated Age Ratings (11.1) to remove 11.11.1.</p></td>
+</tr>
+<tr class="even">
+<td>December 3, 2015</td>
+<td>6.7</td>
+<td><p>Updated Distinct Function &amp; Value (10.1).</p>
+<p>Updated General Content Requirements (11.1).</p>
+<p>Combined General Rating Requirements and Age Ratings into 11.11 (removed 11.12).</p></td>
+</tr>
+<tr class="odd">
+<td>September 8, 2015</td>
+<td>6.6</td>
+<td><p>Updated Advertising Conduct and Content (10.10.6).</p></td>
+</tr>
+<tr class="even">
+<td>July 29, 2015</td>
+<td>6.5</td>
+<td><p>Updated Security (10.2.2) to revise the description of prohibited app behavior.</p>
+<p>Updated Personal Information (10.5.1) location settings requirements to include information about Windows 10 mobile apps.</p></td>
+</tr>
+<tr class="odd">
+<td>June 8, 2015</td>
+<td>6.4</td>
+<td><p>Combined paragraphs in 10.1 Distinct Function &amp; Value; Accurate Representation.</p>
+<p>Extended application of 11.12 Age Ratings to all Windows Store apps.</p>
+<p>Updated and consolidated requirements in 11.12 Age Ratings.</p></td>
+</tr>
+<tr class="even">
+<td>April 29, 2015</td>
+<td>6.3</td>
+<td><p>Added a requirement to Personal Information (10.5).</p>
+<p>Updated Capabilities (10.6).</p>
+<p>Updated Financial Transactions (10.8).</p>
+<p>Added Advertising Conduct and Content (10.10).</p>
+<p>Updated and renamed Hate Speech or Discriminatory (11.5) to Offensive Content.</p></td>
+</tr>
+<tr class="odd">
+<td>October 23, 2014</td>
+<td>6.2</td>
+<td><p>Converged policies for Windows Store and Windows Phone Store.</p></td>
+</tr>
+</tbody>
+</table>
+
+### See also
+
+- [Microsoft Store Policies and Code of Conduct](store-policies-and-code-of-conduct.md)
+- [App Developer Agreement](/legal/windows/agreements/app-developer-agreement)