---
title: Microsoft Store Policies
description: Products on the Store must meet our certification standards, offer customers a truly useful and engaging experience, and provide a good fit for the Store.
<<<<<<< HEAD
ms.date: 06/13/2022
=======
ms.date: 06/09/2022
>>>>>>> 7fe8d344
ms.topic: article
keywords: store policies agreement
ms.localizationpriority: high
ms.assetid: F02A720E-2899-4863-8945-9AB99158BCA1
---

# Microsoft Store Policies

**Document version: 7.16**

**Publish date: June 16, 2022**

**Effective date: July 16, 2022**

> [!NOTE]
> Some older versions of this agreement, along with summary of recent changes are available at [Change history for Microsoft Store Policies](store-policies-change-history.md).

Thank you for your interest in developing products for the Microsoft Store<sup>1</sup>. "Product" means content in whatever form submitted including, but not limited to, apps, games, titles, and any additional content sold or offered from within a Product. We’re committed to a diverse catalog of products for customers worldwide. Products on the Store must meet our certification standards, offer customers a truly useful and engaging experience, and provide a good fit for the Store.

A few principles to get you started:

- Offer unique and distinct value within your product. Provide a compelling reason to download your product from the Store.
- Don’t mislead our joint customers about what your product can do, who is offering it, etc.
- Don’t attempt to cheat customers, the system or the ecosystem. There is no place in our Store for any kind of fraud, be it ratings and review manipulation, credit card fraud or other fraudulent activity.

Adhering to these policies should help you make choices that enhance your product’s appeal and audience.

Your products are crucial to the experience of hundreds of millions of customers. We can’t wait to see what you create and are thrilled to help deliver your products to the world.

If you have feedback on the policies, please let us know by commenting in [our forum](https://social.msdn.microsoft.com/Forums/windowsapps/home?forum=windowsstore). We will consider every comment.

## Table of Contents

**Product Policies:**

- [10.1 Distinct Function & Value; Accurate Representation](#101-distinct-function--value-accurate-representation)
- [10.2 Security](#102-security)
- [10.3 Product is Testable](#103-product-is-testable)
- [10.4 Usability](#104-usability)
- [10.5 Personal Information](#105-personal-information)
- [10.6 Capabilities](#106-capabilities)
- [10.7 Localization](#107-localization)
- [10.8 Financial Transactions](#108-financial-transactions)
- [10.9 Notifications](#109-notifications)
- [10.10 Advertising Conduct and Content](#1010-advertising-conduct-and-content)
- [10.13 Gaming and Xbox](#1013-gaming-and-xbox)
- [10.14 Account Type](#1014-account-type)

**Content Policies:**

- [11.1 General Content Requirements](#111-general-content-requirements)
- [11.2 Content Including Names, Logos, Original and Third Party](#112-content-including-names-logos-original-and-third-party)
- [11.3 Risk of Harm](#113-risk-of-harm)
- [11.4 Defamatory, Libelous, Slanderous and Threatening](#114-defamatory-libelous-slanderous-and-threatening)
- [11.5 Offensive Content](#115-offensive-content)
- [11.6 Alcohol, Tobacco, Weapons and Drugs](#116-alcohol-tobacco-weapons-and-drugs)
- [11.7 Adult Content](#117-adult-content)
- [11.8 Illegal Activity](#118-illegal-activity)
- [11.9 Excessive Profanity and Inappropriate Content](#119-excessive-profanity-and-inappropriate-content)
- [11.10 Country/Region Specific Requirements](#1110-countryregion-specific-requirements)
- [11.11 Age Ratings](#1111-age-ratings)
- [11.12 User Generated Content](#1112-user-generated-content)
- [11.13 Third Party Digital Storefronts Content](#1113-third-party-digital-storefronts-content)

## Product Policies

### 10.1 Distinct Function & Value; Accurate Representation

- Your product and its associated metadata, including but not limited to your app title, description, screenshots, trailers, content rating and product category, must accurately and clearly reflect the source, functionality, and features of your product.  
- Game products, including products that primarily offer remote game play and/or control functionality of games running on other devices or platforms, or enable access to a catalog of games behind a gaming subscription service, must be categorized as a game in our Store. 

**10.1.1**

- All aspects of your product, including metadata, should accurately describe the functions, features, user experience and any important limitations of your product, including required or supported input devices.

- Your product must not in any way attempt to mislead customers as to its actual features, functionality, or relationship to other products.

- Your product title or name must be unique and must not contain marketing or descriptive text, including extraneous use of keywords.

- Your product must not use a name, images, or any other metadata that is the same as that of other products unless the product is also published by you.

- The value proposition of your product must be clear during the first run experience.

- Your product should be listed in the most appropriate category and genre based on the features and functionality it offers.

- Products submitted as web apps must be published by the domain or website owner.

- Your product must not claim to be from a company, government body, or other entity if you do not have permission to make that representation.


**10.1.2**

Your product must be fully functional and must provide appropriate functionality for targeted systems and devices.

**10.1.3**

Search terms may not exceed seven unique terms and must be relevant to your product. When choosing terms, you must not use irrelevant terms or phrases in an effort to manipulate search results.

**10.1.4**

Your product must have distinct and informative metadata and must provide a valuable and quality user experience. Your product must also have an active presence in the Store.

**10.1.5**

Your product may, with user consent and after initial download of the primary product, enable acquisition of:

- Other products published by you as long as the other products are also distributed through the Microsoft Store.

- Add-ons or extensions that enhance the functionality of the product.


**10.1.6**

Products that are standalone storefronts, whose primary purpose is to enable acquisition of digital goods are allowed on PC devices, subject to the following requirements:

- While content offered via your product is not subject to certification, your content must adhere to all applicable Store Policies.

- If your product uses, accesses, monetizes access to, or displays content from a third-party service, ensure that you are specifically permitted to do so under the service’s terms of use.

- Your storefront must offer a comprehensive catalog of content of sufficient size (a minimum of 20 distinct products, excluding downloadable content and in-app products or offers) to provide a unique and valuable user experience.

- Storefronts that only offer a single game or app, versions of a single game or app, or a single franchise of games or apps are not allowed.


### 10.2 Security

Your product must not jeopardize or compromise user security, or the security or functionality of the device, system or related systems. You are solely responsible for all product safety testing, certificate acquisition (unless provided by Microsoft Store signing), and the implementation of any appropriate feature safeguards. You will not disable any platform safety or comfort features, and you must include all legally required and industry-standard warnings, notices, and disclaimers in your product.

**10.2.1**

- Products that browse the web must use either the Chromium or the Gecko open source engine. To ensure compatibility and security of user experience they must be updated to be no older than within 2 major versions of those open source projects (for example, if the latest released major version of Chromium is 85, any browser based on Chromium must be on at least Chromium version 83 or higher),and known security issues must be patched in a more timely fashion. Any included private or proprietary components, or components not otherwise available under an open source license that affect compatibility of web site experience (such as codecs) shall be licensable on reasonable terms to other browser publishers to achieve compatibility. Compatibility and consistency of web site experience presented to browsers on the same engine shall be the primary test of meeting this engine consistency requirement (including publisher’s own sites). Existing browsers in the Windows Store may continue to use the EdgeHTML engine.

- Products that browse the web that are made available on the Xbox Console must not offer any functionality that would allow a user of the app to download or copy files, aside from those necessary for functionality of the app.


**10.2.2**

Your product must not attempt to fundamentally change or extend its described functionality or introduce features or functionality that are in violation of Store Policies through any form of dynamic inclusion of code. Your product should not, for example, download a remote script and subsequently execute that script in a manner that is not consistent with the described functionality.

**10.2.3**

Your product must not contain or enable malware as defined by the Microsoft criteria for [Unwanted and Malicious Software](/windows/security/threat-protection/intelligence/criteria). Further, your product must not offer to install secondary software that is not developed you and does not enhance the functionality of your product.

**10.2.4**

Your product may depend on non-integrated software (such as another product, module, or service) to deliver its primary functionality, subject to the following requirements:

- You disclose the dependency at the beginning of the description metadata.
- Dependency on non-Microsoft provided driver(s) or NT service(s) is not allowed. If your product has a dependency on non-Microsoft provided driver(s) or NT service(s), you must disclose that dependency to Microsoft in the certification notes in Microsoft Partner Center to be considered for an exception to this policy.

**10.2.5**

All game products, (exclusive of games made available through a subscription in PC gaming subscription products) and any products offered on Xbox consoles must be submitted using supported package types for ingestion and distribution by the Microsoft Store.  For any products submitted in this manner, such products and in-product offerings must be installed and updated only through the Microsoft Store. (Note: This policy does not apply to products that are subject to the requirements in 10.2.9.)

**10.2.6**

Apps that enable the mining of crypto-currency on device are not allowed. Apps that enable remote management of the mining of cryptocurrency are allowed.

**10.2.7**

Your product must clearly communicate and enable a user’s ability to cleanly uninstall and remove your product from their device.

**10.2.8**

You are required to use supported methods and must obtain user consent to change any user’s Windows settings, preferences, settings UI, or modify the user’s Windows experience in any way. Unsupported methods include but are not limited to use of accessibility APIs or undocumented or unsupported APIs in unsupported ways.

**10.2.9**

Non-gaming products may submit an HTTPS-enabled download URL (direct link) to the product’s installer binaries. Products submitted in this manner are subject to the following requirements:

- The installer binary may only be .msi or .exe.

- The binary and all of its Portable Executable (PE) files must be digitally signed with a code signing certificate that chains up to a certificate issued by a Certificate Authority (CA) that is part of the [Microsoft Trusted Root Program](/security/trusted-root/participants-list).

- You must submit a versioned download URL in Partner Center. The binary associated with that URL must not change after submission.

- Whenever you have an updated binary to distribute, you must provide an updated versioned download URL in Partner Center associated with the updated binary. You are responsible for maintaining and updating the download URL.

- Initiating the install must not display an installation user interface (i.e., silent install is required), however User Account Control (UAC) dialog is allowed.

- The installer is a standalone installer and is not a downloader stub/web installer that downloads bits when run.

- Your product may only be made available to PC devices.


### 10.3 Product is Testable

The product must be testable. If it is not possible to test your product for any reason, including, but not limited to, the items below, your product may fail this requirement.

**10.3.1**

If your product requires login credentials, provide us with a working demo account using the **Notes for certification** field.

**10.3.2**

If your product requires access to a server, the server must be functional to verify that it's working correctly.

### 10.4 Usability

Your product must meet Store standards for usability, including, but not limited to, those listed in the subsections below.

**10.4.1**

Products should support the devices and platforms on which they are downloaded, including compatibility with the software, hardware and screen resolution requirements specified by the product. If a product is downloaded on a device with which it is not compatible, it should detect that at launch and display a message to the customer detailing the requirements.

**10.4.2**

Products must continue to run and remain responsive to user input. Products must shut down gracefully and not close unexpectedly. The product must handle exceptions raised by any of the managed or native system APIs and remain responsive to user input after the exception is handled.

**10.4.3**

The product must start up promptly and must stay responsive to user input.

### 10.5 Personal Information

The following requirements apply to products that access Personal Information. Personal Information includes all information or data that identifies or could be used to identify a person, or that is associated with such information or data.

**10.5.1**

If your product accesses, collects or transmits Personal Information, or if otherwise required by law, you must maintain a privacy policy. You must provide users with access to your privacy policy by entering the privacy policy URL in Partner Center when you submit your product. In addition, you may also include or link to your privacy policy in the product. The privacy policy can be hosted within or directly linked from the product. Your privacy policy must inform users of the Personal Information accessed, collected or transmitted by your product, how that information is used, stored and secured, and indicate the types of parties to whom it is disclosed. It must describe the controls that users have over the use and sharing of their information and how they may access their information, and it must comply with applicable laws and regulations. Your privacy policy must be kept up-to-date as you add new features and functionality to your product.

Product types that inherently have access to Personal Information must always have privacy policies. These include, but are not limited to, Edge Extension and Desktop Bridge products.

**10.5.2**

You may publish the Personal Information of customers of your product to an outside service or third party through your product or its metadata only after obtaining opt-in consent from those customers. Opt-in consent means the customer gives their express permission in the product user interface for the requested activity, after you have:

- described to the customer how the information will be accessed, used or shared, indicating the types of parties to whom it is disclosed, and
- provided the customer a mechanism in the product user interface through which they can later rescind this permission and opt-out.

**10.5.3**

If you publish a person’s Personal Information to an outside service or third party through your product or its metadata, but the person whose information is being shared is not a customer of your product, you must obtain express written consent to publish that Personal Information, and you must permit the person whose information is shared to withdraw that consent at any time. If your product provides a customer with access to another person’s Personal Information, this requirement would also apply.

**10.5.4**

If your product collects, stores or transmits Personal Information, it must do so securely, by using modern cryptography methods.

**10.5.5**

Your product must not collect, store or transmit highly sensitive personal information, such as health or financial data, unless the information is related to the product’s functionality. Your product must also obtain express user consent before collecting, storing or transmitting such information. Your product’s privacy policy must clearly tell the user when and why you are collecting Personal Information and how you will use it.

**10.5.7**

Products that receive device location must provide settings that allow the user to enable and disable the product's access to and use of location from the Location Service API). You must respect such settings, and if you choose to collect device location data in another way, such data is Personal Information and collection is subject to the other requirements of section 10.5. You must gain legally sufficient consent for your data practices, and such practices must generally comply with applicable laws and regulations.

### 10.6 Capabilities

The capabilities you declare must legitimately relate to the functions of your product, and the use of those declarations must comply with our product capability declarations. You must not circumvent operating system checks for capability usage.

### 10.7 Localization

You must localize your product for all languages that it supports. The text of your product’s description must be localized in each language that you declare. If your product is localized such that some features are not available in a localized version, you must clearly state or display the limits of localization in the product description. The experience provided by a product must be reasonably similar in all languages that it supports.

### 10.8 Financial Transactions

If your product includes in-product purchase, subscriptions, virtual currency, billing functionality or captures financial information, the following requirements apply:

**10.8.1**

All games (excluding games made available through a subscription in PC gaming subscription products and in-app purchases in such games) and products offered on Xbox consoles are required to use the Microsoft Store in-product purchase APIs.
<<<<<<< HEAD

Non-game in-app products made available on PC devices may either use a secure third-party purchase API or the Microsoft Store in-product purchase API for in-app purchases of digital items or services that are consumed or used within the product.

=======

Non-game in-app products made available on PC devices may either use a secure third-party purchase API or the Microsoft Store in-product purchase API for in-app purchases of digital items or services that are consumed or used within the product.

>>>>>>> 7fe8d344
If your product is required to use the Microsoft in-product purchase API, it must not direct users to a purchase mechanism other than the Microsoft Store in-product purchase API, but may enable users to consume previously purchased digital content or services. In-product offerings sold in your product via the Microsoft Store in-product purchase API cannot be converted to, or exchanged for, any legally valid currency (for example, USD, Euro, etc.) or any physical goods or services.

In cases where your product’s use of a secure third-party purchase API is allowed or required, the following requirements apply:

- At the time of the transaction or when you collect any payment or financial information from the customer, your product must identify the commerce transaction provider, authenticate the user, and obtain the user’s confirmation of the transaction.
- Your product can offer the user the ability to permanently remain authenticated, but the user must have the ability to either require an authentication on every transaction or to turn off in-product transactions.
- If your product collects credit card information or uses a third-party payment processor that collects credit card information, the payment processing must meet the current PCI Data Security Standard (PCI DSS).
- If your product requires user registration or payment transaction experience at install, it must take place in the product’s in-app experience. After installation of your product is completed, users may be directed to a browser to complete registration or transactions.

**10.8.2**

You must use the Microsoft payment request API or a secure third party purchase API for purchases of physical goods or services, and a secure third party purchase API for payments made in connection with real world gambling or charitable contributions. If your product is used to facilitate or collect charitable contributions or to conduct a promotional sweepstakes or contest, you must do so in compliance with applicable law. You must also state clearly that Microsoft is not the fundraiser or sponsor of the promotion.

You must use the Microsoft payment request API or a secure third party purchase API to receive voluntary donations from users. If the user receives digital goods or services in return, including but not limited to additional features or removal of advertising, you must use the Microsoft Store in-product purchase API instead.

The following requirements apply to your use of a secure third party purchase API:

- At the time of the transaction or when you collect any payment or financial information from the customer, your product must identify the commerce transaction provider, authenticate the user, and obtain user confirmation for the transaction.
- The product can offer the user the ability to save this authentication, but the user must have the ability to either require an authentication on every transaction or to turn off in-product transactions.
- If your product collects credit card information or uses a third-party payment processor that collects credit card information, the payment processing must meet the current PCI Data Security Standard (PCI DSS).

**10.8.3**

If your product requires financial account information, you must submit that product from a company account type.

**10.8.4**

Your product and its associated metadata must provide information about the types of in-product purchases offered and the range of prices. You may not mislead customers and must be clear about the nature of your in-product promotions and offerings including the scope and terms of any trial experiences. If your product restricts access to user-created content during or after a trial, you must notify users in advance. In addition, your product must make it clear to users that they are initiating a purchase option in the product.

If your game offers “loot boxes” or other mechanisms that provide randomized virtual items, then you must disclose the odds of receiving each item to customers prior to purchase. These disclosures may appear: in-product, such as in an in-app store, on the Microsoft Store Product Description Page (PDP), and/or on a developer or publisher website, with a link from the Store Product Description Page (PDP) and/or in-app.

**10.8.6**

Non-game products made available on PC devices may either use a secure third-party or the Microsoft recurring billing API to bill for subscriptions of digital goods or services, and the following guidelines apply:

- You may add value to a subscription but may not remove value for users who have previously purchased it.
- If you discontinue an active subscription, you must continue to provide purchased digital goods or services until the subscription expires.
- PC gaming subscription products (products whose primary functionality is to enable access to a catalog of games via a subscription service) may either use the Microsoft Store in-product purchase API or a secure third-party purchase API for in-game purchases within games made available through the subscription service, subject to the secure third-party purchase API requirements.
  - Notwithstanding any Store Policies to the contrary, if your game subscription product has a dependency on non-integrated software to deliver content to your subscribers, the dependent software does not need to be available in the Store. The dependency must be disclosed at the beginning of the description metadata.
  - Notwithstanding any Store Policies to the contrary, individual games included in the subscription may be distributed from the Store or from the game service operator. While games delivered outside of the store through the game subscription are not subject to certification, they must adhere to all other applicable Store Policies.  

**10.8.7**

In cases where you determine the pricing for your product or in-app purchases, all pricing, including sales or discounting, for your digital products or services must:

- Comply with all applicable laws, regulations and regulatory guidelines, including without limitation, the Federal Trade Commission [Guides Against Deceptive Pricing](https://www.ecfr.gov/cgi-bin/text-idx?SID=676bd39fe43a808fcb417973b3d0247e&mc=true&tpl=/ecfrbrowse/Title16/16cfr233_main_02.tpl).

- Not attempt to profit from open-source or other software that is otherwise generally available for free, nor be priced irrationally high relative to the features and functionality provided by your product.


### 10.9 Notifications

Your product must respect system settings for notifications and remain functional when they are disabled. This includes the presentation of ads and notifications to the customer, which must also be consistent with the customer’s preferences, when provided by Windows Push Notification Service (WNS).

If your product uses WINS or web push to transmits notifications, it must comply with the following requirements:

**10.9.1**

Because notifications provided through WNS or MPNS are considered product content, they are subject to all Store Policies.

**10.9.2**

You may not obscure or try to disguise the source of any notification initiated by your product.

**10.9.3**

You may not include in a notification any information a customer would reasonably consider to be confidential or sensitive.

**10.9.4**

Notifications sent from your product must relate to the product or to other products you publish in the Store catalog, may link only to the product or the Store catalog listing of your other products, and may not include promotional messages of any kind that are not related to your products.

### 10.10 Advertising Conduct and Content

For all advertising related activities, the following requirements apply:

**10.10.1**

- The primary purpose of your product should not be to get users to click ads.
- Your product may not do anything that interferes with or diminishes the visibility, value, or quality of any ads it displays.
- Your product must respect advertising ID settings that the user has selected.
- All advertising must be truthful, non-misleading and comply with all applicable laws, regulations, and regulatory guidelines.

**10.10.2**

If you purchase or create promotional ad campaigns to promote your products through the ad campaign functionality in Partner Center, all ad materials you provide to Microsoft, including any associated landing pages, must comply with Microsoft’s [Creative Specifications Policy](https://about.ads.microsoft.com/solutions/ad-products/display-advertising/creative-specs) and [Creative Acceptance Policy](https://about.ads.microsoft.com/solutions/ad-products/display-advertising/creative-acceptance-policies).

**10.10.3**

Any advertising content your product displays must adhere to Microsoft’s [Creative Acceptance Policy](https://about.ads.microsoft.com/solutions/ad-products/display-advertising/creative-acceptance-policies).

If your product displays ads, all content displayed must conform to the advertising requirements of the [App Developer Agreement](/legal/windows/agreements/app-developer-agreement), including the following requirements:

**10.10.4**

The primary content of your product may not be advertising, and advertising must be clearly distinguishable from other content in your product.

**10.10.5**

Your privacy statement or terms of use must let users know you will send Personal Information to the ad service provider and must tell users how they can opt-out of interest-based advertising.

**10.10.6**

If your product is directed at children under the age of 13 (as defined in the [Children’s Online Privacy Protection Act](https://www.ftc.gov/tips-advice/business-center/privacy-and-security/children%27s-privacy)), you must notify Microsoft of this fact in Partner Center and ensure that all ad content displayed in your product is appropriate for children under the age of 13.

### 10.11 Policy removed

### 10.12 Policy removed

### 10.13 Gaming and Xbox

For products that are primarily gaming experiences or target Xbox consoles, the following requirements apply:

> [!NOTE]
> Additional requirements for titles which use Xbox Live on PC/Mobile and/or the Creators program on Xbox consoles are available at https://aka.ms/xboxlivepolicy.
>
> **February 10, 2022 Policy Note**: For game products targeting console developed through the Xbox Live Creators program, the requirement to integrate with XBL Services no longer applies. The specific policy (Policy 10.13.1) will be updated to reflect this change the next time the Store Policy document is updated, but effective as of this notice, the policy will no longer be enforced for the XBL Creators Program.


**10.13.1**

Game products that target Xbox consoles, including products that primarily offer remote game play/control functionality of games running on other devices or platforms, must use Xbox Live services through the ID@Xbox program. Optionally, you may publish your game product to console without integration of Xbox Live Services through the [Xbox Live Creators](https://go.microsoft.com/fwlink/?linkid=844722) program.


**10.13.2**

Game products that allow cross-player communication or synchronous network play on Xbox One devices must use Xbox Live and be approved through the [ID@Xbox](https://www.xbox.com/Developers/id) program.

**10.13.3**

Game products on Xbox One must not present an alternate friends list obtained outside Xbox Live.

**10.13.4**

Products published to Xbox consoles must not:

- Include the sale of Xbox game products, Xbox consoles or Xbox console accessories outside the Store.

- Request or store Microsoft Account usernames or passwords.

- Enable general browsing of the operating system, file systems or attached physical media file structures.


**10.13.5**

Game products that use Xbox Live must:

- Automatically sign the user in to Xbox Live, or offer the user the option to sign in, before gameplay begins.
- Display the user's Xbox gamertag as their primary display and profile name.

**10.13.6**

Game products that use Xbox Live and offer multiplayer gameplay, user generated content or user communication:

- Must not allow gameplay until the user signs in to Xbox Live.
- Must respect [parental and service controls](/gaming/xbox-live/get-started/setup-ide/creators/unity-win10/check-user-privileges-in-unity).

**10.13.7**

Game products must gracefully handle errors with or disconnection from the Xbox Live service. When attempting to retry a connection request following a failure, game products must honor the retry policies set by Xbox Games. When they are unable to retrieve configuration information for or communicate with any non-Microsoft service, game products must not direct users to Microsoft support.

**10.13.8**

Game products must not store user information sourced from Xbox Live, such as profile data, preferences, or display names, beyond a locally stored cache used to support loss of network connectivity. Any such caches must be updated on the next available connection to the service.

**10.13.9**

Xbox Live game products must comply with the following requirements for service usage:

- Do not link or federate the Xbox Live user account identifier or other user account data with other services or identity providers.
- Do not provide services or user data in a way that it could be included in a search engine or directory.
- Keep your secret key and access tokens private, except if you share them with an agent acting to operate your product and the agent signs a confidentiality agreement.
- Do not duplicate the Xbox Live Friends service.

**10.13.10**

Products that emulate a game system or game platform are not allowed on any device family.

**10.13.11**

The following privacy requirements apply to Xbox Live user data:

- Services and user data are only for use in your game by you. Don't sell, license, or share any data obtained from us or our services. If you receive personal data of end users through Xbox Live, you are an independent controller of such data and must have a privacy statement (or policy) in place with end users governing your use of personal data, as required by the App Developer Agreement. We recommend you include a link to your privacy statement on your website and on the Microsoft Store pages for your games.
- Services and user data must be used appropriately in games. This data includes (without limitation) usage data, account identifiers and any other personally identifiable data, statistics, scores, ratings, rankings, connections with other users, and any other data relating to a user’s social activity.
- Don’t store any Xbox Live social graph data (for example, friends lists), except for account identifiers for users who’ve linked their Xbox Live account with your game.
- Delete all account identifiers, when you remove your game from our service, or when a user unlinks their Xbox Live account from your game. Do not share services or user data (even if anonymous, aggregate, or derived data) to any ad network, data broker or other advertising or monetization-related service.
- When Microsoft receives requests from end users to delete their personal data, we will communicate the requests to you by providing a list of end user identifiers. You must check the list at least every 30 days to ensure you receive all delete requests and must use the information provided on the list only to satisfy the delete requests of end users. You can find details about this process at [Deleted Account List Tools](https://forums.xboxlive.com/users/login.html).

### 10.14 Account Type

If a reasonable consumer would interpret your application or publisher name to be that of a business entity, you must publish from a company account type, not an individual account type.

## Content Policies

The following policies apply to content and metadata (including publisher name, product name, product icon, product description, product screenshots, product trailers and trailer thumbnails, and any other product metadata) offered for distribution in the Store. Content means the product name, publisher name, product icon, product description, the images, sounds, videos and text contained in the product, the tiles, notifications, error messages or ads exposed through your product, and anything that’s delivered from a server or that the product connects to. Because product and the Store are used around the world, these requirements will be interpreted and applied in the context of regional and cultural norms.

### 11.1 General Content Requirements

Metadata and other content you submit to accompany your product may contain only content that would merit a rating of PEGI 12, ESRB EVERYONE 10+, or lower.

### 11.2 Content Including Names, Logos, Original and Third Party

All content in your product and associated metadata must be either originally created by the application provider, appropriately licensed from the third-party rights holder, used as permitted by the rights holder, or used as otherwise permitted by law.

### 11.3 Risk of Harm

**11.3.1**

Your product must not contain any content that facilitates or glamorizes the following real world activities: (a) extreme or gratuitous violence; (b) human rights violations; (c) the creation of illegal weapons; or (d) the use of weapons against a person, animal, or real or personal property.

**11.3.2**

Your product must not: (a) pose a safety risk to, nor result in discomfort, injury or any other harm to end users or to any other person or animal; or (b) pose a risk of or result in damage to real or personal property.

**11.3.3**

If your product is intended to provide content related to information, news, or current events in the real world, it must not use or distribute false or deceptive images, video, and/or text, or other content that may cause harm pertaining to individuals, entities, or matters of public concern.

### 11.4 Defamatory, Libelous, Slanderous and Threatening

Your product must not contain any content that is defamatory, libelous, slanderous, or threatening.

### 11.5 Offensive Content

Your product and associated metadata must not contain potentially sensitive or offensive content. Content may be considered sensitive or offensive in certain countries/regions because of local laws or cultural norms. In addition, your product and associated metadata must not contain content that advocates discrimination, hatred, or violence based on considerations of race, ethnicity, national origin, language, gender, age, disability, religion, sexual orientation, status as a veteran, or membership in any other social group.

### 11.6 Alcohol, Tobacco, Weapons and Drugs

Your product must not contain any content that facilitates or glamorizes excessive or irresponsible use of alcohol or tobacco products, drugs, or weapons.

### 11.7 Adult Content

Your product must not contain or display content that a reasonable person would consider pornographic or sexually explicit.

### 11.8 Illegal Activity

Your product must not contain content or functionality that encourages, facilitates or glamorizes illegal activity in the real world.

### 11.9 Excessive Profanity and Inappropriate Content

- Your product must not contain excessive or gratuitous profanity.
- Your product must not contain or display content that a reasonable person would consider to be obscene.

### 11.10 Country/Region Specific Requirements

Content that is offensive in any country/region to which your product is targeted is not allowed. Content may be considered offensive in certain countries/regions because of local laws or cultural norms. Examples of potentially offensive content in certain countries/regions include the following:

China

- Prohibited sexual content
- Disputed territory or region references
- Providing or enabling access to content or services that are illegal under applicable local law

### 11.11 Age Ratings

You must obtain an age rating for your product when you submit it in Partner Center. You are responsible for accurately completing the International Age Rate Coalition (IARC) rating questionnaire during submission to obtain the appropriate rating.

**11.11.3**

If your product provides content (such as user-generated, retail or other web-based content) that might be appropriate for a higher age rating than its assigned rating, you must enable users to opt in to receiving such content by using a content filter or by signing in with a pre-existing account.

### 11.12 User Generated Content

User Generated Content (UGC) is content that users contribute to an app or product and which can be viewed or accessed by other users in an online state. If your product contains UGC, you must:

- Publish and make available to users a product terms of service and/or content guidelines for User Generated Content either in product or on your website.
- Provide a means for users to report inappropriate content within the product to the developer for review and removal/disablement if in violation of content guidelines and/or implement a method for proactive detection of inappropriate or harmful UGC.
- Remove or disable UGC when requested by Microsoft.

### 11.13 Third Party Digital Storefronts Content

If your product is a storefront, or enables access to a storefront, the storefront must:

- Publish and make available a developer and/or publisher terms of service and content guidelines for products listed in your marketplace.
- Provide a means for users to report inappropriate content, or content that violates your terms of service or content guidelines.
- Implement a method for review and detection of content that is in violation of your terms or guidelines and take enforcement actions.
- Comply with all legal and regulatory requirements regarding operations of digital storefronts.

---
<sup>1</sup>"Store" or "Microsoft Store" means a Microsoft owned or operated platform, however named, through which Apps may be offered to or acquired by Customers. Unless otherwise specified, Store includes the Microsoft Store, the Windows Store, the Xbox Store, Microsoft Store for Business, and Microsoft Store for Education.

## Certification Appeal Process

All products should adhere to the Microsoft Store Policies listed above. If your product failed in the review process, please review the policies to understand the reason for failure. To ask a question about the review or certification status of a product, you can send an email to [reportapp@microsoft.com](mailto:reportapp@microsoft.com).

### Microsoft Store complaint and appeal statistics for FY2021

| Statistic                                             | Count    |
|----------------------------------------------|----------|
| Main Complaint Type 1: Certification Results |      145 |
| Main Complaint Type 2: Account Terminations  |       74 |
| Main Complaint Type 3: Enforcement Appeal    |       66 |
| Other Types Of Complaints                    |      144 |
| Total Complaints                             |      429 |
| Overturned Complaints                        |       46 |
| Average Processing Time                      | 2.9 days |

### See also

- [Change history for Microsoft Store Policies](store-policies-change-history.md)
- [Microsoft Store Policies and Code of Conduct](store-policies-and-code-of-conduct.md)
- [App Developer Agreement](/legal/windows/agreements/app-developer-agreement)<|MERGE_RESOLUTION|>--- conflicted
+++ resolved
@@ -1,580 +1,570 @@
----
-title: Microsoft Store Policies
-description: Products on the Store must meet our certification standards, offer customers a truly useful and engaging experience, and provide a good fit for the Store.
-<<<<<<< HEAD
-ms.date: 06/13/2022
-=======
-ms.date: 06/09/2022
->>>>>>> 7fe8d344
-ms.topic: article
-keywords: store policies agreement
-ms.localizationpriority: high
-ms.assetid: F02A720E-2899-4863-8945-9AB99158BCA1
----
-
-# Microsoft Store Policies
-
-**Document version: 7.16**
-
-**Publish date: June 16, 2022**
-
-**Effective date: July 16, 2022**
-
-> [!NOTE]
-> Some older versions of this agreement, along with summary of recent changes are available at [Change history for Microsoft Store Policies](store-policies-change-history.md).
-
-Thank you for your interest in developing products for the Microsoft Store<sup>1</sup>. "Product" means content in whatever form submitted including, but not limited to, apps, games, titles, and any additional content sold or offered from within a Product. We’re committed to a diverse catalog of products for customers worldwide. Products on the Store must meet our certification standards, offer customers a truly useful and engaging experience, and provide a good fit for the Store.
-
-A few principles to get you started:
-
-- Offer unique and distinct value within your product. Provide a compelling reason to download your product from the Store.
-- Don’t mislead our joint customers about what your product can do, who is offering it, etc.
-- Don’t attempt to cheat customers, the system or the ecosystem. There is no place in our Store for any kind of fraud, be it ratings and review manipulation, credit card fraud or other fraudulent activity.
-
-Adhering to these policies should help you make choices that enhance your product’s appeal and audience.
-
-Your products are crucial to the experience of hundreds of millions of customers. We can’t wait to see what you create and are thrilled to help deliver your products to the world.
-
-If you have feedback on the policies, please let us know by commenting in [our forum](https://social.msdn.microsoft.com/Forums/windowsapps/home?forum=windowsstore). We will consider every comment.
-
-## Table of Contents
-
-**Product Policies:**
-
-- [10.1 Distinct Function & Value; Accurate Representation](#101-distinct-function--value-accurate-representation)
-- [10.2 Security](#102-security)
-- [10.3 Product is Testable](#103-product-is-testable)
-- [10.4 Usability](#104-usability)
-- [10.5 Personal Information](#105-personal-information)
-- [10.6 Capabilities](#106-capabilities)
-- [10.7 Localization](#107-localization)
-- [10.8 Financial Transactions](#108-financial-transactions)
-- [10.9 Notifications](#109-notifications)
-- [10.10 Advertising Conduct and Content](#1010-advertising-conduct-and-content)
-- [10.13 Gaming and Xbox](#1013-gaming-and-xbox)
-- [10.14 Account Type](#1014-account-type)
-
-**Content Policies:**
-
-- [11.1 General Content Requirements](#111-general-content-requirements)
-- [11.2 Content Including Names, Logos, Original and Third Party](#112-content-including-names-logos-original-and-third-party)
-- [11.3 Risk of Harm](#113-risk-of-harm)
-- [11.4 Defamatory, Libelous, Slanderous and Threatening](#114-defamatory-libelous-slanderous-and-threatening)
-- [11.5 Offensive Content](#115-offensive-content)
-- [11.6 Alcohol, Tobacco, Weapons and Drugs](#116-alcohol-tobacco-weapons-and-drugs)
-- [11.7 Adult Content](#117-adult-content)
-- [11.8 Illegal Activity](#118-illegal-activity)
-- [11.9 Excessive Profanity and Inappropriate Content](#119-excessive-profanity-and-inappropriate-content)
-- [11.10 Country/Region Specific Requirements](#1110-countryregion-specific-requirements)
-- [11.11 Age Ratings](#1111-age-ratings)
-- [11.12 User Generated Content](#1112-user-generated-content)
-- [11.13 Third Party Digital Storefronts Content](#1113-third-party-digital-storefronts-content)
-
-## Product Policies
-
-### 10.1 Distinct Function & Value; Accurate Representation
-
-- Your product and its associated metadata, including but not limited to your app title, description, screenshots, trailers, content rating and product category, must accurately and clearly reflect the source, functionality, and features of your product.  
-- Game products, including products that primarily offer remote game play and/or control functionality of games running on other devices or platforms, or enable access to a catalog of games behind a gaming subscription service, must be categorized as a game in our Store. 
-
-**10.1.1**
-
-- All aspects of your product, including metadata, should accurately describe the functions, features, user experience and any important limitations of your product, including required or supported input devices.
-
-- Your product must not in any way attempt to mislead customers as to its actual features, functionality, or relationship to other products.
-
-- Your product title or name must be unique and must not contain marketing or descriptive text, including extraneous use of keywords.
-
-- Your product must not use a name, images, or any other metadata that is the same as that of other products unless the product is also published by you.
-
-- The value proposition of your product must be clear during the first run experience.
-
-- Your product should be listed in the most appropriate category and genre based on the features and functionality it offers.
-
-- Products submitted as web apps must be published by the domain or website owner.
-
-- Your product must not claim to be from a company, government body, or other entity if you do not have permission to make that representation.
-
-
-**10.1.2**
-
-Your product must be fully functional and must provide appropriate functionality for targeted systems and devices.
-
-**10.1.3**
-
-Search terms may not exceed seven unique terms and must be relevant to your product. When choosing terms, you must not use irrelevant terms or phrases in an effort to manipulate search results.
-
-**10.1.4**
-
-Your product must have distinct and informative metadata and must provide a valuable and quality user experience. Your product must also have an active presence in the Store.
-
-**10.1.5**
-
-Your product may, with user consent and after initial download of the primary product, enable acquisition of:
-
-- Other products published by you as long as the other products are also distributed through the Microsoft Store.
-
-- Add-ons or extensions that enhance the functionality of the product.
-
-
-**10.1.6**
-
-Products that are standalone storefronts, whose primary purpose is to enable acquisition of digital goods are allowed on PC devices, subject to the following requirements:
-
-- While content offered via your product is not subject to certification, your content must adhere to all applicable Store Policies.
-
-- If your product uses, accesses, monetizes access to, or displays content from a third-party service, ensure that you are specifically permitted to do so under the service’s terms of use.
-
-- Your storefront must offer a comprehensive catalog of content of sufficient size (a minimum of 20 distinct products, excluding downloadable content and in-app products or offers) to provide a unique and valuable user experience.
-
-- Storefronts that only offer a single game or app, versions of a single game or app, or a single franchise of games or apps are not allowed.
-
-
-### 10.2 Security
-
-Your product must not jeopardize or compromise user security, or the security or functionality of the device, system or related systems. You are solely responsible for all product safety testing, certificate acquisition (unless provided by Microsoft Store signing), and the implementation of any appropriate feature safeguards. You will not disable any platform safety or comfort features, and you must include all legally required and industry-standard warnings, notices, and disclaimers in your product.
-
-**10.2.1**
-
-- Products that browse the web must use either the Chromium or the Gecko open source engine. To ensure compatibility and security of user experience they must be updated to be no older than within 2 major versions of those open source projects (for example, if the latest released major version of Chromium is 85, any browser based on Chromium must be on at least Chromium version 83 or higher),and known security issues must be patched in a more timely fashion. Any included private or proprietary components, or components not otherwise available under an open source license that affect compatibility of web site experience (such as codecs) shall be licensable on reasonable terms to other browser publishers to achieve compatibility. Compatibility and consistency of web site experience presented to browsers on the same engine shall be the primary test of meeting this engine consistency requirement (including publisher’s own sites). Existing browsers in the Windows Store may continue to use the EdgeHTML engine.
-
-- Products that browse the web that are made available on the Xbox Console must not offer any functionality that would allow a user of the app to download or copy files, aside from those necessary for functionality of the app.
-
-
-**10.2.2**
-
-Your product must not attempt to fundamentally change or extend its described functionality or introduce features or functionality that are in violation of Store Policies through any form of dynamic inclusion of code. Your product should not, for example, download a remote script and subsequently execute that script in a manner that is not consistent with the described functionality.
-
-**10.2.3**
-
-Your product must not contain or enable malware as defined by the Microsoft criteria for [Unwanted and Malicious Software](/windows/security/threat-protection/intelligence/criteria). Further, your product must not offer to install secondary software that is not developed you and does not enhance the functionality of your product.
-
-**10.2.4**
-
-Your product may depend on non-integrated software (such as another product, module, or service) to deliver its primary functionality, subject to the following requirements:
-
-- You disclose the dependency at the beginning of the description metadata.
-- Dependency on non-Microsoft provided driver(s) or NT service(s) is not allowed. If your product has a dependency on non-Microsoft provided driver(s) or NT service(s), you must disclose that dependency to Microsoft in the certification notes in Microsoft Partner Center to be considered for an exception to this policy.
-
-**10.2.5**
-
-All game products, (exclusive of games made available through a subscription in PC gaming subscription products) and any products offered on Xbox consoles must be submitted using supported package types for ingestion and distribution by the Microsoft Store.  For any products submitted in this manner, such products and in-product offerings must be installed and updated only through the Microsoft Store. (Note: This policy does not apply to products that are subject to the requirements in 10.2.9.)
-
-**10.2.6**
-
-Apps that enable the mining of crypto-currency on device are not allowed. Apps that enable remote management of the mining of cryptocurrency are allowed.
-
-**10.2.7**
-
-Your product must clearly communicate and enable a user’s ability to cleanly uninstall and remove your product from their device.
-
-**10.2.8**
-
-You are required to use supported methods and must obtain user consent to change any user’s Windows settings, preferences, settings UI, or modify the user’s Windows experience in any way. Unsupported methods include but are not limited to use of accessibility APIs or undocumented or unsupported APIs in unsupported ways.
-
-**10.2.9**
-
-Non-gaming products may submit an HTTPS-enabled download URL (direct link) to the product’s installer binaries. Products submitted in this manner are subject to the following requirements:
-
-- The installer binary may only be .msi or .exe.
-
-- The binary and all of its Portable Executable (PE) files must be digitally signed with a code signing certificate that chains up to a certificate issued by a Certificate Authority (CA) that is part of the [Microsoft Trusted Root Program](/security/trusted-root/participants-list).
-
-- You must submit a versioned download URL in Partner Center. The binary associated with that URL must not change after submission.
-
-- Whenever you have an updated binary to distribute, you must provide an updated versioned download URL in Partner Center associated with the updated binary. You are responsible for maintaining and updating the download URL.
-
-- Initiating the install must not display an installation user interface (i.e., silent install is required), however User Account Control (UAC) dialog is allowed.
-
-- The installer is a standalone installer and is not a downloader stub/web installer that downloads bits when run.
-
-- Your product may only be made available to PC devices.
-
-
-### 10.3 Product is Testable
-
-The product must be testable. If it is not possible to test your product for any reason, including, but not limited to, the items below, your product may fail this requirement.
-
-**10.3.1**
-
-If your product requires login credentials, provide us with a working demo account using the **Notes for certification** field.
-
-**10.3.2**
-
-If your product requires access to a server, the server must be functional to verify that it's working correctly.
-
-### 10.4 Usability
-
-Your product must meet Store standards for usability, including, but not limited to, those listed in the subsections below.
-
-**10.4.1**
-
-Products should support the devices and platforms on which they are downloaded, including compatibility with the software, hardware and screen resolution requirements specified by the product. If a product is downloaded on a device with which it is not compatible, it should detect that at launch and display a message to the customer detailing the requirements.
-
-**10.4.2**
-
-Products must continue to run and remain responsive to user input. Products must shut down gracefully and not close unexpectedly. The product must handle exceptions raised by any of the managed or native system APIs and remain responsive to user input after the exception is handled.
-
-**10.4.3**
-
-The product must start up promptly and must stay responsive to user input.
-
-### 10.5 Personal Information
-
-The following requirements apply to products that access Personal Information. Personal Information includes all information or data that identifies or could be used to identify a person, or that is associated with such information or data.
-
-**10.5.1**
-
-If your product accesses, collects or transmits Personal Information, or if otherwise required by law, you must maintain a privacy policy. You must provide users with access to your privacy policy by entering the privacy policy URL in Partner Center when you submit your product. In addition, you may also include or link to your privacy policy in the product. The privacy policy can be hosted within or directly linked from the product. Your privacy policy must inform users of the Personal Information accessed, collected or transmitted by your product, how that information is used, stored and secured, and indicate the types of parties to whom it is disclosed. It must describe the controls that users have over the use and sharing of their information and how they may access their information, and it must comply with applicable laws and regulations. Your privacy policy must be kept up-to-date as you add new features and functionality to your product.
-
-Product types that inherently have access to Personal Information must always have privacy policies. These include, but are not limited to, Edge Extension and Desktop Bridge products.
-
-**10.5.2**
-
-You may publish the Personal Information of customers of your product to an outside service or third party through your product or its metadata only after obtaining opt-in consent from those customers. Opt-in consent means the customer gives their express permission in the product user interface for the requested activity, after you have:
-
-- described to the customer how the information will be accessed, used or shared, indicating the types of parties to whom it is disclosed, and
-- provided the customer a mechanism in the product user interface through which they can later rescind this permission and opt-out.
-
-**10.5.3**
-
-If you publish a person’s Personal Information to an outside service or third party through your product or its metadata, but the person whose information is being shared is not a customer of your product, you must obtain express written consent to publish that Personal Information, and you must permit the person whose information is shared to withdraw that consent at any time. If your product provides a customer with access to another person’s Personal Information, this requirement would also apply.
-
-**10.5.4**
-
-If your product collects, stores or transmits Personal Information, it must do so securely, by using modern cryptography methods.
-
-**10.5.5**
-
-Your product must not collect, store or transmit highly sensitive personal information, such as health or financial data, unless the information is related to the product’s functionality. Your product must also obtain express user consent before collecting, storing or transmitting such information. Your product’s privacy policy must clearly tell the user when and why you are collecting Personal Information and how you will use it.
-
-**10.5.7**
-
-Products that receive device location must provide settings that allow the user to enable and disable the product's access to and use of location from the Location Service API). You must respect such settings, and if you choose to collect device location data in another way, such data is Personal Information and collection is subject to the other requirements of section 10.5. You must gain legally sufficient consent for your data practices, and such practices must generally comply with applicable laws and regulations.
-
-### 10.6 Capabilities
-
-The capabilities you declare must legitimately relate to the functions of your product, and the use of those declarations must comply with our product capability declarations. You must not circumvent operating system checks for capability usage.
-
-### 10.7 Localization
-
-You must localize your product for all languages that it supports. The text of your product’s description must be localized in each language that you declare. If your product is localized such that some features are not available in a localized version, you must clearly state or display the limits of localization in the product description. The experience provided by a product must be reasonably similar in all languages that it supports.
-
-### 10.8 Financial Transactions
-
-If your product includes in-product purchase, subscriptions, virtual currency, billing functionality or captures financial information, the following requirements apply:
-
-**10.8.1**
-
-All games (excluding games made available through a subscription in PC gaming subscription products and in-app purchases in such games) and products offered on Xbox consoles are required to use the Microsoft Store in-product purchase APIs.
-<<<<<<< HEAD
-
-Non-game in-app products made available on PC devices may either use a secure third-party purchase API or the Microsoft Store in-product purchase API for in-app purchases of digital items or services that are consumed or used within the product.
-
-=======
-
-Non-game in-app products made available on PC devices may either use a secure third-party purchase API or the Microsoft Store in-product purchase API for in-app purchases of digital items or services that are consumed or used within the product.
-
->>>>>>> 7fe8d344
-If your product is required to use the Microsoft in-product purchase API, it must not direct users to a purchase mechanism other than the Microsoft Store in-product purchase API, but may enable users to consume previously purchased digital content or services. In-product offerings sold in your product via the Microsoft Store in-product purchase API cannot be converted to, or exchanged for, any legally valid currency (for example, USD, Euro, etc.) or any physical goods or services.
-
-In cases where your product’s use of a secure third-party purchase API is allowed or required, the following requirements apply:
-
-- At the time of the transaction or when you collect any payment or financial information from the customer, your product must identify the commerce transaction provider, authenticate the user, and obtain the user’s confirmation of the transaction.
-- Your product can offer the user the ability to permanently remain authenticated, but the user must have the ability to either require an authentication on every transaction or to turn off in-product transactions.
-- If your product collects credit card information or uses a third-party payment processor that collects credit card information, the payment processing must meet the current PCI Data Security Standard (PCI DSS).
-- If your product requires user registration or payment transaction experience at install, it must take place in the product’s in-app experience. After installation of your product is completed, users may be directed to a browser to complete registration or transactions.
-
-**10.8.2**
-
-You must use the Microsoft payment request API or a secure third party purchase API for purchases of physical goods or services, and a secure third party purchase API for payments made in connection with real world gambling or charitable contributions. If your product is used to facilitate or collect charitable contributions or to conduct a promotional sweepstakes or contest, you must do so in compliance with applicable law. You must also state clearly that Microsoft is not the fundraiser or sponsor of the promotion.
-
-You must use the Microsoft payment request API or a secure third party purchase API to receive voluntary donations from users. If the user receives digital goods or services in return, including but not limited to additional features or removal of advertising, you must use the Microsoft Store in-product purchase API instead.
-
-The following requirements apply to your use of a secure third party purchase API:
-
-- At the time of the transaction or when you collect any payment or financial information from the customer, your product must identify the commerce transaction provider, authenticate the user, and obtain user confirmation for the transaction.
-- The product can offer the user the ability to save this authentication, but the user must have the ability to either require an authentication on every transaction or to turn off in-product transactions.
-- If your product collects credit card information or uses a third-party payment processor that collects credit card information, the payment processing must meet the current PCI Data Security Standard (PCI DSS).
-
-**10.8.3**
-
-If your product requires financial account information, you must submit that product from a company account type.
-
-**10.8.4**
-
-Your product and its associated metadata must provide information about the types of in-product purchases offered and the range of prices. You may not mislead customers and must be clear about the nature of your in-product promotions and offerings including the scope and terms of any trial experiences. If your product restricts access to user-created content during or after a trial, you must notify users in advance. In addition, your product must make it clear to users that they are initiating a purchase option in the product.
-
-If your game offers “loot boxes” or other mechanisms that provide randomized virtual items, then you must disclose the odds of receiving each item to customers prior to purchase. These disclosures may appear: in-product, such as in an in-app store, on the Microsoft Store Product Description Page (PDP), and/or on a developer or publisher website, with a link from the Store Product Description Page (PDP) and/or in-app.
-
-**10.8.6**
-
-Non-game products made available on PC devices may either use a secure third-party or the Microsoft recurring billing API to bill for subscriptions of digital goods or services, and the following guidelines apply:
-
-- You may add value to a subscription but may not remove value for users who have previously purchased it.
-- If you discontinue an active subscription, you must continue to provide purchased digital goods or services until the subscription expires.
-- PC gaming subscription products (products whose primary functionality is to enable access to a catalog of games via a subscription service) may either use the Microsoft Store in-product purchase API or a secure third-party purchase API for in-game purchases within games made available through the subscription service, subject to the secure third-party purchase API requirements.
-  - Notwithstanding any Store Policies to the contrary, if your game subscription product has a dependency on non-integrated software to deliver content to your subscribers, the dependent software does not need to be available in the Store. The dependency must be disclosed at the beginning of the description metadata.
-  - Notwithstanding any Store Policies to the contrary, individual games included in the subscription may be distributed from the Store or from the game service operator. While games delivered outside of the store through the game subscription are not subject to certification, they must adhere to all other applicable Store Policies.  
-
-**10.8.7**
-
-In cases where you determine the pricing for your product or in-app purchases, all pricing, including sales or discounting, for your digital products or services must:
-
-- Comply with all applicable laws, regulations and regulatory guidelines, including without limitation, the Federal Trade Commission [Guides Against Deceptive Pricing](https://www.ecfr.gov/cgi-bin/text-idx?SID=676bd39fe43a808fcb417973b3d0247e&mc=true&tpl=/ecfrbrowse/Title16/16cfr233_main_02.tpl).
-
-- Not attempt to profit from open-source or other software that is otherwise generally available for free, nor be priced irrationally high relative to the features and functionality provided by your product.
-
-
-### 10.9 Notifications
-
-Your product must respect system settings for notifications and remain functional when they are disabled. This includes the presentation of ads and notifications to the customer, which must also be consistent with the customer’s preferences, when provided by Windows Push Notification Service (WNS).
-
-If your product uses WINS or web push to transmits notifications, it must comply with the following requirements:
-
-**10.9.1**
-
-Because notifications provided through WNS or MPNS are considered product content, they are subject to all Store Policies.
-
-**10.9.2**
-
-You may not obscure or try to disguise the source of any notification initiated by your product.
-
-**10.9.3**
-
-You may not include in a notification any information a customer would reasonably consider to be confidential or sensitive.
-
-**10.9.4**
-
-Notifications sent from your product must relate to the product or to other products you publish in the Store catalog, may link only to the product or the Store catalog listing of your other products, and may not include promotional messages of any kind that are not related to your products.
-
-### 10.10 Advertising Conduct and Content
-
-For all advertising related activities, the following requirements apply:
-
-**10.10.1**
-
-- The primary purpose of your product should not be to get users to click ads.
-- Your product may not do anything that interferes with or diminishes the visibility, value, or quality of any ads it displays.
-- Your product must respect advertising ID settings that the user has selected.
-- All advertising must be truthful, non-misleading and comply with all applicable laws, regulations, and regulatory guidelines.
-
-**10.10.2**
-
-If you purchase or create promotional ad campaigns to promote your products through the ad campaign functionality in Partner Center, all ad materials you provide to Microsoft, including any associated landing pages, must comply with Microsoft’s [Creative Specifications Policy](https://about.ads.microsoft.com/solutions/ad-products/display-advertising/creative-specs) and [Creative Acceptance Policy](https://about.ads.microsoft.com/solutions/ad-products/display-advertising/creative-acceptance-policies).
-
-**10.10.3**
-
-Any advertising content your product displays must adhere to Microsoft’s [Creative Acceptance Policy](https://about.ads.microsoft.com/solutions/ad-products/display-advertising/creative-acceptance-policies).
-
-If your product displays ads, all content displayed must conform to the advertising requirements of the [App Developer Agreement](/legal/windows/agreements/app-developer-agreement), including the following requirements:
-
-**10.10.4**
-
-The primary content of your product may not be advertising, and advertising must be clearly distinguishable from other content in your product.
-
-**10.10.5**
-
-Your privacy statement or terms of use must let users know you will send Personal Information to the ad service provider and must tell users how they can opt-out of interest-based advertising.
-
-**10.10.6**
-
-If your product is directed at children under the age of 13 (as defined in the [Children’s Online Privacy Protection Act](https://www.ftc.gov/tips-advice/business-center/privacy-and-security/children%27s-privacy)), you must notify Microsoft of this fact in Partner Center and ensure that all ad content displayed in your product is appropriate for children under the age of 13.
-
-### 10.11 Policy removed
-
-### 10.12 Policy removed
-
-### 10.13 Gaming and Xbox
-
-For products that are primarily gaming experiences or target Xbox consoles, the following requirements apply:
-
-> [!NOTE]
-> Additional requirements for titles which use Xbox Live on PC/Mobile and/or the Creators program on Xbox consoles are available at https://aka.ms/xboxlivepolicy.
->
-> **February 10, 2022 Policy Note**: For game products targeting console developed through the Xbox Live Creators program, the requirement to integrate with XBL Services no longer applies. The specific policy (Policy 10.13.1) will be updated to reflect this change the next time the Store Policy document is updated, but effective as of this notice, the policy will no longer be enforced for the XBL Creators Program.
-
-
-**10.13.1**
-
-Game products that target Xbox consoles, including products that primarily offer remote game play/control functionality of games running on other devices or platforms, must use Xbox Live services through the ID@Xbox program. Optionally, you may publish your game product to console without integration of Xbox Live Services through the [Xbox Live Creators](https://go.microsoft.com/fwlink/?linkid=844722) program.
-
-
-**10.13.2**
-
-Game products that allow cross-player communication or synchronous network play on Xbox One devices must use Xbox Live and be approved through the [ID@Xbox](https://www.xbox.com/Developers/id) program.
-
-**10.13.3**
-
-Game products on Xbox One must not present an alternate friends list obtained outside Xbox Live.
-
-**10.13.4**
-
-Products published to Xbox consoles must not:
-
-- Include the sale of Xbox game products, Xbox consoles or Xbox console accessories outside the Store.
-
-- Request or store Microsoft Account usernames or passwords.
-
-- Enable general browsing of the operating system, file systems or attached physical media file structures.
-
-
-**10.13.5**
-
-Game products that use Xbox Live must:
-
-- Automatically sign the user in to Xbox Live, or offer the user the option to sign in, before gameplay begins.
-- Display the user's Xbox gamertag as their primary display and profile name.
-
-**10.13.6**
-
-Game products that use Xbox Live and offer multiplayer gameplay, user generated content or user communication:
-
-- Must not allow gameplay until the user signs in to Xbox Live.
-- Must respect [parental and service controls](/gaming/xbox-live/get-started/setup-ide/creators/unity-win10/check-user-privileges-in-unity).
-
-**10.13.7**
-
-Game products must gracefully handle errors with or disconnection from the Xbox Live service. When attempting to retry a connection request following a failure, game products must honor the retry policies set by Xbox Games. When they are unable to retrieve configuration information for or communicate with any non-Microsoft service, game products must not direct users to Microsoft support.
-
-**10.13.8**
-
-Game products must not store user information sourced from Xbox Live, such as profile data, preferences, or display names, beyond a locally stored cache used to support loss of network connectivity. Any such caches must be updated on the next available connection to the service.
-
-**10.13.9**
-
-Xbox Live game products must comply with the following requirements for service usage:
-
-- Do not link or federate the Xbox Live user account identifier or other user account data with other services or identity providers.
-- Do not provide services or user data in a way that it could be included in a search engine or directory.
-- Keep your secret key and access tokens private, except if you share them with an agent acting to operate your product and the agent signs a confidentiality agreement.
-- Do not duplicate the Xbox Live Friends service.
-
-**10.13.10**
-
-Products that emulate a game system or game platform are not allowed on any device family.
-
-**10.13.11**
-
-The following privacy requirements apply to Xbox Live user data:
-
-- Services and user data are only for use in your game by you. Don't sell, license, or share any data obtained from us or our services. If you receive personal data of end users through Xbox Live, you are an independent controller of such data and must have a privacy statement (or policy) in place with end users governing your use of personal data, as required by the App Developer Agreement. We recommend you include a link to your privacy statement on your website and on the Microsoft Store pages for your games.
-- Services and user data must be used appropriately in games. This data includes (without limitation) usage data, account identifiers and any other personally identifiable data, statistics, scores, ratings, rankings, connections with other users, and any other data relating to a user’s social activity.
-- Don’t store any Xbox Live social graph data (for example, friends lists), except for account identifiers for users who’ve linked their Xbox Live account with your game.
-- Delete all account identifiers, when you remove your game from our service, or when a user unlinks their Xbox Live account from your game. Do not share services or user data (even if anonymous, aggregate, or derived data) to any ad network, data broker or other advertising or monetization-related service.
-- When Microsoft receives requests from end users to delete their personal data, we will communicate the requests to you by providing a list of end user identifiers. You must check the list at least every 30 days to ensure you receive all delete requests and must use the information provided on the list only to satisfy the delete requests of end users. You can find details about this process at [Deleted Account List Tools](https://forums.xboxlive.com/users/login.html).
-
-### 10.14 Account Type
-
-If a reasonable consumer would interpret your application or publisher name to be that of a business entity, you must publish from a company account type, not an individual account type.
-
-## Content Policies
-
-The following policies apply to content and metadata (including publisher name, product name, product icon, product description, product screenshots, product trailers and trailer thumbnails, and any other product metadata) offered for distribution in the Store. Content means the product name, publisher name, product icon, product description, the images, sounds, videos and text contained in the product, the tiles, notifications, error messages or ads exposed through your product, and anything that’s delivered from a server or that the product connects to. Because product and the Store are used around the world, these requirements will be interpreted and applied in the context of regional and cultural norms.
-
-### 11.1 General Content Requirements
-
-Metadata and other content you submit to accompany your product may contain only content that would merit a rating of PEGI 12, ESRB EVERYONE 10+, or lower.
-
-### 11.2 Content Including Names, Logos, Original and Third Party
-
-All content in your product and associated metadata must be either originally created by the application provider, appropriately licensed from the third-party rights holder, used as permitted by the rights holder, or used as otherwise permitted by law.
-
-### 11.3 Risk of Harm
-
-**11.3.1**
-
-Your product must not contain any content that facilitates or glamorizes the following real world activities: (a) extreme or gratuitous violence; (b) human rights violations; (c) the creation of illegal weapons; or (d) the use of weapons against a person, animal, or real or personal property.
-
-**11.3.2**
-
-Your product must not: (a) pose a safety risk to, nor result in discomfort, injury or any other harm to end users or to any other person or animal; or (b) pose a risk of or result in damage to real or personal property.
-
-**11.3.3**
-
-If your product is intended to provide content related to information, news, or current events in the real world, it must not use or distribute false or deceptive images, video, and/or text, or other content that may cause harm pertaining to individuals, entities, or matters of public concern.
-
-### 11.4 Defamatory, Libelous, Slanderous and Threatening
-
-Your product must not contain any content that is defamatory, libelous, slanderous, or threatening.
-
-### 11.5 Offensive Content
-
-Your product and associated metadata must not contain potentially sensitive or offensive content. Content may be considered sensitive or offensive in certain countries/regions because of local laws or cultural norms. In addition, your product and associated metadata must not contain content that advocates discrimination, hatred, or violence based on considerations of race, ethnicity, national origin, language, gender, age, disability, religion, sexual orientation, status as a veteran, or membership in any other social group.
-
-### 11.6 Alcohol, Tobacco, Weapons and Drugs
-
-Your product must not contain any content that facilitates or glamorizes excessive or irresponsible use of alcohol or tobacco products, drugs, or weapons.
-
-### 11.7 Adult Content
-
-Your product must not contain or display content that a reasonable person would consider pornographic or sexually explicit.
-
-### 11.8 Illegal Activity
-
-Your product must not contain content or functionality that encourages, facilitates or glamorizes illegal activity in the real world.
-
-### 11.9 Excessive Profanity and Inappropriate Content
-
-- Your product must not contain excessive or gratuitous profanity.
-- Your product must not contain or display content that a reasonable person would consider to be obscene.
-
-### 11.10 Country/Region Specific Requirements
-
-Content that is offensive in any country/region to which your product is targeted is not allowed. Content may be considered offensive in certain countries/regions because of local laws or cultural norms. Examples of potentially offensive content in certain countries/regions include the following:
-
-China
-
-- Prohibited sexual content
-- Disputed territory or region references
-- Providing or enabling access to content or services that are illegal under applicable local law
-
-### 11.11 Age Ratings
-
-You must obtain an age rating for your product when you submit it in Partner Center. You are responsible for accurately completing the International Age Rate Coalition (IARC) rating questionnaire during submission to obtain the appropriate rating.
-
-**11.11.3**
-
-If your product provides content (such as user-generated, retail or other web-based content) that might be appropriate for a higher age rating than its assigned rating, you must enable users to opt in to receiving such content by using a content filter or by signing in with a pre-existing account.
-
-### 11.12 User Generated Content
-
-User Generated Content (UGC) is content that users contribute to an app or product and which can be viewed or accessed by other users in an online state. If your product contains UGC, you must:
-
-- Publish and make available to users a product terms of service and/or content guidelines for User Generated Content either in product or on your website.
-- Provide a means for users to report inappropriate content within the product to the developer for review and removal/disablement if in violation of content guidelines and/or implement a method for proactive detection of inappropriate or harmful UGC.
-- Remove or disable UGC when requested by Microsoft.
-
-### 11.13 Third Party Digital Storefronts Content
-
-If your product is a storefront, or enables access to a storefront, the storefront must:
-
-- Publish and make available a developer and/or publisher terms of service and content guidelines for products listed in your marketplace.
-- Provide a means for users to report inappropriate content, or content that violates your terms of service or content guidelines.
-- Implement a method for review and detection of content that is in violation of your terms or guidelines and take enforcement actions.
-- Comply with all legal and regulatory requirements regarding operations of digital storefronts.
-
----
-<sup>1</sup>"Store" or "Microsoft Store" means a Microsoft owned or operated platform, however named, through which Apps may be offered to or acquired by Customers. Unless otherwise specified, Store includes the Microsoft Store, the Windows Store, the Xbox Store, Microsoft Store for Business, and Microsoft Store for Education.
-
-## Certification Appeal Process
-
-All products should adhere to the Microsoft Store Policies listed above. If your product failed in the review process, please review the policies to understand the reason for failure. To ask a question about the review or certification status of a product, you can send an email to [reportapp@microsoft.com](mailto:reportapp@microsoft.com).
-
-### Microsoft Store complaint and appeal statistics for FY2021
-
-| Statistic                                             | Count    |
-|----------------------------------------------|----------|
-| Main Complaint Type 1: Certification Results |      145 |
-| Main Complaint Type 2: Account Terminations  |       74 |
-| Main Complaint Type 3: Enforcement Appeal    |       66 |
-| Other Types Of Complaints                    |      144 |
-| Total Complaints                             |      429 |
-| Overturned Complaints                        |       46 |
-| Average Processing Time                      | 2.9 days |
-
-### See also
-
-- [Change history for Microsoft Store Policies](store-policies-change-history.md)
-- [Microsoft Store Policies and Code of Conduct](store-policies-and-code-of-conduct.md)
+---
+title: Microsoft Store Policies
+description: Products on the Store must meet our certification standards, offer customers a truly useful and engaging experience, and provide a good fit for the Store.
+ms.date: 06/13/2022
+ms.topic: article
+keywords: store policies agreement
+ms.localizationpriority: high
+ms.assetid: F02A720E-2899-4863-8945-9AB99158BCA1
+---
+
+# Microsoft Store Policies
+
+**Document version: 7.16**
+
+**Publish date: June 16, 2022**
+
+**Effective date: July 16, 2022**
+
+> [!NOTE]
+> Some older versions of this agreement, along with summary of recent changes are available at [Change history for Microsoft Store Policies](store-policies-change-history.md).
+
+Thank you for your interest in developing products for the Microsoft Store<sup>1</sup>. "Product" means content in whatever form submitted including, but not limited to, apps, games, titles, and any additional content sold or offered from within a Product. We’re committed to a diverse catalog of products for customers worldwide. Products on the Store must meet our certification standards, offer customers a truly useful and engaging experience, and provide a good fit for the Store.
+
+A few principles to get you started:
+
+- Offer unique and distinct value within your product. Provide a compelling reason to download your product from the Store.
+- Don’t mislead our joint customers about what your product can do, who is offering it, etc.
+- Don’t attempt to cheat customers, the system or the ecosystem. There is no place in our Store for any kind of fraud, be it ratings and review manipulation, credit card fraud or other fraudulent activity.
+
+Adhering to these policies should help you make choices that enhance your product’s appeal and audience.
+
+Your products are crucial to the experience of hundreds of millions of customers. We can’t wait to see what you create and are thrilled to help deliver your products to the world.
+
+If you have feedback on the policies, please let us know by commenting in [our forum](https://social.msdn.microsoft.com/Forums/windowsapps/home?forum=windowsstore). We will consider every comment.
+
+## Table of Contents
+
+**Product Policies:**
+
+- [10.1 Distinct Function & Value; Accurate Representation](#101-distinct-function--value-accurate-representation)
+- [10.2 Security](#102-security)
+- [10.3 Product is Testable](#103-product-is-testable)
+- [10.4 Usability](#104-usability)
+- [10.5 Personal Information](#105-personal-information)
+- [10.6 Capabilities](#106-capabilities)
+- [10.7 Localization](#107-localization)
+- [10.8 Financial Transactions](#108-financial-transactions)
+- [10.9 Notifications](#109-notifications)
+- [10.10 Advertising Conduct and Content](#1010-advertising-conduct-and-content)
+- [10.13 Gaming and Xbox](#1013-gaming-and-xbox)
+- [10.14 Account Type](#1014-account-type)
+
+**Content Policies:**
+
+- [11.1 General Content Requirements](#111-general-content-requirements)
+- [11.2 Content Including Names, Logos, Original and Third Party](#112-content-including-names-logos-original-and-third-party)
+- [11.3 Risk of Harm](#113-risk-of-harm)
+- [11.4 Defamatory, Libelous, Slanderous and Threatening](#114-defamatory-libelous-slanderous-and-threatening)
+- [11.5 Offensive Content](#115-offensive-content)
+- [11.6 Alcohol, Tobacco, Weapons and Drugs](#116-alcohol-tobacco-weapons-and-drugs)
+- [11.7 Adult Content](#117-adult-content)
+- [11.8 Illegal Activity](#118-illegal-activity)
+- [11.9 Excessive Profanity and Inappropriate Content](#119-excessive-profanity-and-inappropriate-content)
+- [11.10 Country/Region Specific Requirements](#1110-countryregion-specific-requirements)
+- [11.11 Age Ratings](#1111-age-ratings)
+- [11.12 User Generated Content](#1112-user-generated-content)
+- [11.13 Third Party Digital Storefronts Content](#1113-third-party-digital-storefronts-content)
+
+## Product Policies
+
+### 10.1 Distinct Function & Value; Accurate Representation
+
+- Your product and its associated metadata, including but not limited to your app title, description, screenshots, trailers, content rating and product category, must accurately and clearly reflect the source, functionality, and features of your product.  
+- Game products, including products that primarily offer remote game play and/or control functionality of games running on other devices or platforms, or enable access to a catalog of games behind a gaming subscription service, must be categorized as a game in our Store. 
+
+**10.1.1**
+
+- All aspects of your product, including metadata, should accurately describe the functions, features, user experience and any important limitations of your product, including required or supported input devices.
+
+- Your product must not in any way attempt to mislead customers as to its actual features, functionality, or relationship to other products.
+
+- Your product title or name must be unique and must not contain marketing or descriptive text, including extraneous use of keywords.
+
+- Your product must not use a name, images, or any other metadata that is the same as that of other products unless the product is also published by you.
+
+- The value proposition of your product must be clear during the first run experience.
+
+- Your product should be listed in the most appropriate category and genre based on the features and functionality it offers.
+
+- Products submitted as web apps must be published by the domain or website owner.
+
+- Your product must not claim to be from a company, government body, or other entity if you do not have permission to make that representation.
+
+
+**10.1.2**
+
+Your product must be fully functional and must provide appropriate functionality for targeted systems and devices.
+
+**10.1.3**
+
+Search terms may not exceed seven unique terms and must be relevant to your product. When choosing terms, you must not use irrelevant terms or phrases in an effort to manipulate search results.
+
+**10.1.4**
+
+Your product must have distinct and informative metadata and must provide a valuable and quality user experience. Your product must also have an active presence in the Store.
+
+**10.1.5**
+
+Your product may, with user consent and after initial download of the primary product, enable acquisition of:
+
+- Other products published by you as long as the other products are also distributed through the Microsoft Store.
+
+- Add-ons or extensions that enhance the functionality of the product.
+
+
+**10.1.6**
+
+Products that are standalone storefronts, whose primary purpose is to enable acquisition of digital goods are allowed on PC devices, subject to the following requirements:
+
+- While content offered via your product is not subject to certification, your content must adhere to all applicable Store Policies.
+
+- If your product uses, accesses, monetizes access to, or displays content from a third-party service, ensure that you are specifically permitted to do so under the service’s terms of use.
+
+- Your storefront must offer a comprehensive catalog of content of sufficient size (a minimum of 20 distinct products, excluding downloadable content and in-app products or offers) to provide a unique and valuable user experience.
+
+- Storefronts that only offer a single game or app, versions of a single game or app, or a single franchise of games or apps are not allowed.
+
+
+### 10.2 Security
+
+Your product must not jeopardize or compromise user security, or the security or functionality of the device, system or related systems. You are solely responsible for all product safety testing, certificate acquisition (unless provided by Microsoft Store signing), and the implementation of any appropriate feature safeguards. You will not disable any platform safety or comfort features, and you must include all legally required and industry-standard warnings, notices, and disclaimers in your product.
+
+**10.2.1**
+
+- Products that browse the web must use either the Chromium or the Gecko open source engine. To ensure compatibility and security of user experience they must be updated to be no older than within 2 major versions of those open source projects (for example, if the latest released major version of Chromium is 85, any browser based on Chromium must be on at least Chromium version 83 or higher),and known security issues must be patched in a more timely fashion. Any included private or proprietary components, or components not otherwise available under an open source license that affect compatibility of web site experience (such as codecs) shall be licensable on reasonable terms to other browser publishers to achieve compatibility. Compatibility and consistency of web site experience presented to browsers on the same engine shall be the primary test of meeting this engine consistency requirement (including publisher’s own sites). Existing browsers in the Windows Store may continue to use the EdgeHTML engine.
+
+- Products that browse the web that are made available on the Xbox Console must not offer any functionality that would allow a user of the app to download or copy files, aside from those necessary for functionality of the app.
+
+
+**10.2.2**
+
+Your product must not attempt to fundamentally change or extend its described functionality or introduce features or functionality that are in violation of Store Policies through any form of dynamic inclusion of code. Your product should not, for example, download a remote script and subsequently execute that script in a manner that is not consistent with the described functionality.
+
+**10.2.3**
+
+Your product must not contain or enable malware as defined by the Microsoft criteria for [Unwanted and Malicious Software](/windows/security/threat-protection/intelligence/criteria). Further, your product must not offer to install secondary software that is not developed you and does not enhance the functionality of your product.
+
+**10.2.4**
+
+Your product may depend on non-integrated software (such as another product, module, or service) to deliver its primary functionality, subject to the following requirements:
+
+- You disclose the dependency at the beginning of the description metadata.
+- Dependency on non-Microsoft provided driver(s) or NT service(s) is not allowed. If your product has a dependency on non-Microsoft provided driver(s) or NT service(s), you must disclose that dependency to Microsoft in the certification notes in Microsoft Partner Center to be considered for an exception to this policy.
+
+**10.2.5**
+
+All game products, (exclusive of games made available through a subscription in PC gaming subscription products) and any products offered on Xbox consoles must be submitted using supported package types for ingestion and distribution by the Microsoft Store.  For any products submitted in this manner, such products and in-product offerings must be installed and updated only through the Microsoft Store. (Note: This policy does not apply to products that are subject to the requirements in 10.2.9.)
+
+**10.2.6**
+
+Apps that enable the mining of crypto-currency on device are not allowed. Apps that enable remote management of the mining of cryptocurrency are allowed.
+
+**10.2.7**
+
+Your product must clearly communicate and enable a user’s ability to cleanly uninstall and remove your product from their device.
+
+**10.2.8**
+
+You are required to use supported methods and must obtain user consent to change any user’s Windows settings, preferences, settings UI, or modify the user’s Windows experience in any way. Unsupported methods include but are not limited to use of accessibility APIs or undocumented or unsupported APIs in unsupported ways.
+
+**10.2.9**
+
+Non-gaming products may submit an HTTPS-enabled download URL (direct link) to the product’s installer binaries. Products submitted in this manner are subject to the following requirements:
+
+- The installer binary may only be .msi or .exe.
+
+- The binary and all of its Portable Executable (PE) files must be digitally signed with a code signing certificate that chains up to a certificate issued by a Certificate Authority (CA) that is part of the [Microsoft Trusted Root Program](/security/trusted-root/participants-list).
+
+- You must submit a versioned download URL in Partner Center. The binary associated with that URL must not change after submission.
+
+- Whenever you have an updated binary to distribute, you must provide an updated versioned download URL in Partner Center associated with the updated binary. You are responsible for maintaining and updating the download URL.
+
+- Initiating the install must not display an installation user interface (i.e., silent install is required), however User Account Control (UAC) dialog is allowed.
+
+- The installer is a standalone installer and is not a downloader stub/web installer that downloads bits when run.
+
+- Your product may only be made available to PC devices.
+
+
+### 10.3 Product is Testable
+
+The product must be testable. If it is not possible to test your product for any reason, including, but not limited to, the items below, your product may fail this requirement.
+
+**10.3.1**
+
+If your product requires login credentials, provide us with a working demo account using the **Notes for certification** field.
+
+**10.3.2**
+
+If your product requires access to a server, the server must be functional to verify that it's working correctly.
+
+### 10.4 Usability
+
+Your product must meet Store standards for usability, including, but not limited to, those listed in the subsections below.
+
+**10.4.1**
+
+Products should support the devices and platforms on which they are downloaded, including compatibility with the software, hardware and screen resolution requirements specified by the product. If a product is downloaded on a device with which it is not compatible, it should detect that at launch and display a message to the customer detailing the requirements.
+
+**10.4.2**
+
+Products must continue to run and remain responsive to user input. Products must shut down gracefully and not close unexpectedly. The product must handle exceptions raised by any of the managed or native system APIs and remain responsive to user input after the exception is handled.
+
+**10.4.3**
+
+The product must start up promptly and must stay responsive to user input.
+
+### 10.5 Personal Information
+
+The following requirements apply to products that access Personal Information. Personal Information includes all information or data that identifies or could be used to identify a person, or that is associated with such information or data.
+
+**10.5.1**
+
+If your product accesses, collects or transmits Personal Information, or if otherwise required by law, you must maintain a privacy policy. You must provide users with access to your privacy policy by entering the privacy policy URL in Partner Center when you submit your product. In addition, you may also include or link to your privacy policy in the product. The privacy policy can be hosted within or directly linked from the product. Your privacy policy must inform users of the Personal Information accessed, collected or transmitted by your product, how that information is used, stored and secured, and indicate the types of parties to whom it is disclosed. It must describe the controls that users have over the use and sharing of their information and how they may access their information, and it must comply with applicable laws and regulations. Your privacy policy must be kept up-to-date as you add new features and functionality to your product.
+
+Product types that inherently have access to Personal Information must always have privacy policies. These include, but are not limited to, Edge Extension and Desktop Bridge products.
+
+**10.5.2**
+
+You may publish the Personal Information of customers of your product to an outside service or third party through your product or its metadata only after obtaining opt-in consent from those customers. Opt-in consent means the customer gives their express permission in the product user interface for the requested activity, after you have:
+
+- described to the customer how the information will be accessed, used or shared, indicating the types of parties to whom it is disclosed, and
+- provided the customer a mechanism in the product user interface through which they can later rescind this permission and opt-out.
+
+**10.5.3**
+
+If you publish a person’s Personal Information to an outside service or third party through your product or its metadata, but the person whose information is being shared is not a customer of your product, you must obtain express written consent to publish that Personal Information, and you must permit the person whose information is shared to withdraw that consent at any time. If your product provides a customer with access to another person’s Personal Information, this requirement would also apply.
+
+**10.5.4**
+
+If your product collects, stores or transmits Personal Information, it must do so securely, by using modern cryptography methods.
+
+**10.5.5**
+
+Your product must not collect, store or transmit highly sensitive personal information, such as health or financial data, unless the information is related to the product’s functionality. Your product must also obtain express user consent before collecting, storing or transmitting such information. Your product’s privacy policy must clearly tell the user when and why you are collecting Personal Information and how you will use it.
+
+**10.5.7**
+
+Products that receive device location must provide settings that allow the user to enable and disable the product's access to and use of location from the Location Service API). You must respect such settings, and if you choose to collect device location data in another way, such data is Personal Information and collection is subject to the other requirements of section 10.5. You must gain legally sufficient consent for your data practices, and such practices must generally comply with applicable laws and regulations.
+
+### 10.6 Capabilities
+
+The capabilities you declare must legitimately relate to the functions of your product, and the use of those declarations must comply with our product capability declarations. You must not circumvent operating system checks for capability usage.
+
+### 10.7 Localization
+
+You must localize your product for all languages that it supports. The text of your product’s description must be localized in each language that you declare. If your product is localized such that some features are not available in a localized version, you must clearly state or display the limits of localization in the product description. The experience provided by a product must be reasonably similar in all languages that it supports.
+
+### 10.8 Financial Transactions
+
+If your product includes in-product purchase, subscriptions, virtual currency, billing functionality or captures financial information, the following requirements apply:
+
+**10.8.1**
+
+All games (excluding games made available through a subscription in PC gaming subscription products and in-app purchases in such games) and products offered on Xbox consoles are required to use the Microsoft Store in-product purchase APIs.
+
+Non-game in-app products made available on PC devices may either use a secure third-party purchase API or the Microsoft Store in-product purchase API for in-app purchases of digital items or services that are consumed or used within the product.
+
+If your product is required to use the Microsoft in-product purchase API, it must not direct users to a purchase mechanism other than the Microsoft Store in-product purchase API, but may enable users to consume previously purchased digital content or services. In-product offerings sold in your product via the Microsoft Store in-product purchase API cannot be converted to, or exchanged for, any legally valid currency (for example, USD, Euro, etc.) or any physical goods or services.
+
+In cases where your product’s use of a secure third-party purchase API is allowed or required, the following requirements apply:
+
+- At the time of the transaction or when you collect any payment or financial information from the customer, your product must identify the commerce transaction provider, authenticate the user, and obtain the user’s confirmation of the transaction.
+- Your product can offer the user the ability to permanently remain authenticated, but the user must have the ability to either require an authentication on every transaction or to turn off in-product transactions.
+- If your product collects credit card information or uses a third-party payment processor that collects credit card information, the payment processing must meet the current PCI Data Security Standard (PCI DSS).
+- If your product requires user registration or payment transaction experience at install, it must take place in the product’s in-app experience. After installation of your product is completed, users may be directed to a browser to complete registration or transactions.
+
+**10.8.2**
+
+You must use the Microsoft payment request API or a secure third party purchase API for purchases of physical goods or services, and a secure third party purchase API for payments made in connection with real world gambling or charitable contributions. If your product is used to facilitate or collect charitable contributions or to conduct a promotional sweepstakes or contest, you must do so in compliance with applicable law. You must also state clearly that Microsoft is not the fundraiser or sponsor of the promotion.
+
+You must use the Microsoft payment request API or a secure third party purchase API to receive voluntary donations from users. If the user receives digital goods or services in return, including but not limited to additional features or removal of advertising, you must use the Microsoft Store in-product purchase API instead.
+
+The following requirements apply to your use of a secure third party purchase API:
+
+- At the time of the transaction or when you collect any payment or financial information from the customer, your product must identify the commerce transaction provider, authenticate the user, and obtain user confirmation for the transaction.
+- The product can offer the user the ability to save this authentication, but the user must have the ability to either require an authentication on every transaction or to turn off in-product transactions.
+- If your product collects credit card information or uses a third-party payment processor that collects credit card information, the payment processing must meet the current PCI Data Security Standard (PCI DSS).
+
+**10.8.3**
+
+If your product requires financial account information, you must submit that product from a company account type.
+
+**10.8.4**
+
+Your product and its associated metadata must provide information about the types of in-product purchases offered and the range of prices. You may not mislead customers and must be clear about the nature of your in-product promotions and offerings including the scope and terms of any trial experiences. If your product restricts access to user-created content during or after a trial, you must notify users in advance. In addition, your product must make it clear to users that they are initiating a purchase option in the product.
+
+If your game offers “loot boxes” or other mechanisms that provide randomized virtual items, then you must disclose the odds of receiving each item to customers prior to purchase. These disclosures may appear: in-product, such as in an in-app store, on the Microsoft Store Product Description Page (PDP), and/or on a developer or publisher website, with a link from the Store Product Description Page (PDP) and/or in-app.
+
+**10.8.6**
+
+Non-game products made available on PC devices may either use a secure third-party or the Microsoft recurring billing API to bill for subscriptions of digital goods or services, and the following guidelines apply:
+
+- You may add value to a subscription but may not remove value for users who have previously purchased it.
+- If you discontinue an active subscription, you must continue to provide purchased digital goods or services until the subscription expires.
+- PC gaming subscription products (products whose primary functionality is to enable access to a catalog of games via a subscription service) may either use the Microsoft Store in-product purchase API or a secure third-party purchase API for in-game purchases within games made available through the subscription service, subject to the secure third-party purchase API requirements.
+  - Notwithstanding any Store Policies to the contrary, if your game subscription product has a dependency on non-integrated software to deliver content to your subscribers, the dependent software does not need to be available in the Store. The dependency must be disclosed at the beginning of the description metadata.
+  - Notwithstanding any Store Policies to the contrary, individual games included in the subscription may be distributed from the Store or from the game service operator. While games delivered outside of the store through the game subscription are not subject to certification, they must adhere to all other applicable Store Policies.  
+
+**10.8.7**
+
+In cases where you determine the pricing for your product or in-app purchases, all pricing, including sales or discounting, for your digital products or services must:
+
+- Comply with all applicable laws, regulations and regulatory guidelines, including without limitation, the Federal Trade Commission [Guides Against Deceptive Pricing](https://www.ecfr.gov/cgi-bin/text-idx?SID=676bd39fe43a808fcb417973b3d0247e&mc=true&tpl=/ecfrbrowse/Title16/16cfr233_main_02.tpl).
+
+- Not attempt to profit from open-source or other software that is otherwise generally available for free, nor be priced irrationally high relative to the features and functionality provided by your product.
+
+
+### 10.9 Notifications
+
+Your product must respect system settings for notifications and remain functional when they are disabled. This includes the presentation of ads and notifications to the customer, which must also be consistent with the customer’s preferences, when provided by Windows Push Notification Service (WNS).
+
+If your product uses WINS or web push to transmits notifications, it must comply with the following requirements:
+
+**10.9.1**
+
+Because notifications provided through WNS or MPNS are considered product content, they are subject to all Store Policies.
+
+**10.9.2**
+
+You may not obscure or try to disguise the source of any notification initiated by your product.
+
+**10.9.3**
+
+You may not include in a notification any information a customer would reasonably consider to be confidential or sensitive.
+
+**10.9.4**
+
+Notifications sent from your product must relate to the product or to other products you publish in the Store catalog, may link only to the product or the Store catalog listing of your other products, and may not include promotional messages of any kind that are not related to your products.
+
+### 10.10 Advertising Conduct and Content
+
+For all advertising related activities, the following requirements apply:
+
+**10.10.1**
+
+- The primary purpose of your product should not be to get users to click ads.
+- Your product may not do anything that interferes with or diminishes the visibility, value, or quality of any ads it displays.
+- Your product must respect advertising ID settings that the user has selected.
+- All advertising must be truthful, non-misleading and comply with all applicable laws, regulations, and regulatory guidelines.
+
+**10.10.2**
+
+If you purchase or create promotional ad campaigns to promote your products through the ad campaign functionality in Partner Center, all ad materials you provide to Microsoft, including any associated landing pages, must comply with Microsoft’s [Creative Specifications Policy](https://about.ads.microsoft.com/solutions/ad-products/display-advertising/creative-specs) and [Creative Acceptance Policy](https://about.ads.microsoft.com/solutions/ad-products/display-advertising/creative-acceptance-policies).
+
+**10.10.3**
+
+Any advertising content your product displays must adhere to Microsoft’s [Creative Acceptance Policy](https://about.ads.microsoft.com/solutions/ad-products/display-advertising/creative-acceptance-policies).
+
+If your product displays ads, all content displayed must conform to the advertising requirements of the [App Developer Agreement](/legal/windows/agreements/app-developer-agreement), including the following requirements:
+
+**10.10.4**
+
+The primary content of your product may not be advertising, and advertising must be clearly distinguishable from other content in your product.
+
+**10.10.5**
+
+Your privacy statement or terms of use must let users know you will send Personal Information to the ad service provider and must tell users how they can opt-out of interest-based advertising.
+
+**10.10.6**
+
+If your product is directed at children under the age of 13 (as defined in the [Children’s Online Privacy Protection Act](https://www.ftc.gov/tips-advice/business-center/privacy-and-security/children%27s-privacy)), you must notify Microsoft of this fact in Partner Center and ensure that all ad content displayed in your product is appropriate for children under the age of 13.
+
+### 10.11 Policy removed
+
+### 10.12 Policy removed
+
+### 10.13 Gaming and Xbox
+
+For products that are primarily gaming experiences or target Xbox consoles, the following requirements apply:
+
+> [!NOTE]
+> Additional requirements for titles which use Xbox Live on PC/Mobile and/or the Creators program on Xbox consoles are available at https://aka.ms/xboxlivepolicy.
+>
+> **February 10, 2022 Policy Note**: For game products targeting console developed through the Xbox Live Creators program, the requirement to integrate with XBL Services no longer applies. The specific policy (Policy 10.13.1) will be updated to reflect this change the next time the Store Policy document is updated, but effective as of this notice, the policy will no longer be enforced for the XBL Creators Program.
+
+
+**10.13.1**
+
+Game products that target Xbox consoles, including products that primarily offer remote game play/control functionality of games running on other devices or platforms, must use Xbox Live services through the ID@Xbox program. Optionally, you may publish your game product to console without integration of Xbox Live Services through the [Xbox Live Creators](https://go.microsoft.com/fwlink/?linkid=844722) program.
+
+
+**10.13.2**
+
+Game products that allow cross-player communication or synchronous network play on Xbox One devices must use Xbox Live and be approved through the [ID@Xbox](https://www.xbox.com/Developers/id) program.
+
+**10.13.3**
+
+Game products on Xbox One must not present an alternate friends list obtained outside Xbox Live.
+
+**10.13.4**
+
+Products published to Xbox consoles must not:
+
+- Include the sale of Xbox game products, Xbox consoles or Xbox console accessories outside the Store.
+
+- Request or store Microsoft Account usernames or passwords.
+
+- Enable general browsing of the operating system, file systems or attached physical media file structures.
+
+
+**10.13.5**
+
+Game products that use Xbox Live must:
+
+- Automatically sign the user in to Xbox Live, or offer the user the option to sign in, before gameplay begins.
+- Display the user's Xbox gamertag as their primary display and profile name.
+
+**10.13.6**
+
+Game products that use Xbox Live and offer multiplayer gameplay, user generated content or user communication:
+
+- Must not allow gameplay until the user signs in to Xbox Live.
+- Must respect [parental and service controls](/gaming/xbox-live/get-started/setup-ide/creators/unity-win10/check-user-privileges-in-unity).
+
+**10.13.7**
+
+Game products must gracefully handle errors with or disconnection from the Xbox Live service. When attempting to retry a connection request following a failure, game products must honor the retry policies set by Xbox Games. When they are unable to retrieve configuration information for or communicate with any non-Microsoft service, game products must not direct users to Microsoft support.
+
+**10.13.8**
+
+Game products must not store user information sourced from Xbox Live, such as profile data, preferences, or display names, beyond a locally stored cache used to support loss of network connectivity. Any such caches must be updated on the next available connection to the service.
+
+**10.13.9**
+
+Xbox Live game products must comply with the following requirements for service usage:
+
+- Do not link or federate the Xbox Live user account identifier or other user account data with other services or identity providers.
+- Do not provide services or user data in a way that it could be included in a search engine or directory.
+- Keep your secret key and access tokens private, except if you share them with an agent acting to operate your product and the agent signs a confidentiality agreement.
+- Do not duplicate the Xbox Live Friends service.
+
+**10.13.10**
+
+Products that emulate a game system or game platform are not allowed on any device family.
+
+**10.13.11**
+
+The following privacy requirements apply to Xbox Live user data:
+
+- Services and user data are only for use in your game by you. Don't sell, license, or share any data obtained from us or our services. If you receive personal data of end users through Xbox Live, you are an independent controller of such data and must have a privacy statement (or policy) in place with end users governing your use of personal data, as required by the App Developer Agreement. We recommend you include a link to your privacy statement on your website and on the Microsoft Store pages for your games.
+- Services and user data must be used appropriately in games. This data includes (without limitation) usage data, account identifiers and any other personally identifiable data, statistics, scores, ratings, rankings, connections with other users, and any other data relating to a user’s social activity.
+- Don’t store any Xbox Live social graph data (for example, friends lists), except for account identifiers for users who’ve linked their Xbox Live account with your game.
+- Delete all account identifiers, when you remove your game from our service, or when a user unlinks their Xbox Live account from your game. Do not share services or user data (even if anonymous, aggregate, or derived data) to any ad network, data broker or other advertising or monetization-related service.
+- When Microsoft receives requests from end users to delete their personal data, we will communicate the requests to you by providing a list of end user identifiers. You must check the list at least every 30 days to ensure you receive all delete requests and must use the information provided on the list only to satisfy the delete requests of end users. You can find details about this process at [Deleted Account List Tools](https://forums.xboxlive.com/users/login.html).
+
+### 10.14 Account Type
+
+If a reasonable consumer would interpret your application or publisher name to be that of a business entity, you must publish from a company account type, not an individual account type.
+
+## Content Policies
+
+The following policies apply to content and metadata (including publisher name, product name, product icon, product description, product screenshots, product trailers and trailer thumbnails, and any other product metadata) offered for distribution in the Store. Content means the product name, publisher name, product icon, product description, the images, sounds, videos and text contained in the product, the tiles, notifications, error messages or ads exposed through your product, and anything that’s delivered from a server or that the product connects to. Because product and the Store are used around the world, these requirements will be interpreted and applied in the context of regional and cultural norms.
+
+### 11.1 General Content Requirements
+
+Metadata and other content you submit to accompany your product may contain only content that would merit a rating of PEGI 12, ESRB EVERYONE 10+, or lower.
+
+### 11.2 Content Including Names, Logos, Original and Third Party
+
+All content in your product and associated metadata must be either originally created by the application provider, appropriately licensed from the third-party rights holder, used as permitted by the rights holder, or used as otherwise permitted by law.
+
+### 11.3 Risk of Harm
+
+**11.3.1**
+
+Your product must not contain any content that facilitates or glamorizes the following real world activities: (a) extreme or gratuitous violence; (b) human rights violations; (c) the creation of illegal weapons; or (d) the use of weapons against a person, animal, or real or personal property.
+
+**11.3.2**
+
+Your product must not: (a) pose a safety risk to, nor result in discomfort, injury or any other harm to end users or to any other person or animal; or (b) pose a risk of or result in damage to real or personal property.
+
+**11.3.3**
+
+If your product is intended to provide content related to information, news, or current events in the real world, it must not use or distribute false or deceptive images, video, and/or text, or other content that may cause harm pertaining to individuals, entities, or matters of public concern.
+
+### 11.4 Defamatory, Libelous, Slanderous and Threatening
+
+Your product must not contain any content that is defamatory, libelous, slanderous, or threatening.
+
+### 11.5 Offensive Content
+
+Your product and associated metadata must not contain potentially sensitive or offensive content. Content may be considered sensitive or offensive in certain countries/regions because of local laws or cultural norms. In addition, your product and associated metadata must not contain content that advocates discrimination, hatred, or violence based on considerations of race, ethnicity, national origin, language, gender, age, disability, religion, sexual orientation, status as a veteran, or membership in any other social group.
+
+### 11.6 Alcohol, Tobacco, Weapons and Drugs
+
+Your product must not contain any content that facilitates or glamorizes excessive or irresponsible use of alcohol or tobacco products, drugs, or weapons.
+
+### 11.7 Adult Content
+
+Your product must not contain or display content that a reasonable person would consider pornographic or sexually explicit.
+
+### 11.8 Illegal Activity
+
+Your product must not contain content or functionality that encourages, facilitates or glamorizes illegal activity in the real world.
+
+### 11.9 Excessive Profanity and Inappropriate Content
+
+- Your product must not contain excessive or gratuitous profanity.
+- Your product must not contain or display content that a reasonable person would consider to be obscene.
+
+### 11.10 Country/Region Specific Requirements
+
+Content that is offensive in any country/region to which your product is targeted is not allowed. Content may be considered offensive in certain countries/regions because of local laws or cultural norms. Examples of potentially offensive content in certain countries/regions include the following:
+
+China
+
+- Prohibited sexual content
+- Disputed territory or region references
+- Providing or enabling access to content or services that are illegal under applicable local law
+
+### 11.11 Age Ratings
+
+You must obtain an age rating for your product when you submit it in Partner Center. You are responsible for accurately completing the International Age Rate Coalition (IARC) rating questionnaire during submission to obtain the appropriate rating.
+
+**11.11.3**
+
+If your product provides content (such as user-generated, retail or other web-based content) that might be appropriate for a higher age rating than its assigned rating, you must enable users to opt in to receiving such content by using a content filter or by signing in with a pre-existing account.
+
+### 11.12 User Generated Content
+
+User Generated Content (UGC) is content that users contribute to an app or product and which can be viewed or accessed by other users in an online state. If your product contains UGC, you must:
+
+- Publish and make available to users a product terms of service and/or content guidelines for User Generated Content either in product or on your website.
+- Provide a means for users to report inappropriate content within the product to the developer for review and removal/disablement if in violation of content guidelines and/or implement a method for proactive detection of inappropriate or harmful UGC.
+- Remove or disable UGC when requested by Microsoft.
+
+### 11.13 Third Party Digital Storefronts Content
+
+If your product is a storefront, or enables access to a storefront, the storefront must:
+
+- Publish and make available a developer and/or publisher terms of service and content guidelines for products listed in your marketplace.
+- Provide a means for users to report inappropriate content, or content that violates your terms of service or content guidelines.
+- Implement a method for review and detection of content that is in violation of your terms or guidelines and take enforcement actions.
+- Comply with all legal and regulatory requirements regarding operations of digital storefronts.
+
+---
+<sup>1</sup>"Store" or "Microsoft Store" means a Microsoft owned or operated platform, however named, through which Apps may be offered to or acquired by Customers. Unless otherwise specified, Store includes the Microsoft Store, the Windows Store, the Xbox Store, Microsoft Store for Business, and Microsoft Store for Education.
+
+## Certification Appeal Process
+
+All products should adhere to the Microsoft Store Policies listed above. If your product failed in the review process, please review the policies to understand the reason for failure. To ask a question about the review or certification status of a product, you can send an email to [reportapp@microsoft.com](mailto:reportapp@microsoft.com).
+
+### Microsoft Store complaint and appeal statistics for FY2021
+
+| Statistic                                             | Count    |
+|----------------------------------------------|----------|
+| Main Complaint Type 1: Certification Results |      145 |
+| Main Complaint Type 2: Account Terminations  |       74 |
+| Main Complaint Type 3: Enforcement Appeal    |       66 |
+| Other Types Of Complaints                    |      144 |
+| Total Complaints                             |      429 |
+| Overturned Complaints                        |       46 |
+| Average Processing Time                      | 2.9 days |
+
+### See also
+
+- [Change history for Microsoft Store Policies](store-policies-change-history.md)
+- [Microsoft Store Policies and Code of Conduct](store-policies-and-code-of-conduct.md)
 - [App Developer Agreement](/legal/windows/agreements/app-developer-agreement)