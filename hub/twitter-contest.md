--- conflicted
+++ resolved
@@ -17,11 +17,7 @@
 1. Set up an [account with GitHub](https://github.com/join), if you don't already have one, and then read our [docs contributor guide](https://docs.microsoft.com/contribute/).
 2. Read the following docs content, looking for content that could be better:
     - Desktop apps - https://docs.microsoft.com/windows/apps/desktop/
-<<<<<<< HEAD
     - Windows UI Library - [Controls for UWP apps](https://docs.microsoft.com/windows/uwp/design/controls-and-patterns/), [Xaml.Controls API reference](https://docs.microsoft.com/uwp/api/overview/winui/)
-=======
-    - Windows UI Library - [Release notes](https://docs.microsoft.com/en-us/uwp/toolkits/), [API reference](https://docs.microsoft.com/en-us/uwp/api/overview/winui/), [UI guidance](https://docs.microsoft.com/en-us/windows/uwp/design/controls-and-patterns/)
->>>>>>> b909dfd3
     - Build with Windows - https://docs.microsoft.com/windows/dev-environment/
     - Win32  - https://docs.microsoft.com/windows/win32/
     - Windows Drivers - https://docs.microsoft.com/windows-hardware/drivers/
