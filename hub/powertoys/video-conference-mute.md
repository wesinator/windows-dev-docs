---
title: PowerToys Video Conference Mute utility for Windows 10
description: A utility that allows users to quickly mute the microphone (audio) and turn off the camera (video) while on a conference call with a single keystroke, regardless of what application has focus on the computer.
ms.date: 05/28/2021
ms.topic: article
ms.localizationpriority: medium
no-loc: [PowerToys, Windows, File Explorer, Video Conference Mute]
---

# Video Conference Mute (Preview)

> [!IMPORTANT]
> This is a preview feature and only included in the pre-release version of PowerToys. Running this pre-release requires Windows 10 version 1903 (build 18362) or later.

Quickly mute your microphone (audio) and turn off your camera (video) with a single keystroke while on a conference call, regardless of what application has focus on your computer.

## Usage

The default shortcuts to use Video Conference Mute are:

- <kbd>⊞ Win</kbd>+<kbd>N</kbd> to toggle both Audio and Video at the same time
- <kbd>⊞ Win</kbd>+<kbd>Shift</kbd>+<kbd>A</kbd> to toggle microphone
- <kbd>⊞ Win</kbd>+<kbd>Shift</kbd>+<kbd>O</kbd> to toggle video

![Audio and Video mute notification screenshot](../images/pt-video-audio-mute-notification.png)

<<<<<<< HEAD
When using the microphone and/or camera toggle shortcut keys, you will see a small toolbar to indicate whether the your Microphone and Camera are set to on, off, or not in use. You can set the position of this toolbar in the Video Conference Mute tab of PowerToys settings.
=======
When using the microphone and/or camera toggle shortcut keys, you will see a small toolbar letting you know whether your Microphone and Camera are set to on, off, or not in use. You can set the position of this toolbar in the Video Conference Mute tab of PowerToys settings.
>>>>>>> 7fec18f5


## Settings

The Video Conference Mute tab in PowerToys settings provides the following options:

| Setting | Description |
| :--- | :--- |
| Shortcuts | Change the shortcut key used to mute your microphone, camera, or both combined |
| Selected microphone | Select the microphone on your machine that this utility will use |
| Selected camera | Select the camera on your machine that this utility will use |
| Camera overlay image | Select an image to that will be used as a placeholder when your camera is turned off. By default, a black screen will appear when your camera is turned off with this utility. |
| Toolbar | Set the position where the *Microphone On, Camera On* toolbar displays when toggled (default: top right corner) |
| Show toolbar on | Select whether you prefer the toolbar to be displayed on the main monitor only (default) or on all monitors
| Hide toolbar when both camera and microphone are unmuted | A checkbox is available to toggle this option

![Video Conference Mute options in PowerToys settings](../images/pt-video-conference-mute-settings.png)

## How this works under the hood

Applications interact with audio and video in different ways. If a camera stops working, the application using it tends not to recover until the API does a full reset. To toggle the global privacy camera on and off while using the camera in an application, typically it will crash and not recover.

So, how does PowerToys handle this so you can keep streaming?

- **Audio:** PowerToys uses the global microphone mute API in Windows. Apps should recover when this is toggled on and off.
- **Video:** PowerToys has a virtual driver for the camera. The video is routed _through_ the driver and then to the application. Selecting the Video Conference Mute shortcut key stops video from streaming, but the application still thinks it is receiving video. The video is just replaced with black or the image placeholder you've saved in the settings.

### Debug the camera driver

To debug the camera driver, open this file on your machine: `C:\Windows\ServiceProfiles\LocalService\AppData\Local\Temp\PowerToysVideoConference.log`

You can also create an empty `PowerToysVideoConferenceVerbose.flag` in the same directory to enable verbose logging mode in the driver.

## Known issues

To view all of the known issues currently open on the Video Conference Mute utility, see [PowerToys tracking issue #6246 on GitHub](https://github.com/microsoft/PowerToys/issues/6246). The PowerToys development team and contributor community are actively working toward resolving these issues and plans to keep the utility in pre-release until essential issues are resolved.<|MERGE_RESOLUTION|>--- conflicted
+++ resolved
@@ -24,11 +24,7 @@
 
 ![Audio and Video mute notification screenshot](../images/pt-video-audio-mute-notification.png)
 
-<<<<<<< HEAD
-When using the microphone and/or camera toggle shortcut keys, you will see a small toolbar to indicate whether the your Microphone and Camera are set to on, off, or not in use. You can set the position of this toolbar in the Video Conference Mute tab of PowerToys settings.
-=======
 When using the microphone and/or camera toggle shortcut keys, you will see a small toolbar letting you know whether your Microphone and Camera are set to on, off, or not in use. You can set the position of this toolbar in the Video Conference Mute tab of PowerToys settings.
->>>>>>> 7fec18f5
 
 
 ## Settings
