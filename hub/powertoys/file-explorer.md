---
title: PowerToys File Explorer utility for Windows
description: A File Explorer add on that enables Markdown and SVG previews
ms.date: 05/28/2021
ms.topic: article
ms.localizationpriority: medium
no-loc: [PowerToys, Windows, File Explorer]
---

# File Explorer add-ons utility

File Explorer add-ons currently include:

- Preview Pane rendering of SVG icons (.svg)
- Preview Pane rendering of Markdown files (.md)
<<<<<<< HEAD
- Preview Pane rendering for PDF files
=======
- Preview Pane rendering of PDF files (.pdf)
>>>>>>> 8a429cce
- Icon thumb preview for SVG icons
- Icon thumb preview for PDF files

## Preview Pane

<<<<<<< HEAD
Preview Pane is an existing feature in the Windows File Explorer which shows a lightweight, rich, read-only preview of the file's contents in the view's reading pane. PowerToys adds three extensions: Markdown, SVG and PDF.

## Enabling Preview Pane

To enable, first ensure that in the PowerToys Settings all are set to **On**.
=======
Preview Pane is an existing feature in the Windows File Explorer which shows a lightweight, rich, read-only preview of the file's contents in the view's reading pane. PowerToys adds three extensions, Markdown, SVG and PDF.

## Enabling Preview Pane

To enable, first ensure that in the PowerToys Settings "Enable SVG (.svg) preview", "Enable SVG (.svg) thumbnails", "Enable PDF (.pdf) preview", "Enable PDF (.pdf) thumbnails", and "Enable Markdown (.md) preview" are all set to **On**.
>>>>>>> 8a429cce

<!-- [Jay] image need to be updated to include PDF -->
![PowerToys Settings Enable File Explorer screenshot](../images/powertoys-settings-fileexplorer.png)

> [!NOTE]
> Windows Explorer has an additional setting that needs to be checked in order for preview handlers to work. Open Explorer's Folder options, go to tab "View", under "Advanced settings" check **Show preview handlers in preview pane**.

Next, open Windows File Explorer, select the **View** tab in the File Explorer ribbon, then select **Preview Pane**.

![PowerToys Preview Pane Demo](../images/powertoys-fileexplorer.gif)<|MERGE_RESOLUTION|>--- conflicted
+++ resolved
@@ -13,29 +13,17 @@
 
 - Preview Pane rendering of SVG icons (.svg)
 - Preview Pane rendering of Markdown files (.md)
-<<<<<<< HEAD
-- Preview Pane rendering for PDF files
-=======
 - Preview Pane rendering of PDF files (.pdf)
->>>>>>> 8a429cce
 - Icon thumb preview for SVG icons
 - Icon thumb preview for PDF files
 
 ## Preview Pane
 
-<<<<<<< HEAD
 Preview Pane is an existing feature in the Windows File Explorer which shows a lightweight, rich, read-only preview of the file's contents in the view's reading pane. PowerToys adds three extensions: Markdown, SVG and PDF.
 
 ## Enabling Preview Pane
 
 To enable, first ensure that in the PowerToys Settings all are set to **On**.
-=======
-Preview Pane is an existing feature in the Windows File Explorer which shows a lightweight, rich, read-only preview of the file's contents in the view's reading pane. PowerToys adds three extensions, Markdown, SVG and PDF.
-
-## Enabling Preview Pane
-
-To enable, first ensure that in the PowerToys Settings "Enable SVG (.svg) preview", "Enable SVG (.svg) thumbnails", "Enable PDF (.pdf) preview", "Enable PDF (.pdf) thumbnails", and "Enable Markdown (.md) preview" are all set to **On**.
->>>>>>> 8a429cce
 
 <!-- [Jay] image need to be updated to include PDF -->
 ![PowerToys Settings Enable File Explorer screenshot](../images/powertoys-settings-fileexplorer.png)
