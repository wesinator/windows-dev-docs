--- conflicted
+++ resolved
@@ -123,13 +123,9 @@
 
 ![FancyZones Table Editor Mode.](../images/pt-fancyzones-grideditor.png)
 
-<<<<<<< HEAD
 #### Canvas
 
-The **Canvas** model starts with one zone and supports adding zones that can be dragged and resized similar to windows.
-=======
 The **Canvas** model starts with one zone and supports adding zones that can be dragged and resized similar to windows. Zones in the canvas model may be overlapping.
->>>>>>> 91ef3d13
 
 Canvas layout also has keyboard support for zone editing. Use the <kbd>arrow</kbd> keys (up, down, left, right) to move a zone by 10 pixels, or <kbd>Ctrl</kbd>+<kbd>arrow</kbd> to move a zone by 1 pixel. Use the <kbd>Shift</kbd>+<kbd>arrow</kbd> keys to resize a zone by 10 pixels (5 per edge), or <kbd>Ctrl</kbd>+<kbd>Shift</kbd>+<kbd>arrow</kbd> to resize a zone by 2 pixels (1 per edge). To switch between the editor and dialog, press the <kbd>Ctrl</kbd>+<kbd>Tab</kbd> keys.
 
