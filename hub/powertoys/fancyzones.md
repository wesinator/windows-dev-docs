---
title: PowerToys FancyZones utility for Windows
description: A window manager utility for arranging and snapping windows into efficient layouts
ms.date: 05/28/2021
ms.topic: article
ms.localizationpriority: medium
no-loc: [PowerToys, Windows, FancyZones, Fancy, Zone, Zones]
---

# FancyZones utility

FancyZones is a window manager utility for arranging and snapping windows into efficient layouts to improve the speed of your workflow and restore layouts quickly. FancyZones allows the user to define a set of window locations for a desktop that are drag targets for windows. When the user drags a window into a zone, the window is resized and repositioned to fill that zone.

![FancyZones screenshot](../images/pt-fancy-zones2.png)

## Getting started

### Enable

To get started using FancyZones, you need to enable the utility in PowerToys settings and then invoke the FancyZones editor UI.  

### Launch zones editor

Launch the zones editor using the button in the PowerToys Settings menu or by pressing <kbd>Win</kbd>+<kbd>Shift</kbd>+<kbd>`</kbd> ("back-tick" or "accent grave"; note that this shortcut can be changed in the settings dialog).  

> [!NOTE]
> Previous to PowerToys v0.39, this shortcut was <kbd>Win</kbd>+<kbd>`</kbd> without Shift. This was updated so that it does not conflict with [Windows Terminal Quake mode](/windows/terminal/tips-and-tricks#quake-mode) shortcut.

![FancyZones Settings UI](../images/pt-fancyzones-settings.png) 

### Elevated permission admin apps

If you have applications that are elevated, run PowerToys in administrator mode. Read [PowerToys and running as administrator](administrator.md) for more information.

## Choose your layout (Layout Editor)

When first launched, the zones editor presents a list of layouts that can be adjusted by how many windows are on the monitor. Choosing a layout shows a preview of that layout on the monitor. The selected layout is applied automatically. Double-clicking the layout will apply it and automatically close the editor.

![FancyZones Picker screenshot](../images/pt-fancyzones-picker.png)

If multiple displays are in use, the editor will detect the available monitors and display them for the user to choose between. The chosen monitor will then be the target of the selected layout.

![FancyZones Picker Multiple Monitors](../images/pt-fancyzones-multimon.png)

### Space around zones

The **Show space around zones** check box enables you to determine what sort of margin will surround each FancyZone window. The **Space around zones** field enables you to set a custom value for the width of the margin. With the Zones Editor open, change the **Show space around zones** after changing the values to see the new value applied.

The **Distance to highlight adjacent zones** enables you to set a custom value for the amount of space between zones until they snap together, or before both are highlighted enabling them to merge together.

![FancyZones space around zones screenshot](../images/pt-fancyzones-spacearound.png)

### Creating a custom layout

The zones editor also supports creating and saving custom layouts. Select the <kbd>+ Create new layout</kbd> button at the bottom-right.
  
There are two ways to create custom zone layouts: **Grid** layout and **Canvas** layout. These can also be thought of as subtractive and additive models.

The subtractive **Grid** model starts with a three column grid and allows zones to be created by splitting and merging zones, resizing the gutter between zones as desired.

To merge two zones, select and hold the left mouse button and drag the mouse until a second zone is selected, then release the button and a popup menu will show up.

![FancyZones Table Editor Mode](../images/pt-fancyzones-grideditor.png)

The additive **Canvas** model starts with a blank layout and supports adding zones that can be dragged and resized similar to windows.

Canvas layout also has keyboard support for zone editing. Use the <kbd>arrow</kbd> keys (up, down, left, right) to move a zone by 10 pixels, or <kbd>Ctrl</kbd>+<kbd>arrow</kbd> to move a zone by 1 pixel. Use the <kbd>Shift</kbd>+<kbd>arrow</kbd> keys to resize a zone by 10 pixels (5 per edge), or <kbd>Ctrl</kbd>+<kbd>Shift</kbd>+<kbd>arrow</kbd> to resize a zone by 2 pixels (1 per edge). To switch between the editor and dialog, press the <kbd>Ctrl</kbd>+<kbd>Tab</kbd> keys.

![FancyZones Window Editor Mode](../images/pt-fancyzones-canvaseditor.png)

### Quickly changing between layouts

With a custom layout, this layout can be configured to a user-defined hotkey to quickly apply it to the desired desktop. The hotkey can be set by opening the custom layout's edit menu. Once set, the custom layout can be applied by pressing the <kbd>Win</kbd>+<kbd>Ctrl</kbd>+<kbd>Alt</kbd>+<kbd>[number]</kbd> binding. The layout can also be applied by pressing the hotkey when dragging a window.

In the demo below, we start with a default template applied to the screen and 2 custom layouts that we assign hotkeys for. We then use the <kbd>Win</kbd>+<kbd>Ctrl</kbd>+<kbd>Alt</kbd>+<kbd>[number]</kbd> binding to apply the first custom layout and snap a window to it. Finally, we apply the second custom layout while dragging a window and snap the window to it.

![FancyZones Quick-Swap Layouts](../images/pt-fancyzones-quickswap.gif)

> [!TIP]
> The settings for the zone layouts and monitors are saved in file `%LocalAppData%\Microsoft\PowerToys\FancyZones\zones-settings.json`. This can be manually changed to tweak zones, and exported to share layouts across devices.

## Snapping a window to two or more zones

If two zones are adjacent, a window can be snapped to the sum of their area (rounded to the minimum rectangle that contains both). When the mouse cursor is near the common edge of two zones, both zones are activated simultaneously, allowing you to drop the window into both zones.

It's also possible to snap to any number of zones: first drag the window until one zone is activated, then press and hold the <kbd>Control</kbd> key while dragging the window to select multiple zones.

![Two Zones Activation screenshot](../images/pt-fancyzones-twozones.png)

<<<<<<< HEAD
To snap a window to multiple zone using only the keyboard, first turn on the setting **Override Windows Snap** and select **Move windows based on: Relative position** as shown below. After snapping a window to one zone, use <kbd>Win</kbd>+<kbd>Ctrl</kbd>+<kbd>Alt</kbd>+<kbd>[arrows]</kbd> to expand the window to multiple zones.

![Settings for Snapping to Multiple Zones via Keyboard](../images/pt-window-snap-multiple-zones-w-keyboard-settings.png)
=======
## Window Switching

When two or more windows are snapped in the same zone, users can cycle between the snapped windows in that zone by using the shortcut <kbd>Win</kbd> + <kbd>PgUp/PgDn</kbd>.
>>>>>>> e4537e5b

## Shortcut Keys

| Shortcut | Action |
| --- | --- |
| <kbd>⊞ Win</kbd>+<kbd>Shift</kbd>+<kbd>\`</kbd> | Launches the editor (this shortcut can be changed in the Settings window) |
| <kbd>⊞ Win</kbd>+<kbd>left/right</kbd> | Move focused window between zones (only if **Override Windows Snap hotkeys** setting is turned on, in that case only the <kbd>⊞ Win</kbd>+<kbd>←</kbd> and <kbd>⊞ Win</kbd>+<kbd>→</kbd> are overridden, while the <kbd>⊞ Win</kbd>+<kbd>↑</kbd> and <kbd>⊞ Win</kbd>+<kbd>↓</kbd> keep working as usual) |

FancyZones doesn't override the Windows <kbd>⊞ Win</kbd>+<kbd>Shift</kbd>+<kbd>arrow</kbd> to quickly move a window to an adjacent monitor.

## Settings

| Setting | Description |
| --- | --- |
| Configure the zone editor hotkey | To change the default hotkey, click on the textbox and then press the desired key combination on your keyboard (it's not necessary to select or delete the text) |
| Follow mouse cursor instead of focus when launching editor in a multi-monitor environment | When checked, the editor will launch on the monitor where the mouse cursor is. When unchecked, the editor will launch on the monitor where the current active window is |
| Hold Shift key to activate zones while dragging | Toggles between auto-snap mode with the <kbd>Shift</kbd> key (disabling snapping during a drag) and manual snap mode where pressing the shift key during a drag enables snapping |
| Use a non-primary mouse button to toggle zone activation | Clicking a non-primary mouse button toggles the zones activation |
| Show zones on all monitors while dragging a window | By default, FancyZones shows only the zones available on the current monitor. (This feature may have a performance impact when checked) |
| Allow zones to span across monitors (all monitors must have the same DPI scaling) | Allows to treat all connected monitors as one large screen. To work correctly, it requires all monitors to have the same DPI scaling factor (there might be unexpected effects when using monitors in different orientations) |
| Override Windows Snap hotkeys (Win + arrow) to move between zones | When this option is checked and FancyZones is running, it overrides two Windows Snap keys: <kbd>⊞ Win</kbd>+<kbd>left</kbd> and <kbd>⊞ Win</kbd>+<kbd>right</kbd> |
| Move windows based on their position | Allows to use <kbd>⊞ Win</kbd>+<kbd>arrows</kbd> to snap a window based on its position relatively to the zone layout |
| Move windows between zones across all monitors | Unchecked: snapping with <kbd>⊞ Win</kbd>+<kbd>arrow</kbd> cycles the window through the zones on the current monitor.<br/>Checked: it cycles the window through all the zones on all monitors |
| Keep windows in their zones when the screen resolution changes | FancyZones will resize and reposition windows into the zones they were previously in after a screen resolution change |
| During zone layout changes, windows assigned to a zone will match new size/position | FancyZones will resize and position windows into the new zone layout by maintaining the previous zone number location of each window |
| Move newly created windows to the last known zone | Automatically move a newly opened window into the last zone location that application was in |
| Move newly created windows to the current active monitor [experimental] | When this option is checked, and **Move newly created windows to the last known zone** is unchecked or the application doesn't have a last known zone, it keeps the application on the current active monitor |
| Restore the original size of windows when unsnapping | Unsnapping a window will restore its size as before it was snapped |
| Make dragged window transparent | When the zones are activated, the window being dragged is made transparent to improve the zones visibility |
| Enable quick layout switch | Enables hotkeys to quickly changes layouts - see individual layout settings |
| Flash zones when switching layout | The zones will flash when a layout is selected via the shortcut |
| Zone highlight color | The color of a zone when it is the active drop target during a window drag (default: #008CFF) |
| Zone Inactive color | The color of zones when they are not an active drop during a window drag (default: #F5FCFF) |
| Zone border color | The color of the border of active and inactive zones (default: #FFFFFF) |
| Zone opacity (%) | The percentage of opacity of active and inactive zones (default: 50%) |
| Exclude applications from snapping to zones | Add the application's name, or part of the name, one per line (e.g. adding `Notepad` will match both `Notepad.exe` and `Notepad++.exe`; to match only `Notepad.exe` add the `.exe` extension) |

![FancyZones Settings bottom screenshot](../images/pt-fancyzones-settings2.png)<|MERGE_RESOLUTION|>--- conflicted
+++ resolved
@@ -87,15 +87,13 @@
 
 ![Two Zones Activation screenshot](../images/pt-fancyzones-twozones.png)
 
-<<<<<<< HEAD
 To snap a window to multiple zone using only the keyboard, first turn on the setting **Override Windows Snap** and select **Move windows based on: Relative position** as shown below. After snapping a window to one zone, use <kbd>Win</kbd>+<kbd>Ctrl</kbd>+<kbd>Alt</kbd>+<kbd>[arrows]</kbd> to expand the window to multiple zones.
 
 ![Settings for Snapping to Multiple Zones via Keyboard](../images/pt-window-snap-multiple-zones-w-keyboard-settings.png)
-=======
+
 ## Window Switching
 
 When two or more windows are snapped in the same zone, users can cycle between the snapped windows in that zone by using the shortcut <kbd>Win</kbd> + <kbd>PgUp/PgDn</kbd>.
->>>>>>> e4537e5b
 
 ## Shortcut Keys
 
