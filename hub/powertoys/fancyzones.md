--- conflicted
+++ resolved
@@ -21,14 +21,10 @@
 
 ### Launch zones editor
 
-<<<<<<< HEAD
-Launch the zones editor using the button in the PowerToys Settings menu or by pressing <kbd>Win</kbd>+<kbd>`</kbd> ("back-tick" or "accent grave"; note that this shortcut can be changed in the settings dialog).
-=======
 Launch the zones editor using the button in the PowerToys Settings menu or by pressing <kbd>Win</kbd>+<kbd>Shift</kbd>+<kbd>`</kbd> ("back-tick" or "accent grave"; note that this shortcut can be changed in the settings dialog).  
 
 > [!NOTE]
 > Previous to PowerToys v0.39, this shortcut was <kbd>Win</kbd>+<kbd>`</kbd> without Shift. This was updated so that it does not conflict with [Windows Terminal Quake mode](/windows/terminal/tips-and-tricks#quake-mode) shortcut.
->>>>>>> 8a429cce
 
 ![FancyZones Settings UI](../images/pt-fancyzones-settings.png) 
 
