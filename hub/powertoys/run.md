--- conflicted
+++ resolved
@@ -1,11 +1,7 @@
 ---
 title: PowerToys Run utility for Windows
 description: A quick launcher for power users that contains some additional features without sacrificing performance.
-<<<<<<< HEAD
 ms.date: 08/21/2022
-=======
-ms.date: 07/08/2022
->>>>>>> d3f8b4ab
 ms.topic: article
 ms.localizationpriority: medium
 no-loc: [PowerToys, Windows, File Explorer, PowerToys Run, Window Walker]
