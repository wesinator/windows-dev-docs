---
title: Microsoft PowerToys
description: Microsoft PowerToys is a set of utilities for customizing Windows. Utilities include ColorPicker, FancyZones, File Explorer Add-ons, Image Resizer, Keyboard Manager, PowerRename, PowerToys Run, a Shortcut Guide and more to come.
ms.date: 09/06/2022
ms.topic: overview
ms.localizationpriority: medium
no-loc: [PowerRename, Windows, File Explorer, PowerToys, Run, Awake, Always on Top]
adobe-target: true
---

# Microsoft PowerToys: Utilities to customize Windows

Microsoft PowerToys is a set of utilities for power users to tune and streamline their Windows experience for greater productivity.

> [!div class="nextstepaction"]
> [Install PowerToys](install.md)

## Processor support

- **x64**: Supported
- **ARM64**: Supported

## Current PowerToy utilities

The currently available utilities include:

### Always on Top

:::row:::
    :::column:::
        [![Always on Top screenshot.](../images/pt-always-on-top-menu.png)](always-on-top.md)
    :::column-end:::
    :::column span="2":::
        [Always on Top](always-on-top.md) enables you to pin windows on top of other windows with a quick key shortcut (<kbd>⊞ Win</kbd>+<kbd>Ctrl</kbd>+<kbd>T</kbd>).
    :::column-end:::
:::row-end:::

### PowerToys Awake

:::row:::
    :::column:::
        [![PowerToys Awake screenshot.](../images/pt-awake-menu.png)](awake.md)
    :::column-end:::
    :::column span="2":::
        [PowerToys Awake](awake.md) is designed to keep a computer awake without having to manage its power & sleep settings. This behavior can be helpful when running time-consuming tasks, ensuring that the computer does not go to sleep or turns off its screens.
    :::column-end:::
:::row-end:::

### Color Picker

:::row:::
    :::column:::
        [![ColorPicker screenshot.](../images/pt-color-picker.png)](color-picker.md)
    :::column-end:::
    :::column span="2":::
        [ColorPicker](color-picker.md) is a system-wide color picking utility activated with <kbd>Win</kbd>+<kbd>Shift</kbd>+<kbd>C</kbd>. Pick colors from any currently running application, the picker automatically copies the color into your clipboard in a set format.
		Color Picker contains an editor that shows a history of previously picked colors, allows you to fine-tune the selected color and to copy different string representations. This code is based on [Martin Chrzan's Color Picker](https://github.com/martinchrzan/ColorPicker).
    :::column-end:::
:::row-end:::

### FancyZones

:::row:::
    :::column:::
        [![FancyZones screenshot.](../images/pt-fancy-zones.png)](fancyzones.md)
    :::column-end:::
    :::column span="2":::
        [FancyZones](fancyzones.md) is a window manager that makes it easy to create complex window layouts and quickly position windows into those layouts.
    :::column-end:::
:::row-end:::

### File Explorer add-ons

:::row:::
    :::column:::
        [![File Explorer screenshot.](../images/pt-file-explorer.png)](file-explorer.md)
    :::column-end:::
    :::column span="2":::
        [File Explorer](file-explorer.md) add-ons enable Preview pane rendering in File Explorer to display SVG icons (.svg), Markdown (.md) and PDF file previews. To enable the Preview pane, select the "View" tab in File Explorer, then select "Preview Pane".
    :::column-end:::
:::row-end:::

<<<<<<< HEAD
### Hosts file editor

:::row:::
    :::column:::
        [![Hosts file editor screenshot.](../images/pt-hosts-file-editor-facade.png)](hosts-file-editor.md)
    :::column-end:::
    :::column span="2":::
        [Hosts file editor](hosts-file-editor.md) Hosts File Editor is a convenient way to edit hosts file.
=======
### File Locksmith

:::row:::
    :::column:::
        [![File Locksmith screenshot.](../images/powertoys-file-locksmith.png)](file-locksmith.md)
    :::column-end:::
    :::column span="2":::
        [File Locksmith](file-locksmith.md) is a Windows shell extension for checking which files are in use and by which processes. Right-click on one or more selected files in File Explorer, and then select **What's using this file?** from the menu.
>>>>>>> 5003835f
    :::column-end:::
:::row-end:::

### Image Resizer

:::row:::
    :::column:::
        [![Image Resizer screenshot.](../images/pt-image-resizer.png)](image-resizer.md)
    :::column-end:::
    :::column span="2":::
        [Image Resizer](image-resizer.md) is a Windows Shell extension for quickly resizing images. With a simple right click from File Explorer, resize one or many images instantly. This code is based on [Brice Lambson's Image Resizer](https://github.com/bricelam/ImageResizer).
    :::column-end:::
:::row-end:::

### Keyboard Manager

:::row:::
    :::column:::
        [![Keyboard Manager screenshot.](../images/pt-keyboard-manager.png)](keyboard-manager.md)
    :::column-end:::
    :::column span="2":::
        [Keyboard Manager](keyboard-manager.md) allows you to customize the keyboard to be more productive by remapping keys and creating your own keyboard shortcuts.
    :::column-end:::
:::row-end:::

### Mouse utilities

:::row:::
    :::column:::
        [![Mouse utilities screenshot.](../images/pt-mouse-utils.png)](mouse-utilities.md)
    :::column-end:::
    :::column span="2":::
        [Mouse utilities](mouse-utilities.md) add functionality to enhance your mouse and cursor. With Find My Mouse, quickly locate your mouse's position with a spotlight that focuses on your cursor. This feature is based on source code developed by [Raymond Chen](https://github.com/oldnewthing). Mouse Highlighter displays visual indicators when the left or right mouse buttons are clicked. Mouse Pointer Crosshairs draws crosshairs centered on the mouse pointer.
    :::column-end:::
:::row-end:::

### PowerRename

:::row:::
    :::column:::
        [![PowerRename screenshot.](../images/pt-rename.png)](powerrename.md)
    :::column-end:::
    :::column span="2":::
        [PowerRename](powerrename.md) enables you to perform bulk renaming, searching and replacing file names. It includes advanced features, such as using regular expressions, targeting specific file types, previewing expected results, and the ability to undo changes. This code is based on [Chris Davis's SmartRename](https://github.com/chrdavis/SmartRename).
    :::column-end:::
:::row-end:::

### Quick Accent

:::row:::
    :::column:::
        [![Quick Accent screenshot.](../images/pt-keyboard-accent.png)](Quick-accent.md)
    :::column-end:::
    :::column span="2":::
        [Quick Accent](Quick-accent.md) is an alternative way to type accented characters, useful for when a keyboard doesn't support that specific accent with a quick key combo.
    :::column-end:::
:::row-end:::

### PowerToys Run

:::row:::
    :::column:::
        [![PowerToys Run screenshot.](../images/pt-run.png)](run.md)
    :::column-end:::
    :::column span="2":::
        [PowerToys Run](run.md) can help you search and launch your app instantly - just press the shortcut <kbd>Alt</kbd>+<kbd>Space</kbd> and start typing. It is open source and modular for additional plugins. Window Walker is now included as well.
    :::column-end:::
:::row-end:::

### Screen Ruler

:::row:::
    :::column:::
        [![Screen Ruler screenshot.](../images/pt-screen-ruler.png)](screen-ruler.md)
    :::column-end:::
    :::column span="2":::
        [Screen Ruler](screen-ruler.md) allows you to quickly measure pixels on your screen based with image edge detection. Just press <kbd>⊞ Win</kbd>+<kbd>Shift</kbd>+<kbd>T</kbd> to activate. This was inspired by [Pete Blois's Rooler](https://github.com/peteblois/rooler).
    :::column-end:::
:::row-end:::

### Shortcut Guide

:::row:::
    :::column:::
        [![Shortcut Guide screenshot.](../images/pt-shortcut-guide.png)](shortcut-guide.md)
    :::column-end:::
    :::column span="2":::
        [Windows key shortcut guide](shortcut-guide.md) appears when you press <kbd>⊞ Win</kbd>+<kbd>Shift</kbd>+<kbd>/</kbd> (or as we like to think, <kbd>⊞ Win</kbd>+<kbd>?</kbd>) and shows the available shortcuts for the current state of the desktop. You can also change this setting and press and hold <kbd>⊞ Win</kbd>.
    :::column-end:::
:::row-end:::

### Text Extractor

:::row:::
    :::column:::
        [![Text Extractor screenshot.](../images/pt-image-to-text.png)](text-extractor.md)
    :::column-end:::
    :::column span="2":::
        [Text Extractor](text-extractor.md) is a convenient way to copy text from anywhere on your screen. This code is based on [Joe Finney's Text Grab](https://github.com/TheJoeFin/Text-Grab).
    :::column-end:::
:::row-end:::

### Video Conference Mute

:::row:::
    :::column:::
        [![Video Conference Mute screenshot.](../images/pt-video-conference-mute.png)](video-conference-mute.md)
    :::column-end:::
    :::column span="2":::
        [Video Conference Mute](video-conference-mute.md) is a quick way to globally "mute" both your microphone and camera using <kbd>⊞ Win</kbd>+<kbd>Shift</kbd>+<kbd>Q</kbd> while on a conference call, regardless of the application that currently has focus.
    :::column-end:::
:::row-end:::

## Languages

Currently, PowerToys is available in the following languages: Chinese (simplified), Chinese (traditional), Czech, Dutch, English, French, German, Hungarian, Italian, Japanese, Korean, Polish, Portuguese, Portuguese (Brazil), Russian, Spanish, Turkish.

_Note that new elements of the app might not yet be translated in the first version release._

## PowerToys video walk-through

In this video, Clint Rutkas (PM for PowerToys) walks through how to install and use the various utilities available, in addition to sharing some tips, info on how to contribute, and more.

> [!VIDEO https://learn.microsoft.com/shows/Tabs-vs-Spaces/PowerToys-Utilities-to-customize-Windows-10/player?format=ny]

## Known issues

Search known issues or file a new issue in the [Issues](https://github.com/microsoft/PowerToys/issues) tab of the PowerToys repository on GitHub. View instructions in the [Report a Bug](reportbug.md) section of these docs.

## Contribute to PowerToys (Open Source)

PowerToys welcomes your contributions! The PowerToys development team is excited to partner with the power user community to build tools that help users get the most out of Windows. There are a variety of ways to contribute:

- Write a [tech spec](https://codeburst.io/on-writing-tech-specs-6404c9791159)
- Submit a [design concept or recommendation](https://www.microsoft.com/design/inclusive/)
- [Contribute to documentation](/contribute/)
- Identify and fix bugs in the [source code](https://github.com/microsoft/PowerToys/tree/main/src)
- [Code new features and PowerToy utilities](https://github.com/microsoft/PowerToys/tree/main/doc/devdocs)

Before starting work on a feature that you would like to contribute, **read the [Contributor's Guide](https://github.com/microsoft/PowerToys/blob/main/CONTRIBUTING.md)**. The PowerToys team will be happy to work with you to figure out the best approach, provide guidance and mentorship throughout feature development, and help avoid any wasted or duplicate effort.

## PowerToys release notes

PowerToys [release notes](https://github.com/microsoft/PowerToys/releases/) are listed on the install page of the GitHub repo. For reference, you can also find the [Release checklist](https://github.com/microsoft/PowerToys/wiki/Release-check-list) on the PowerToys wiki.

## PowerToys history

Inspired by the [Windows 95 era PowerToys project](https://en.wikipedia.org/wiki/Microsoft_PowerToys), this reboot provides power users with ways to squeeze more efficiency out of the Windows shell and customize it for individual workflows. An overview of the original PowerToys can be found here: [Using Windows 95 PowerToys](https://socket3.wordpress.com/2016/10/22/using-windows-95-powertoys/).

## PowerToys roadmap

PowerToys is a rapid-incubation, open source team aimed at providing power users ways to squeeze more efficiency out of the Windows shell and customize it for individual workflows. Work priorities will consistently be examined, reassessed, and adjusted with the aim of improving our users productivity.

- [New specs for possible PowerToys](https://github.com/microsoft/PowerToys/wiki/Specs)
- [Backlog priority list](https://github.com/microsoft/PowerToys/wiki/Roadmap#backlog-priority-list-in-order)
- [Version 1.0 Strategy spec](https://github.com/microsoft/PowerToys/wiki/Version-1.0-Strategy), February 2020<|MERGE_RESOLUTION|>--- conflicted
+++ resolved
@@ -1,7 +1,7 @@
 ---
 title: Microsoft PowerToys
 description: Microsoft PowerToys is a set of utilities for customizing Windows. Utilities include ColorPicker, FancyZones, File Explorer Add-ons, Image Resizer, Keyboard Manager, PowerRename, PowerToys Run, a Shortcut Guide and more to come.
-ms.date: 09/06/2022
+ms.date: 11/02/2022
 ms.topic: overview
 ms.localizationpriority: medium
 no-loc: [PowerRename, Windows, File Explorer, PowerToys, Run, Awake, Always on Top]
@@ -80,7 +80,6 @@
     :::column-end:::
 :::row-end:::
 
-<<<<<<< HEAD
 ### Hosts file editor
 
 :::row:::
@@ -89,7 +88,7 @@
     :::column-end:::
     :::column span="2":::
         [Hosts file editor](hosts-file-editor.md) Hosts File Editor is a convenient way to edit hosts file.
-=======
+
 ### File Locksmith
 
 :::row:::
@@ -98,7 +97,6 @@
     :::column-end:::
     :::column span="2":::
         [File Locksmith](file-locksmith.md) is a Windows shell extension for checking which files are in use and by which processes. Right-click on one or more selected files in File Explorer, and then select **What's using this file?** from the menu.
->>>>>>> 5003835f
     :::column-end:::
 :::row-end:::
 
