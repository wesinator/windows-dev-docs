---
title: PowerToys PowerRename utility for Windows
description: A windows shell extension for bulk renaming of files
ms.date: 12/02/2020
ms.topic: article
ms.localizationpriority: medium
no-loc: [PowerRename, Pampalona, Windows, File Explorer, regex]
---

# PowerRename utility

PowerRename is a bulk renaming tool that enables you to:

- Modify the file names of a large number of files _(without giving all of the files the same name)_.
- Perform a search and replace on a targeted section of file names.
- Perform a regular expression rename on multiple files.
- Check expected rename results in a preview window before finalizing a bulk rename.
- Undo a rename operation after it is completed.

## Demo

In this demo, all instances of the file name "foo" are replaced with "foobar". Since all of the files are uniquely named, this would have taken a long time to complete manually one-by-one. PowerRename enables a single bulk rename. Notice that the Explorer's "Undo Rename" (Ctrl+Z) command enables the ability to undo the last change.

![PowerRename Demo](../images/powerrename-demo.gif)

## PowerRename menu

After selecting some files in Windows File Explorer, right-clicking and selecting **PowerRename** (which will appear only when enabled in PowerToys), the PowerRename window will appear. The number of items you've selected will be displayed, along with search and replace values, a list of options, and a preview window displaying results of the search and replace values you've entered.

![PowerRename Menu screenshot](../images/powerrename-menu.png)

### Search for

Enter text or a [regular expression](https://wikipedia.org/wiki/Regular_expression) to find the files in your selection that contain the criteria matching your entry. You will see the matching items in the _Preview_ window.

### Replace with

Enter text to replace the *Search for* value entered previously that match your selected files. You can view the original file name and renamed file in the *Preview* window.

### Options - Use Regular Expressions

If checked, the Search value will be interpreted as a [regular expression](https://wikipedia.org/wiki/Regular_expression) (regex). The Replace value can also contain regex variables (see examples below). If not checked, the Search value will be interpreted as plain text to be replaced with the text in the Replace field.

For more information regarding the **Use Boost library** option in the settings menu for extended regex functionalities, see the [regular expressions section](#regular-expressions).

### Options - Match All Occurrences

If checked, all matches of text in the Search field will be replaced with the Replace text. Otherwise, only the first instance of the Search for text in the file name will be replaced (left to right).

For example, given the file name: `powertoys-powerrename.txt`:

- Search for: `power`
- Rename with: `super`

The value of the renamed file would result in:

- Match All Occurrences (unchecked): `supertoys-powerrename.txt`
- Match All Occurrences (checked): `supertoys-superrename.txt`

### Options - Case Sensitive

If checked, the text specified in the Search field will only match text in the items if the text is the same case. Case matching will be insensitive (not recognizing a difference between upper and lowercase letters) by default.

### Options - Apply to: Filename only

Only the file name portion (not the file extension) is modified by the operation. For example: `txt.txt` → `NewName.txt`

### Options - Apply to: Extension only

Only the file extension portion (not the file name) is modified by the operation. For example: `txt.txt` → `txt.NewExtension`

### Options - Include Files

Deselecting causes files to not be included in the operation. Only folders will be included.

### Options - Include Folders

Deselecting causes folders to not be included in the operation. Only files will be included.

### Options - Include Subfolders

Deselecting causes files within folders to not be included in the operation. By default, all subfolder items are included.

### Options - Text Formatting

Select between four options to either convert items to be all lowercase, all uppercase, title case (first character of name is capitalized), or capitalize each word.

### Options - Enumerate Items

Appends a numeric suffix to file names that were modified in the operation. For example: `foo.jpg` -> `foo (1).jpg`

## Replace using file creation date and time

The creation date and time attributes of a file can be used in the *Replace with* text by entering a variable pattern according to the table below. Selecting the tool-tip in the *Replace with* field allows you to view and select from the supported patterns.

Variable pattern | Explanation
|:---|:---|
|`$YYYY`|Year represented by a full four or five digits, depending on the calendar used.
|`$YY`|Year represented only by the last two digits. A leading zero is added for single-digit years.
|`$Y`|Year represented only by the last digit.
|`$MMMM`|Name of the month
|`$MMM`|Abbreviated name of the month
|`$MM`|Month as digits with leading zeros for single-digit months.
|`$M`|Month as digits without leading zeros for single-digit months.
|`$DDDD`|Name of the day of the week
|`$DDD`|Abbreviated name of the day of the week
|`$DD`|Day of the month as digits with leading zeros for single-digit days.
|`$D`|Day of the month as digits without leading zeros for single-digit days.
|`$hh`|Hours with leading zeros for single-digit hours
|`$h`|Hours without leading zeros for single-digit hours
|`$mm`|Minutes with leading zeros for single-digit minutes.
|`$m`|Minutes without leading zeros for single-digit minutes.
|`$ss`|Seconds with leading zeros for single-digit seconds.
|`$s`|Seconds without leading zeros for single-digit seconds.
|`$fff`|Milliseconds represented by full three digits.
|`$ff`|Milliseconds represented only by the first two digits.
|`$f`|Milliseconds represented only by the first digit.

For example, given the file names:

- `powertoys.png`, created on 11/02/2020 _(november second)_
- `powertoys-menu.png`, created on 11/03/2020 _(november third)_

Enter the criteria to rename the items:

- Search for: `powertoys`
- Rename with: `$MMM-$DD-$YY-powertoys`

The value of the renamed file would result in:

- `Nov-02-20-powertoys.png`
- `Nov-03-20-powertoys-menu.png`

## Regular Expressions

For most use cases, a simple search and replace is sufficient. There may be occasions, however, in which complicated renaming tasks require more control. [Regular Expressions](https://wikipedia.org/wiki/Regular_expression) can help.

Regular Expressions define a search pattern for text. They can be used to search, edit and manipulate text. The pattern defined by the regular expression may match once, several times, or not at all for a given string. PowerRename uses the [ECMAScript](https://wikipedia.org/wiki/ECMAScript) grammar, which is common amongst modern programming languages.

To enable regular expressions, check the **Use Regular Expressions** check box.

**Note:** You will likely want to check **Match All Occurrences** while using regular expressions.

To use the [Boost library](https://www.boost.org/doc/libs/1_74_0/libs/regex/doc/html/boost_regex/syntax/perl_syntax.html) instead of the standard library, check the **Use Boost library** option in the PowerToys settings. It enables extended features, like [lookbehind](https://www.boost.org/doc/libs/1_74_0/libs/regex/doc/html/boost_regex/syntax/perl_syntax.html#boost_regex.syntax.perl_syntax.lookbehind), which are not supported by the standard library.

### Examples of regular expressions

#### Simple matching examples

| Search for       | Description                                           |
| :--- | :--- |
| `^`              | Match the beginning of the filename                   |
| `$`              | Match the end of the filename                         |
| `.*`             | Match all the text in the name                        |
| `^foo`           | Match text that begins with "foo"                     |
| `bar$`           | Match text that ends with "bar"                       |
| `^foo.*bar$`     | Match text that begins with "foo" and ends with "bar" |
| `.+?(?=bar)`     | Match everything up to "bar"                          |
| `foo[\s\S]*bar`  | Match everything between "foo" and "bar"              |

#### Matching and variable examples

_When using the variables, the "Match All Occurrences" option must be enabled._

| Search for | Replace With | Description |
| :--- | :--- | :--- |
| `(.*).png` | `foo_$1.png` | Prepends "foo\_" to the existing file name |
| `(.*).png` | `$1_foo.png` | Appends "\_foo" to the existing file name |
| `(.*)` | `$1.txt` | Appends ".txt" extension to existing file |
| `(^\w+\.$)¦(^\w+$)` | `$2.txt` | Appends ".txt" extension to existing file name only if it does not have an extension |
| `(\d\d)-(\d\d)-(\d\d\d\d)` | `$3-$2-$1` | Move numbers in the filename: "29-03-2020" becomes "2020-03-29" |

### Additional resources for learning regular expressions

There are great examples/cheatsheets available online to help you

[Regex tutorial — A quick cheatsheet by examples](https://medium.com/factory-mind/regex-tutorial-a-simple-cheatsheet-by-examples-649dc1c3f285)

[ECMAScript Regular Expressions Tutorial](https://o7planning.org/en/12219/ecmascript-regular-expressions-tutorial)

## File List Filters

Filters can be used in PowerRename to narrow the results of the rename. Use the *Preview* window to check expected results. Select the column headers to switch between filters.

- **Original**, the first column in the *Preview* window switches between:
  - Checked: The file is selected to be renamed.
  - Unchecked: The file is not selected to be renamed (even though it fits the value entered in the search criteria).

- **Renamed**, the second column in the *Preview* window can be toggled.
<<<<<<< HEAD
  - The default preview will show all selected files, with only files matching the _Search for_ criteria displaying the updated rename value.
  - Selecting the _Renamed_ header will toggle the preview to only display files that will be renamed. Other selected files from your original selection will not be visible.
=======
  - The default preview will show all selected files, with only files matching the *Search for* criteria displaying the updated rename value.
  - Selecting the filter will allow users to toggle the preview to only display files that will be renamed. Other selected files from your original selection will not be visible.
>>>>>>> e15ec465

![PowerToys PowerRename Filter demo](../images/powerrename-demo2.gif)<|MERGE_RESOLUTION|>--- conflicted
+++ resolved
@@ -187,12 +187,7 @@
   - Unchecked: The file is not selected to be renamed (even though it fits the value entered in the search criteria).
 
 - **Renamed**, the second column in the *Preview* window can be toggled.
-<<<<<<< HEAD
   - The default preview will show all selected files, with only files matching the _Search for_ criteria displaying the updated rename value.
   - Selecting the _Renamed_ header will toggle the preview to only display files that will be renamed. Other selected files from your original selection will not be visible.
-=======
-  - The default preview will show all selected files, with only files matching the *Search for* criteria displaying the updated rename value.
-  - Selecting the filter will allow users to toggle the preview to only display files that will be renamed. Other selected files from your original selection will not be visible.
->>>>>>> e15ec465
 
 ![PowerToys PowerRename Filter demo](../images/powerrename-demo2.gif)