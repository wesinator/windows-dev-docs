---
title: Developer Mode features and debugging
description: Learn specifics about the features of developer mode in Windows, and information on installation errors.
keywords: Get started Developer license Visual Studio, developer license enable device
ms.date: 10/13/2020
ms.topic: article
ms.localizationpriority: medium
---

# Developer Mode features and debugging

If you're just interested in the basics of installing developer mode on your app, you can just follow the instructions outlined in [enable your device for development](enable-your-device-for-development.md) to get started. This article covers advanced features of developer mode, developer mode on previous versions of Windows 10, and debugging failures in Developer Mode installation.

## Additional Developer Mode features

For each device family, additional developer features might be available. These features are available only when Developer Mode is enabled on the device, and might vary depending on your OS version.

This image shows developer features for Windows:

![Developer mode options](images/devmode-mob-options.png)

### <span id="device-discovery-and-pairing"></span>Device Portal

To learn more about Device Portal, see [Windows Device Portal overview](/windows/uwp/debug-test-perf/device-portal).

For device specific setup instructions, see:

- [Device Portal for Desktop](/windows/uwp/debug-test-perf/device-portal-desktop)
- [Device Portal for HoloLens](/windows/mixed-reality/using-the-windows-device-portal)
- [Device Portal for IoT](/windows/iot-core/manage-your-device/deviceportal)
- [Device Portal for Mobile](/windows/uwp/debug-test-perf/device-portal-mobile)
- [Device Portal for Xbox](/windows/uwp/xbox-apps/device-portal-xbox)

If you encounter problems enabling Developer Mode or Device Portal, see the [Known Issues](https://social.msdn.microsoft.com/Forums/en-US/home?forum=Win10SDKToolsIssues&sort=relevancedesc&brandIgnore=True&searchTerm=%22device+portal%22) forum to find workarounds for these issues, or visit [Failure to install the Developer Mode package](#failure-to-install-developer-mode-package) for additional details and which WSUS KBs to allow in order to unblock the Developer Mode package.

### Sideload apps

> [!IMPORTANT]
> As of the latest Windows 10 update, this setting won't be visible, as sideloading is enabled by default. If you are on a previous version of Windows 10, your default settlings will only permit you to run apps from the Microsoft Store, and you must enable Sideloading to install apps from non-Microsoft sources.

<<<<<<< HEAD
The Sideload apps setting is typically used by companies or schools that need to install custom apps on managed devices without going through the Microsoft Store, or anyone else who needs to run apps from non-Microsoft sources. In this case, it's common for the organization to enforce a policy that disables the *UWP apps* setting, as shown previously in the image of the settings page. The organization also provides the required certificate and install location to sideload apps. For more info, see the TechNet articles [Sideload apps in Windows](/windows/deploy/sideload-apps-in-windows-10) and [Microsoft Intune fundamentals](/mem/intune/fundamentals/).
=======
The Sideload apps setting is typically used by companies or schools that need to install custom apps on managed devices without going through the Microsoft Store, or anyone else who needs to run apps from non-Microsoft sources. In this case, it's common for the organization to enforce a policy that disables the *UWP apps* setting. The organization also provides the required certificate and install location to sideload apps. For more info, see the TechNet articles [Sideload apps in Windows 10](/windows/deploy/sideload-apps-in-windows-10) and [Microsoft Intune fundamentals](/mem/intune/fundamentals/).
>>>>>>> 6443eb69

Device family specific info

-   On the desktop device family: You can install an app package (.appx) and any certificate that is needed to run the app by running the Windows PowerShell script that is created with the package ("Add-AppDevPackage.ps1"). For more info, see [Package a desktop or UWP app in Visual Studio](/windows/msix/package/packaging-uwp-apps).

-   On the mobile device family: If the required certificate is already installed, you can tap the file to install any .appx sent to you via email or on an SD card.


**Sideload apps** is a more secure option than Developer Mode because you cannot install apps on the device without a trusted certificate.

> [!NOTE]
> If you sideload apps, you should still only install apps from trusted sources. When you install a sideloaded app that has not been certified by the Microsoft Store, you are agreeing that you have obtained all rights necessary to sideload the app and that you are solely responsible for any harm that results from installing and running the app. See the Windows &gt; Microsoft Store section of this [privacy statement](https://privacy.microsoft.com/privacystatement).


### SSH

SSH services are enabled when you enable Device Discovery on your device.  This is used when your device is a remote deployment target for MSIX packaged applications. The names of the services are 'SSH Server Broker' and 'SSH Server Proxy'.

> [!NOTE]
> This is not Microsoft's OpenSSH implementation, which you can find on [GitHub](https://github.com/PowerShell/Win32-OpenSSH).  

In order to take advantage of the SSH services, you can enable device discovery to allow pin pairing. If you intend to run another SSH service, you can set this up on a different port or turn off the Developer Mode SSH services. To turn off the SSH services, turn off Device Discovery.  

SSH login is done via the "DevToolsUser" account, which accepts a password for authentication.  This password is the PIN displayed on the device after pressing the device discovery "Pair" button, and is only valid while the PIN is displayed.  An SFTP subsystem is also enabled, for manual management of the DevelopmentFiles folder where loose file deployments are installed from Visual Studio.

#### Caveats for SSH usage
The existing SSH server used in Windows is not yet protocol compliant, so using an SFTP or SSH client may require special configuration.  In particular, the SFTP subsystem runs at version 3 or less, so any connecting client should be configured to expect an old server.  The SSH server on older devices uses `ssh-dss` for public key authentication, which OpenSSH has deprecated.  To connect to such devices the SSH client must be manually configured to accept `ssh-dss`.  

### Device Discovery

When you enable device discovery, you are allowing your device to be visible to other devices on the network through mDNS.  This feature also allows you to get the SSH PIN for pairing to this device by pressing the "Pair" button exposed once device discovery is enabled.  This PIN prompt must be displayed on the screen in order to complete your first Visual Studio deployment targeting the device.  

![Pin pairing](images/devmode-pc-pinpair.PNG)

You should enable device discovery only if you intend to make the device a deployment target. For example, if you use Device Portal to deploy an app to a phone for testing, you need to enable device discovery on the phone, but not on your development PC.

### Optimizations for Windows Explorer, Remote Desktop, and PowerShell (Desktop only)

 On the desktop device family, the **For developers** settings page has shortcuts to settings that you can use to optimize your PC for development tasks. For each setting, you can select the checkbox and click **Apply**, or click the **Show settings** link to open the settings page for that option.


## Notes
In early versions of Windows 10 Mobile, a Crash Dumps option was present in the Developer Settings menu.  This has been moved to [Device Portal](/windows/uwp/debug-test-perf/device-portal) so that it can be used remotely rather than just over USB.  

There are several tools you can use to deploy an app from a Windows 10 PC to a Windows 10 device. Both devices must be connected to the same subnet of the network by a wired or wireless connection, or they must be connected by USB. Both of the ways listed install only the app package (.appx/.appxbundle); they do not install certificates.

<<<<<<< HEAD
-   Use the Windows Application Deployment (WinAppDeployCmd) tool. Learn more about [the WinAppDeployCmd tool](/previous-versions/windows/apps/mt203806(v=vs.140)).
-   You can use [Device Portal](/windows/uwp/debug-test-perf/device-portal.md) to deploy from your browser to a mobile device running Windows 10, Version 1511 or later. Use the **[Apps](/windows/uwp/debug-test-perf/device-portal.md#apps-manager)** page in Device Portal to upload an app package (.appx) and install it on the device.
=======
-   Use the Windows 10 Application Deployment (WinAppDeployCmd) tool. Learn more about [the WinAppDeployCmd tool](/previous-versions/windows/apps/mt203806(v=vs.140)).
-   You can use [Device Portal](/windows/uwp/debug-test-perf/device-portal) to deploy from your browser to a mobile device running Windows 10, Version 1511 or later. Use the **[Apps](/windows/uwp/debug-test-perf/device-portal#apps-manager)** page in Device Portal to upload an app package (.appx) and install it on the device.
>>>>>>> 6443eb69

## Failure to install Developer Mode package
Sometimes, due to network or administrative issues, Developer Mode won't install correctly. The Developer Mode package is required for **remote** deployment to this PC -- using Device Portal from a browser or Device Discovery to enable SSH -- but not for local development.  Even if you encounter these issues, you can still deploy your app locally using Visual Studio, or from this device to another device.

See the [Known Issues](https://social.msdn.microsoft.com/Forums/en-US/home?forum=Win10SDKToolsIssues&sort=relevancedesc&brandIgnore=True&searchTerm=%22device+portal%22) forum to find workarounds to these issues and more.

> [!NOTE]
> If Developer Mode doesn't install correctly, we encourage you to file a feedback request. In the **Feedback Hub** app, select **Add new feedback**, and choose the **Developer Platform** category and the **Developer Mode** subcategory. Submitting feedback will help Microsoft resolve the issue you encountered.

### Failed to locate the package

"Developer Mode package couldn’t be located in Windows Update. Error Code 0x80004005 Learn more"   

This error may occur due to a network connectivity problem, Enterprise settings, or the package may be missing.

To fix this issue:

1. Ensure your computer is connected to the Internet.
2. If you are on a domain-joined computer, speak to your network administrator. The Developer Mode package, like all Features on Demand,  is blocked by default in WSUS.
2.1. In order to unblock the Developer Mode package in the current and previous releases, the following KBs should be allowed in WSUS: 4016509, 3180030, 3197985  
3. Check for Windows updates in the Settings > Updates and Security > Windows Updates.
4. Verify that the Windows Developer Mode package is present in Settings > System > Apps & Features > Manage optional features > Add a feature. If it is missing, Windows cannot find the correct package for your computer.

After doing any of the above steps, disable and then re-enable Developer Mode to verify the fix.


### Failed to install the package

"Developer Mode package failed to install. Error code 0x80004005  Learn more"

This error may occur due to incompatibilities between your build of Windows and the Developer Mode package.

To fix this issue:

1. Check for Windows updates in the Settings > Updates and Security > Windows Updates.
2. Reboot your computer to ensure all updates are applied.


## Use group policies or registry keys to enable a device

For most developers, you want to use the settings app to enable your device for debugging. In certain scenarios, such as automated tests, you can use other ways to enable your Windows desktop device for development.  Note that these steps will not enable the SSH server or allow the device to be targeted for remote deployment and debugging.

You can use gpedit.msc to set the group policies to enable your device, unless you have Windows 10 Home or Windows 11 Home. If you do have Windows 10 Home or Windows 11 Home, you need to use regedit or PowerShell commands to set the registry keys directly to enable your device.

**Use gpedit to enable your device**

1.  Run **Gpedit.msc**.
2.  Go to Local Computer Policy &gt; Computer Configuration &gt; Administrative Templates &gt; Windows Components &gt; App Package Deployment
3.  To enable sideloading, edit the policies to enable:

    -   **Allow all trusted apps to install**

    OR

    To enable developer mode, edit the policies to enable both:

    -   **Allow all trusted apps to install**
    -   **Allows development of UWP apps and installing them from an integrated development environment (IDE)**

4.  Reboot your machine.

**Use regedit to enable your device**

1.  Run **regedit**.
2.  To enable sideloading, set the value of this DWORD to 1:

    -   `HKLM\SOFTWARE\Microsoft\Windows\CurrentVersion\AppModelUnlock\AllowAllTrustedApps`

    OR

    To enable developer mode, set the values of this DWORD to 1:

    -   `HKLM\SOFTWARE\Microsoft\Windows\CurrentVersion\AppModelUnlock\AllowDevelopmentWithoutDevLicense`

**Use PowerShell to enable your device**

1.  Run PowerShell with administrator privileges.
2.  To enable sideloading, run this command:

    ```powershell
    PS C:\WINDOWS\system32> reg add "HKEY_LOCAL_MACHINE\SOFTWARE\Microsoft\Windows\CurrentVersion\AppModelUnlock" /t REG_DWORD /f /v "AllowAllTrustedApps" /d "1"
    ```

    OR

    To enable developer mode, run this command:

    ```powershell
    PS C:\WINDOWS\system32> reg add "HKEY_LOCAL_MACHINE\SOFTWARE\Microsoft\Windows\CurrentVersion\AppModelUnlock" /t REG_DWORD /f /v "AllowDevelopmentWithoutDevLicense" /d "1"
    ```

## Upgrade your device from Windows 8.1 to Windows 10 or Windows 11

When you create or sideload apps on your Windows 8.1 device, you have to install a developer license. If you upgrade your device from Windows 8.1 to Windows 10 or Windows 11, this information remains. Run the following command to remove this information from your upgraded Windows device. This step is not required if you upgrade directly from Windows 8.1 to Windows 10, Version 1511 or later.

**To unregister a developer license**

1.  Run PowerShell with administrator privileges.
2.  Run this command: `unregister-windowsdeveloperlicense`.

After this you need to enable your device for development as described in this topic so that you can continue to develop on this device. If you don't do that, you might get an error when you debug your app, or you try to create a package for it. Here is an example of this error:

Error : DEP0700 : Registration of the app failed.<|MERGE_RESOLUTION|>--- conflicted
+++ resolved
@@ -38,11 +38,7 @@
 > [!IMPORTANT]
 > As of the latest Windows 10 update, this setting won't be visible, as sideloading is enabled by default. If you are on a previous version of Windows 10, your default settlings will only permit you to run apps from the Microsoft Store, and you must enable Sideloading to install apps from non-Microsoft sources.
 
-<<<<<<< HEAD
-The Sideload apps setting is typically used by companies or schools that need to install custom apps on managed devices without going through the Microsoft Store, or anyone else who needs to run apps from non-Microsoft sources. In this case, it's common for the organization to enforce a policy that disables the *UWP apps* setting, as shown previously in the image of the settings page. The organization also provides the required certificate and install location to sideload apps. For more info, see the TechNet articles [Sideload apps in Windows](/windows/deploy/sideload-apps-in-windows-10) and [Microsoft Intune fundamentals](/mem/intune/fundamentals/).
-=======
-The Sideload apps setting is typically used by companies or schools that need to install custom apps on managed devices without going through the Microsoft Store, or anyone else who needs to run apps from non-Microsoft sources. In this case, it's common for the organization to enforce a policy that disables the *UWP apps* setting. The organization also provides the required certificate and install location to sideload apps. For more info, see the TechNet articles [Sideload apps in Windows 10](/windows/deploy/sideload-apps-in-windows-10) and [Microsoft Intune fundamentals](/mem/intune/fundamentals/).
->>>>>>> 6443eb69
+The Sideload apps setting is typically used by companies or schools that need to install custom apps on managed devices without going through the Microsoft Store, or anyone else who needs to run apps from non-Microsoft sources. In this case, it's common for the organization to enforce a policy that disables the *UWP apps* setting. The organization also provides the required certificate and install location to sideload apps. For more info, see the TechNet articles [Sideload apps in Windows](/windows/deploy/sideload-apps-in-windows-10) and [Microsoft Intune fundamentals](/mem/intune/fundamentals/).
 
 Device family specific info
 
@@ -89,13 +85,8 @@
 
 There are several tools you can use to deploy an app from a Windows 10 PC to a Windows 10 device. Both devices must be connected to the same subnet of the network by a wired or wireless connection, or they must be connected by USB. Both of the ways listed install only the app package (.appx/.appxbundle); they do not install certificates.
 
-<<<<<<< HEAD
 -   Use the Windows Application Deployment (WinAppDeployCmd) tool. Learn more about [the WinAppDeployCmd tool](/previous-versions/windows/apps/mt203806(v=vs.140)).
--   You can use [Device Portal](/windows/uwp/debug-test-perf/device-portal.md) to deploy from your browser to a mobile device running Windows 10, Version 1511 or later. Use the **[Apps](/windows/uwp/debug-test-perf/device-portal.md#apps-manager)** page in Device Portal to upload an app package (.appx) and install it on the device.
-=======
--   Use the Windows 10 Application Deployment (WinAppDeployCmd) tool. Learn more about [the WinAppDeployCmd tool](/previous-versions/windows/apps/mt203806(v=vs.140)).
 -   You can use [Device Portal](/windows/uwp/debug-test-perf/device-portal) to deploy from your browser to a mobile device running Windows 10, Version 1511 or later. Use the **[Apps](/windows/uwp/debug-test-perf/device-portal#apps-manager)** page in Device Portal to upload an app package (.appx) and install it on the device.
->>>>>>> 6443eb69
 
 ## Failure to install Developer Mode package
 Sometimes, due to network or administrative issues, Developer Mode won't install correctly. The Developer Mode package is required for **remote** deployment to this PC -- using Device Portal from a browser or Device Discovery to enable SSH -- but not for local development.  Even if you encounter these issues, you can still deploy your app locally using Visual Studio, or from this device to another device.
