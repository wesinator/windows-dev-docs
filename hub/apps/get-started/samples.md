--- conflicted
+++ resolved
@@ -22,28 +22,16 @@
 |-------------|-------------|
 | [Windows App SDK samples](https://github.com/microsoft/WindowsAppSDK-Samples) | Demonstrates API usage patterns for the Windows App SDK&mdash;the next evolution in the Windows app development platform. |
 | [WinUI Xaml Controls Gallery](https://github.com/microsoft/Xaml-Controls-Gallery) | Demonstrates all of the Xaml and Windows UI library controls available to make a Fluent Windows app. |
-<<<<<<< HEAD
-| [Windows classic samples](https://github.com/microsoft/Windows-classic-samples) | Demonstrate a wide range of desktop app scenarios, including Win32, WinRT, and .NET. |
-| [Universal Windows Platform (UWP) app samples](https://github.com/microsoft/Windows-universal-samples) | Demonstrate WinRT API usage patterns for UWP. |
-| [Desktop Bridge to UWP samples](https://github.com/Microsoft/DesktopBridgeToUWP-Samples) | Demonstrate the Desktop Conversion Extensions for converting classic desktop apps (such as Win32, Windows Forms, WPF) and games to UWP apps and games. |
-| [DirectX 12 graphics samples](https://github.com/Microsoft/DirectX-Graphics-Samples) | Demonstrate how to build graphics intensive apps on Windows using DirectX 12. |
-| [Windows Composition samples](https://github.com/microsoft/WindowsCompositionSamples) | Demonstrate how to use Windows.UI.Xaml and Windows.UI.Composition to make beautiful UWP apps. |
-| [Windows samples for IoT](https://github.com/Microsoft/Windows-iotcore-samples) | Code samples to help you get started with developing for Windows on Devices. |
-| [Windows Community Toolkit](https://github.com/windows-toolkit/WindowsCommunityToolkit) | A collection of helper functions, custom controls, and app services. It simplifies and demonstrates common developer tasks when building apps for Windows.  |
-| [Windows task snippets](https://github.com/Microsoft/Windows-task-snippets) | Snippets of ready-to-use code that accomplish small, but useful, tasks of interest to UWP app developers. These snippets show simple solutions to common problems, and simple recipes to help you implement new app features. |
-| [Win2D](https://github.com/Microsoft/win2d) | Win2D is an easy-to-use Windows Runtime API for immediate mode 2D graphics rendering with GPU acceleration. It is available to C# and C++ developers, and utilizes the power of Direct2D, integrating seamlessly with XAML and CoreWindow. |
-=======
 | [App Model Samples](https://github.com/Microsoft/AppModelSamples) | Contains sample apps that demonstrate the core application activation and lifecycle management infrastructure of various platforms such as the Universal Windows Platform (UWP), Windows Forms (WinForms), and console. |
 | [Windows classic samples](https://github.com/microsoft/Windows-classic-samples) | Demonstrates a wide range of desktop app scenarios, including Win32, Windows Runtime (WinRT), and .NET. |
 | [Universal Windows Platform (UWP) app samples](https://github.com/microsoft/Windows-universal-samples) | Demonstrates WinRT API usage patterns for UWP. |
 | [Desktop Bridge to UWP samples](https://github.com/Microsoft/DesktopBridgeToUWP-Samples) | Demonstrates the Desktop Conversion Extensions for converting classic desktop apps (such as Win32, Windows Presentation Foundation, and Windows Forms) and games to UWP apps and games. |
 | [DirectX 12 graphics samples](https://github.com/Microsoft/DirectX-Graphics-Samples) | Demonstrates how to build graphics-intensive apps on Windows using DirectX 12. |
 | [Windows Composition samples](https://github.com/microsoft/WindowsCompositionSamples) | Demonstrates how to use types from the **Windows.UI.Xaml** and **Windows.UI.Composition** namespaces to make beautiful UWP apps. |
-| [Windows 10 samples for IoT](https://github.com/Microsoft/Windows-iotcore-samples) | Sample apps to help you get started with developing for Windows on Devices. |
+| [Windows samples for IoT](https://github.com/Microsoft/Windows-iotcore-samples) | Sample apps to help you get started with developing for Windows on Devices. |
 | [Windows Community Toolkit](https://github.com/windows-toolkit/WindowsCommunityToolkit) | A collection of helper functions, custom controls, and app services. It simplifies and demonstrates common developer tasks when building apps for Windows. |
 | [Windows task snippets](https://github.com/Microsoft/Windows-task-snippets) | Ready-to-use snippets of code that accomplish small but useful tasks of interest to UWP app developers. These snippets show simple solutions to common problems, and simple recipes to help you implement new app features. |
 | [Win2D](https://github.com/Microsoft/win2d) | Win2D is an easy-to-use Windows Runtime (WinRT) API for immediate-mode 2D graphics rendering with GPU acceleration. It's available to C# and C++ developers, and it utilizes the power of Direct2D, integrating seamlessly with XAML and **CoreWindow**. |
->>>>>>> 6443eb69
 
 ## Using the sample apps repos
 
