--- conflicted
+++ resolved
@@ -71,11 +71,7 @@
 * [An overview of Windows development options](/windows/apps/get-started/)
 * [Windows app development: options and features](dev-options.md)
 
-<<<<<<< HEAD
-If you are using Windows to write apps for Windows and/or other platforms, you'll be interested in this topic. It covers using other languages such as Python and Rust, and other tips such as installing Linux on Windows to gain access to open source tools.
-=======
-If you are using Windows to write apps for Windows and/or other platforms, you'll be interested in the following topic. It covers using other langauges such as Python and Rust, and includes tips such as how to install Linux on Windows in order to gain access to open source tools.
->>>>>>> ccf64249
+If you are using Windows to write apps for Windows and/or other platforms, you'll be interested in the following topic. It covers using other languages such as Python and Rust, and includes tips such as how to install Linux on Windows in order to gain access to open source tools.
 
 * [Set up your development environment on Windows](/windows/dev-environment/)
 
