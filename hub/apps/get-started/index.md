---
description: Learn how to get started building new apps for Windows desktop and modernizing existing apps.
title: Overview of app development options
ms.topic: article
ms.date: 04/22/2022
keywords: windows win32, desktop development
ms.localizationpriority: medium
---

# Overview of app development options

This article contains all the information you need to get started building apps for the Windows desktop environment.

When you want to create a new app for Windows 11 or Windows 10, the first decision you make is what type of app to build. The Windows and .NET development tools in Visual Studio provide several different types of apps you can build, each with their own Visual Studio project types and different strengths. Each app type includes an app model that defines the lifecycle of the app, a default UI framework, and access to a comprehensive set APIs for using Windows features.

> [!VIDEO https://www.microsoft.com/en-us/videoplayer/embed/RWQwHD]

## Create a WinUI 3 app

The Windows UI Library (WinUI) 3 is the latest and recommended user interface (UI) framework for Windows desktop apps, including managed apps that use C# and .NET and native apps that use C++ with the Win32 API. By incorporating the [Fluent Design System](https://www.microsoft.com/design/fluent/#/) into all experiences, controls, and styles, WinUI provides consistent, intuitive, and accessible experiences using the latest UI patterns.

WinUI 3 is available as part of the **[Windows App SDK](../windows-app-sdk/index.md)**. The Windows App SDK provides a unified set of APIs and tools that can be used in a consistent way by any C++ Win32 or C# .NET app on a broad set of target Windows OS versions.

> [!div class="button"]
> [Install tools for the Windows App SDK](../windows-app-sdk/set-up-your-development-environment.md)

If you have already installed the required developer tools, you are ready to [Create your first WinUI 3 project](../winui/winui3/create-your-first-winui3-app.md).

## Cross-platform options

WinUI 3 also serves as the basis for cross-platform technologies that provide great native Windows experiences using a variety of coding languages. These frameworks harness the power of WinUI 3 on Windows, while also enabling execution on other operating systems.

### [.NET MAUI](#tab/net-maui)

.NET Multi-platform App UI (MAUI) is an open-source, cross-platform framework for building Android, iOS, macOS, and Windows applications that leverage the native UI and services of each platform from a single .NET code base. Because .NET MAUI favors platform native experiences, it uses WinUI 3 and the Windows App SDK so apps get the latest user experience on Windows. This gives your apps access to everything you get with WinUI 3 plus the ability to reach to other platforms.

.NET MAUI for Windows is a great choice if:
- You want to share as much .NET code as possible across mobile and desktop applications.
- You want to ship your application beyond Windows to other desktop and mobile targets with native platform experiences.
- You want to use C# and/or XAML for building cross-platform apps.
- You're using Blazor for web development and wish to include all or part of that in a mobile or desktop application.

> [!div class="button"]
> [Get started with .NET MAUI](/dotnet/maui/get-started/installation)

For more information about .NET MAUI, see the following links:
- [.NET MAUI documentation](/dotnet/maui/)
- [.NET MAUI on GitHub](https://github.com/dotnet/maui)
- [.NET MAUI Product Roadmap](https://github.com/dotnet/maui/wiki/Roadmap)
- [.NET Conf 2021: Introduction to .NET MAUI](https://www.youtube.com/watch?v=HMYpAw2sl58)
- [.NET Conf 2021: Building cross-platform native apps with .NET MAUI and Blazor](https://www.youtube.com/watch?v=Dr8L7zXxwLI)

### [React Native for Windows](#tab/rnw)

[React Native](https://reactnative.dev) is a development platform from Facebook which allows building cross-platform apps.
React Native for Windows brings React Native support to the Windows 10 and Windows 11 SDKs, enabling you to use JavaScript to build native Windows apps for all devices supported by Windows 10 and Windows 11. This includes PCs, tablets, 2-in-1s, Xbox, Mixed reality devices, etc.

With React Native for Windows, you write most or all of your app code in JavaScript - or TypeScript - and the framework produces a native UWP XAML application. If your app needs to call a platform API, you can usually do so through one of the many [community modules](https://reactnative.directory), or if a module does not yet exist, you can easily [write a native module to expose it](https://aka.ms/RNW-NativeModules).

Here are some reasons to choose React Native for Windows:

- You want to share code across platforms as much as possible, or you have web properties that you want to share code with.
- Improved developer productivity and inner loop, thanks to fast refresh.
- Your app's fundamentals (performance, accessibility, internationalization) are as good as a native UWP app.
- You have experience with and a preference for JavaScript or TypeScript
- You would like to leverage JavaScript-only libraries on [npmjs.com](https://www.npmjs.com/), and many native libraries too.
- Your app will use the native controls, visual appearance, animations and colors, and therefore will feel integrated into the design language used in Windows. In addition, React Native for Windows apps do not have to compromise on the set of APIs they can call, as the framework allows you to call platform APIs as well as write your own view managers and native modules.
- Large and growing community momentum, with lots of [community modules](https://reactnative.directory).

> [!div class="button"]
> [Get started with React Native for Windows](https://aka.ms/ReactNativeGuideWindows)

For more information about React Native for Windows, see the following links:

- [React Native for Windows repo on GitHub](https://github.com/microsoft/react-native-windows)
- [Native modules in React Native for Windows](https://aka.ms/RNW-NativeModules)
- [API reference](https://microsoft.github.io/react-native-windows/docs/Native-API-Reference)
- [Community modules directory](https://reactnative.directory)
- [More resources](https://microsoft.github.io/react-native-windows/resources)

---

## Other app types

For more information about the app types you can choose from, see the following tabs. 

### [Win32](#tab/cpp-win32)

Win32 desktop apps (also sometimes called *classic desktop apps*) are the original app type for native Windows applications that require direct access to Windows and hardware. This makes this the app type of choice for applications that need the highest level of performance and direct access to system hardware.

Using the Win32 API with C++ makes it possible to achieve the highest levels of performance and efficiency by taking more control of the target platform with unmanaged code than is possible on a managed runtime environment like WinRT and .NET. However, exercising such a level of control over your application's execution requires greater care and attention to get right, and trades development productivity for runtime performance.

Here are a few highlights of what the Win32 API and C++ offers to enable you to build high-performance applications.

- Hardware-level optimizations, including tight control over resource allocation, object lifetimes, data layout, alignment, byte packing, and more.
- Access to performance-oriented instruction sets like SSE and AVX through intrinsic functions.
- Efficient, type-safe generic programming by using templates.
- Efficient and safe containers and algorithms.
- DirectX, in particular Direct3D and DirectCompute (note that UWP also offers DirectX interop).
- Use [C++/WinRT](/windows/uwp/cpp-and-winrt-apis/) to create modern desktop Win32 apps with first-class access to Windows Runtime (WinRT) APIs.

> [!div class="button"]
> [Get started with Win32](/windows/win32/desktop-programming/)

You also have access to modern Windows platform features and APIs provided by the **Windows App SDK**. For more information, see [Modernize your desktop apps](../desktop/modernize/index.md).

### [WPF](#tab/wpf)

WPF is a well-established platform for managed Windows applications with access to .NET or the .NET Framework, and it also uses XAML markup to separate UI from code. This platform is designed for desktop applications that require a sophisticated UI, styles customization, and graphics-intensive scenarios. WPF development skills are similar to WinUI 3 development skills, so migrating from WPF to WinUI 3 is easier than migrating from Windows Forms.

> [!div class="button"]
> [Get started with WPF](/dotnet/framework/wpf/getting-started/)

You also have access to modern Windows platform features and APIs provided by the **Windows App SDK**. For more information, see [Modernize your desktop apps](../desktop/modernize/index.md).

### [Windows Forms](#tab/windows-forms)

Windows Forms is the original platform for managed Windows applications with a lightweight UI model and access to .NET or the .NET Framework. It excels at enabling developers to quickly get started building applications, even for developers new to the platform. This is a forms-based, rapid application development platform with a large built-in collection of visual and non-visual drag-and-drop controls. Windows Forms does not use XAML, so deciding later to rewrite your application to WinUI 3 entails a complete re-write of your UI.

> [!div class="button"]
> [Get started with Windows Forms](/dotnet/framework/winforms/getting-started-with-windows-forms)

You also have access to modern Windows platform features and APIs provided by the **Windows App SDK**. For more information, see [Modernize your desktop apps](../desktop/modernize/index.md).

### [UWP](#tab/uwp)

The Universal Windows Platform (UWP) provides a common type system, APIs, and application model for all devices in the Universal Windows Platform. Not only can you use UWP to create desktop applications for Windows PCs, but UWP is also the only supported platform to write a single native universal app that runs across Xbox, HoloLens, and Surface Hub. UWP apps can be native or managed.

UWP is a highly customizable platform that uses XAML markup to separate UI (presentation) from code (business logic). UWP is suitable for desktop apps that require a sophisticated UI, styles customization, and graphics-intensive scenarios. UWP also has built-in support for the [Fluent Design System](/windows/uwp/design/fluent-design-system/) for the default UX experience and provides access to the [Windows Runtime (WinRT) APIs](/windows/uwp/get-started/universal-application-platform-guide#how-the-universal-windows-platform-relates-to-windows-runtime-apis).

> [!div class="button"]
> [Get started with UWP](/windows/uwp/get-started/)

You will not have access to the APIs provided by the **Windows App SDK**. To use the Windows App SDK, you will have to migrate your UWP app to WinUI 3. For more information, see [Migrate to the Windows App SDK](../windows-app-sdk/migrate-to-windows-app-sdk/overall-migration-strategy.md).

<<<<<<< HEAD
#### [.NET MAUI](#tab/net-maui)

.NET Multi-platform App UI (MAUI) is an open-source, cross-platform framework for building Android, iOS, macOS, and Windows applications that leverage the native UI and services of each platform from a single .NET code base. Because .NET MAUI favors platform native experiences, it uses WinUI 3 and the Windows App SDK so apps get the latest user experience on Windows. This gives your apps access to everything you get with WinUI 3 plus the ability to reach to other platforms.

.NET MAUI for Windows is a great choice if:
- You want to share as much .NET code as possible across mobile and desktop applications.
- You want to ship your application beyond Windows to other desktop and mobile targets with native platform experiences.
- You want to use C# and/or XAML for building cross-platform apps.
- You're using Blazor for web development and wish to include all or part of that in a mobile or desktop application.

> [!div class="button"]
> [Get started with .NET MAUI](/dotnet/maui/get-started/installation)

For more information about .NET MAUI, see the following links:
- [.NET MAUI documentation](/dotnet/maui/)
- [.NET MAUI on GitHub](https://github.com/dotnet/maui)
- [.NET MAUI Product Roadmap](https://github.com/dotnet/maui/wiki/Roadmap)
- [.NET Conf 2021: Introduction to .NET MAUI](https://www.youtube.com/watch?v=HMYpAw2sl58)
- [.NET Conf 2021: Building cross-platform native apps with .NET MAUI and Blazor](https://www.youtube.com/watch?v=Dr8L7zXxwLI)

#### [React Native for Windows](#tab/rnw)

[React Native](https://reactnative.dev) is a development platform from Facebook which allows building cross-platform apps.
React Native for Windows brings React Native support to the Windows SDKs, enabling you to use JavaScript to build native Windows apps for all devices supported by Windows 10 and Windows 11. This includes PCs, tablets, 2-in-1s, Xbox, Mixed reality devices, etc.

With React Native for Windows, you write most or all of your app code in JavaScript - or TypeScript - and the framework produces a native UWP XAML application. If your app needs to call a platform API, you can usually do so through one of the many [community modules](https://reactnative.directory), or if a module does not yet exist, you can easily [write a native module to expose it](https://aka.ms/RNW-NativeModules).

Here are some reasons to choose React Native for Windows:

- You want to share code across platforms as much as possible, or you have web properties that you want to share code with.
- Improved developer productivity and inner loop, thanks to fast refresh.
- Your app's fundamentals (performance, accessibility, internationalization) are as good as a native UWP app.
- You have experience with and a preference for JavaScript or TypeScript
- You would like to leverage JavaScript-only libraries on [npmjs.com](https://www.npmjs.com/), and many native libraries too.
- Your app will use the native controls, visual appearance, animations and colors, and therefore will feel integrated into the design language used in Windows. In addition, React Native for Windows apps do not have to compromise on the set of APIs they can call, as the framework allows you to call platform APIs as well as write your own view managers and native modules.
- Large and growing community momentum, with lots of [community modules](https://reactnative.directory).

> [!div class="button"]
> [Get started with React Native for Windows](https://aka.ms/ReactNativeGuideWindows)

For more information about React Native for Windows, see the following links:

- [React Native for Windows repo on GitHub](https://github.com/microsoft/react-native-windows)
- [Native modules in React Native for Windows](https://aka.ms/RNW-NativeModules)
- [API reference](https://microsoft.github.io/react-native-windows/docs/Native-API-Reference)
- [Community modules directory](https://reactnative.directory)
- [More resources](https://microsoft.github.io/react-native-windows/resources)

=======
>>>>>>> edbe82e4
---<|MERGE_RESOLUTION|>--- conflicted
+++ resolved
@@ -133,8 +133,7 @@
 
 You will not have access to the APIs provided by the **Windows App SDK**. To use the Windows App SDK, you will have to migrate your UWP app to WinUI 3. For more information, see [Migrate to the Windows App SDK](../windows-app-sdk/migrate-to-windows-app-sdk/overall-migration-strategy.md).
 
-<<<<<<< HEAD
-#### [.NET MAUI](#tab/net-maui)
+### [.NET MAUI](#tab/net-maui)
 
 .NET Multi-platform App UI (MAUI) is an open-source, cross-platform framework for building Android, iOS, macOS, and Windows applications that leverage the native UI and services of each platform from a single .NET code base. Because .NET MAUI favors platform native experiences, it uses WinUI 3 and the Windows App SDK so apps get the latest user experience on Windows. This gives your apps access to everything you get with WinUI 3 plus the ability to reach to other platforms.
 
@@ -154,7 +153,7 @@
 - [.NET Conf 2021: Introduction to .NET MAUI](https://www.youtube.com/watch?v=HMYpAw2sl58)
 - [.NET Conf 2021: Building cross-platform native apps with .NET MAUI and Blazor](https://www.youtube.com/watch?v=Dr8L7zXxwLI)
 
-#### [React Native for Windows](#tab/rnw)
+### [React Native for Windows](#tab/rnw)
 
 [React Native](https://reactnative.dev) is a development platform from Facebook which allows building cross-platform apps.
 React Native for Windows brings React Native support to the Windows SDKs, enabling you to use JavaScript to build native Windows apps for all devices supported by Windows 10 and Windows 11. This includes PCs, tablets, 2-in-1s, Xbox, Mixed reality devices, etc.
@@ -182,6 +181,4 @@
 - [Community modules directory](https://reactnative.directory)
 - [More resources](https://microsoft.github.io/react-native-windows/resources)
 
-=======
->>>>>>> edbe82e4
----+
