--- conflicted
+++ resolved
@@ -106,18 +106,10 @@
 
 Following toast notification best practices can help you drive engagement with your app:
 
-<<<<<<< HEAD
-- Notifications should be personalized, actionable, and useful to your end-users. Try to give your users what they want, not what you want them to know.
-- Notifications shouldn't be noisy. Too many interruptions from your app leads to users turning off this critical communication channel for your app.
-- Selecting a notification should launch your app in the notification’s context. The only exception to this guideline is when the user selects a button on your notification that's attached to a background task, such as a quick reply.
-- Keep Notification Center tidy by clearing out old notifications.
-- The Notification Center experience should be consistent for your app.  
-=======
  - Notifications should be personalized, actionable, and useful to your users. Try to give your users what they want, not what you want them to know.
  - Notifications shouldn't be noisy. Too many interruptions from your app leads to users turning off this critical communication channel for your app.
  - Selecting a notification should launch your app in the notification’s context. The only exception to this guideline is when the user selects a button on your notification that's attached to a background task, such as a quick reply.
  - Keep Notification Center tidy by clearing out old notifications.
->>>>>>> 2cb06537
 
 For more information about toast notifications, see [Toast UX Guidance - Windows apps | Microsoft Docs](/windows/apps/design/shell/tiles-and-notifications/toast-ux-guidance).
 
