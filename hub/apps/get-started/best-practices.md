--- conflicted
+++ resolved
@@ -104,15 +104,7 @@
 
 The following resources will help you incorporate the recommended practices for optimizing performance and fundamentals in your Windows applications.
 
-<<<<<<< HEAD
-- CPU usage
-- Memory consumption
-- Power consumption
-- Network and storage utilization
-- Animation performance
-=======
 **To improve your app's performance and fundamentals...**
->>>>>>> bb01b39b
 
 - [Minimize application memory usage](../performance/disk-memory.md):
   - Reduce foreground memory usage
