---
title: Windows UI library
description: Provides info for WinUI 2 and Windows app development. 
ms.topic: article
ms.date: 06/24/2021
<<<<<<< HEAD
keywords: windows 10, uwp, toolkit sdk, winui, Windows UI Library
=======
keywords: windows 10, windows 11, Windows App SDK, Windows app development platform, desktop development, win32, WinRT, uwp, toolkit sdk, winui, Windows UI Library
>>>>>>> f3d8c83a
ms.custom: RS5
---

# Windows UI Library 2

![WinUI controls](images/winui-hero1.png)

<<<<<<< HEAD
The Windows UI Library provides official native Windows UI controls and other user interface elements for for UWP applications (and desktop applications using [XAML Islands](../../desktop/modernize/xaml-islands.md)).
=======
The Windows UI Library provides official native Windows UI controls and other user interface elements for UWP applications (and desktop applications using [XAML Islands](../../desktop/modernize/xaml-islands.md)).
>>>>>>> f3d8c83a

It maintains down-level compatibility with earlier versions of Windows 10, so your app works even if users don't have the latest OS.

> [!NOTE]
> For more information on building Windows desktop and UWP apps with the latest version of **WinUI 3**, see [Windows UI Library 3](../winui3/index.md).

## Features

* **New controls**: The Windows UI Library contains new controls that aren't shipped as part of the default Windows platform.

* **Updated versions of existing controls**: The library also contains updated versions of existing Windows platform controls that you can use with earlier versions of Windows 10.

* **Support for earlier versions of Windows 10**: Windows UI Library APIs work on earlier versions of Windows 10, so you don't have to include version checks or conditional XAML to support users who might not be running the very latest OS.

* **Support for XamlDirect**: The Xaml Direct APIs, designed for middleware developers, gives you access to a lower-level Xaml features which provide better CPU and working set performance. XamlDirect enables you to use XamlDirect APIs on earlier versions of Windows 10 without needing to write special code to handle multiple target Windows 10 versions.

## Examples

The Xaml Controls Gallery sample app includes interactive demos and sample code for using WinUI controls.

* Install the XAML Controls Gallery app from the [Microsoft Store](
https://www.microsoft.com/p/xaml-controls-gallery/9msvh128x2zt)

* The Xaml Controls Gallery is also [open source on GitHub](
https://github.com/Microsoft/Xaml-Controls-Gallery)

## Documentation

How-to articles for Windows UI Library controls are included with the [Universal Windows Platform controls documentation](/windows/uwp/design/controls-and-patterns/).

API reference docs are located here: [Windows UI Library APIs](/windows/winui/api/).

## Install and use the Windows UI Library

For instructions, see [Getting started with the Windows UI Library](getting-started.md).

## Open source and developer roadmap

WinUI is an open source project hosted on GitHub. We welcome bug reports, feature requests and community code contributions in the [Windows UI Library repo](https://aka.ms/winui).

We are continuing to develop and evolve WinUI to support more developer scenarios. For the latest details about our plans for WinUI, see our [roadmap](https://github.com/microsoft/microsoft-ui-xaml/blob/master/docs/roadmap.md) on the Windows UI Library repo.

## NuGet package list

The Windows UI Library contains multiple NuGet packages: [Windows UI Library NuGet package list](nuget-packages.md).

## See also

[Windows UI Library 2 Release Notes](release-notes/index.md)<|MERGE_RESOLUTION|>--- conflicted
+++ resolved
@@ -3,11 +3,7 @@
 description: Provides info for WinUI 2 and Windows app development. 
 ms.topic: article
 ms.date: 06/24/2021
-<<<<<<< HEAD
-keywords: windows 10, uwp, toolkit sdk, winui, Windows UI Library
-=======
 keywords: windows 10, windows 11, Windows App SDK, Windows app development platform, desktop development, win32, WinRT, uwp, toolkit sdk, winui, Windows UI Library
->>>>>>> f3d8c83a
 ms.custom: RS5
 ---
 
@@ -15,11 +11,7 @@
 
 ![WinUI controls](images/winui-hero1.png)
 
-<<<<<<< HEAD
-The Windows UI Library provides official native Windows UI controls and other user interface elements for for UWP applications (and desktop applications using [XAML Islands](../../desktop/modernize/xaml-islands.md)).
-=======
 The Windows UI Library provides official native Windows UI controls and other user interface elements for UWP applications (and desktop applications using [XAML Islands](../../desktop/modernize/xaml-islands.md)).
->>>>>>> f3d8c83a
 
 It maintains down-level compatibility with earlier versions of Windows 10, so your app works even if users don't have the latest OS.
 
