---
title: Getting started with the Windows UI library
description: How to install and use the Windows UI Library. 
ms.topic: article
<<<<<<< HEAD
ms.date: 06/24/2021
keywords: windows 10, uwp, toolkit sdk
=======
ms.date: 09/14/2021
keywords: windows 10, windows 11, Windows App SDK, Windows app development platform, desktop development, win32, WinRT, uwp, toolkit sdk, winui, Windows UI Library
>>>>>>> f3d8c83a
---

# Getting started with the Windows UI 2 Library

<<<<<<< HEAD
[Windows UI Library 2.6](winui-2.6.md) is the latest stable version of WinUI that can be used for building production UWP applications (and desktop applications using [XAML Islands](../../desktop/modernize/xaml-islands.md)).
=======
[Windows UI Library 2.7](release-notes/winui-2.7.md) is the latest stable version of WinUI that can be used for building production UWP applications (and desktop applications using [XAML Islands](../../desktop/modernize/xaml-islands.md)).
>>>>>>> f3d8c83a

The library is available as a NuGet package that can be added to any new or existing Visual Studio project.

> [!NOTE]
> For more information on building Windows desktop and UWP apps with the latest version of **WinUI 3**, see [Windows UI Library 3](../winui3/index.md).

## Download and install the Windows UI Library

1. Download [Visual Studio 2019](https://developer.microsoft.com/windows/downloads) and ensure you choose the **Universal Windows Platform development** Workload in the Visual Studio installer.

2. Open an existing project, or create a new project using the Blank App template under Visual C# -> Windows -> Universal, or the appropriate template for your language projection.  

    > [!IMPORTANT]
<<<<<<< HEAD
    > To use WinUI 2.6, you must set TargetPlatformVersion >= 10.0.18362.0 and TargetPlatformMinVersion >= 10.0.15063.0 in the project properties.
=======
    > To use WinUI 2.7, you must set TargetPlatformVersion >= 10.0.18362.0 and TargetPlatformMinVersion >= 10.0.15063.0 in the project properties.
>>>>>>> f3d8c83a

3. In the Solution Explorer panel, right click on your project name and select **Manage NuGet Packages**. 

    :::image type="content" source="images/ManageNugetPackages.png" alt-text="Screenshot of the Solution Explorer panel with the project right-clicked and the Manage NuGet Packages option highlighted.":::<br/>*The Solution Explorer panel with the project right-clicked and the Manage NuGet Packages option highlighted.*

4. In the **NuGet Package Manager**, select the **Browse** tab and search for **Microsoft.UI.Xaml** or **WinUI**. Select which [Windows UI Library NuGet Packages](nuget-packages.md) you want to use (the **Microsoft.UI.Xaml** package contains Fluent controls and features suitable for all apps). Click Install. 

    Check the "Include prerelease" checkbox to see the latest prerelease versions that include experimental new features.

    :::image type="content" source="images/NugetPackages.png" alt-text="Screenshot of the NuGet Package Manager dialog box showing the Browse tab with winui in the search field and Include prerelease checked.":::<br/>*The NuGet Package Manager dialog box showing the Browse tab with winui in the search field and Include prerelease checked.*

5. Add the Windows UI (WinUI) Theme Resources to your App.xaml file.

    There are two ways to do this, depending on whether you have additional application resources.

    a. If you don't need other application resources, add the WinUI resources element `<XamlControlsResources` as shown in the following example:

    ``` XAML
    <Application
        x:Class="ExampleApp.App"
        xmlns="http://schemas.microsoft.com/winfx/2006/xaml/presentation"
        xmlns:x="http://schemas.microsoft.com/winfx/2006/xaml"
        RequestedTheme="Light">

        <Application.Resources>
            <XamlControlsResources xmlns="using:Microsoft.UI.Xaml.Controls" />
        </Application.Resources>

    </Application>
    ```

    b. If you need more than one application resource, add the WinUI resources element `<XamlControlsResources` in a `<ResourceDictionary.MergedDictionaries>` as shown here:

    ``` XAML
    <Application
        x:Class="ExampleApp.App"
        xmlns="http://schemas.microsoft.com/winfx/2006/xaml/presentation"
        xmlns:x="http://schemas.microsoft.com/winfx/2006/xaml"
        RequestedTheme="Light">

        <Application.Resources>
            <ResourceDictionary>
                <ResourceDictionary.MergedDictionaries>
                    <XamlControlsResources xmlns="using:Microsoft.UI.Xaml.Controls" />
                    <ResourceDictionary Source="/Styles/Styles.xaml"/>
                </ResourceDictionary.MergedDictionaries>
            </ResourceDictionary>
        </Application.Resources>

    </Application>
    ```

    > [!IMPORTANT]
    > The order of resources added to a ResourceDictionary affects the order in which they are applied. The `XamlControlsResources` dictionary overrides many default resource keys and should therefore be added to `Application.Resources` first so that it doesn't override any other custom styles or resources in your app. For more information on resource loading, see [ResourceDictionary and XAML resource references](/windows/uwp/design/controls-and-patterns/resourcedictionary-and-xaml-resource-references).

6. Add a reference to the WinUI package to both XAML pages and/or code-behind pages.

    * In your XAML page, add a reference at the top of your page

        ```xaml
        xmlns:muxc="using:Microsoft.UI.Xaml.Controls"
        ```

    * In your code (if you want to use the type names without qualifying them), you can add a using directive.

        ```csharp
        using MUXC = Microsoft.UI.Xaml.Controls;
        ```

## Additional steps for a C++/WinRT project

When you add a NuGet package to a C++/WinRT project, the tooling generates a set of projection headers in your project's `\Generated Files\winrt` folder. To bring those headers files into your project, so that references to those new types resolve, you can go into your precompiled header file (typically `pch.h`) and include them. Below is an example that includes the generated header files for the **Microsoft.UI.Xaml** package.

```cppwinrt
// pch.h
...
#include "winrt/Microsoft.UI.Xaml.Automation.Peers.h"
#include "winrt/Microsoft.UI.Xaml.Controls.Primitives.h"
#include "winrt/Microsoft.UI.Xaml.Media.h"
#include "winrt/Microsoft.UI.Xaml.XamlTypeInfo.h"
...
```

For a full, step-by-step walkthrough of adding simple support for the Windows UI Library to a C++/WinRT project, see [A simple C++/WinRT Windows UI Library example](/windows/uwp/cpp-and-winrt-apis/simple-winui-example).

## Contributing to the Windows UI Library

WinUI is an open source project hosted on GitHub.

We welcome bug reports, feature requests and community code contributions in the [Windows UI Library repo](https://aka.ms/winui).

## Other resources

If you're new to UWP, then we recommend that you visit the [Getting Started with UWP Development](https://developer.microsoft.com/windows/getstarted) pages on the Developer portal.<|MERGE_RESOLUTION|>--- conflicted
+++ resolved
@@ -2,22 +2,13 @@
 title: Getting started with the Windows UI library
 description: How to install and use the Windows UI Library. 
 ms.topic: article
-<<<<<<< HEAD
-ms.date: 06/24/2021
-keywords: windows 10, uwp, toolkit sdk
-=======
 ms.date: 09/14/2021
 keywords: windows 10, windows 11, Windows App SDK, Windows app development platform, desktop development, win32, WinRT, uwp, toolkit sdk, winui, Windows UI Library
->>>>>>> f3d8c83a
 ---
 
 # Getting started with the Windows UI 2 Library
 
-<<<<<<< HEAD
-[Windows UI Library 2.6](winui-2.6.md) is the latest stable version of WinUI that can be used for building production UWP applications (and desktop applications using [XAML Islands](../../desktop/modernize/xaml-islands.md)).
-=======
 [Windows UI Library 2.7](release-notes/winui-2.7.md) is the latest stable version of WinUI that can be used for building production UWP applications (and desktop applications using [XAML Islands](../../desktop/modernize/xaml-islands.md)).
->>>>>>> f3d8c83a
 
 The library is available as a NuGet package that can be added to any new or existing Visual Studio project.
 
@@ -31,11 +22,7 @@
 2. Open an existing project, or create a new project using the Blank App template under Visual C# -> Windows -> Universal, or the appropriate template for your language projection.  
 
     > [!IMPORTANT]
-<<<<<<< HEAD
-    > To use WinUI 2.6, you must set TargetPlatformVersion >= 10.0.18362.0 and TargetPlatformMinVersion >= 10.0.15063.0 in the project properties.
-=======
     > To use WinUI 2.7, you must set TargetPlatformVersion >= 10.0.18362.0 and TargetPlatformMinVersion >= 10.0.15063.0 in the project properties.
->>>>>>> f3d8c83a
 
 3. In the Solution Explorer panel, right click on your project name and select **Manage NuGet Packages**. 
 
