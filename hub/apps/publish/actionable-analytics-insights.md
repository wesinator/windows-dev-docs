---
description: Viewing actionable analytics insights in Partner Center.
title: Viewing actionable insights in Partner Center
ms.date: 10/23/2024
ms.topic: article
keywords: windows 10, windows 11, windows, windows store, store, msix, pwa, insights, analytics, review summary
ms.localizationpriority: medium
---

# View actionable insights for MSIX apps and games

View meaningful insights about your app performance metrics and take actions to improve your app’s performance using Trend insights and AI review summary in [Partner Center](https://aka.ms/Insights_Report).

## AI Review summary

AI generated summaries of customer reviews for your app can make you more productive. Review summaries are shown for both positive and negative reviews, helping you quickly grasp what you’re doing well and where you can do better. To keep you up to date with recent customer feedback, review summaries are generated based on the most recent reviews.
AI generated review summaries are available in your [Insights report](https://aka.ms/Insights_Report) in Partner Center.

:::image type="content" source="images/ai-review-summary.png" lightbox="images/ai-review-summary.png" alt-text="A screenshot showing AI generated review summary.":::

> [!Note]
> You might not see data in AI review summary depending on the number of reviews for your app.

### Responsible AI FAQ for AI Review summary

#### What is Microsoft Store AI review summary?

AI review summary offers an AI-generated summary of recent reviews shared by customers on Microsoft Store on Windows. Developers can view summaries of positive and negative reviews powered by Azure OpenAI in Partner Center. Alongside the summaries, developers can also see tags which highlight key features and customer feedback.

#### What can Microsoft Store AI review summary do? 

Microsoft Store AI Review summary provides summaries of recent customer reviews for Store apps and games in Partner Center. 

#### What is Microsoft Store AI review summary’s intended use(s)?

Microsoft Store AI review summary intends to help developers quickly understand their strengths and areas for improvement without needing to read through all customer reviews, thereby increasing their productivity.

#### How was Microsoft Store AI review summary’s evaluated? What metrics are used to measure performance?

AI-review summary in Partner Center underwent substantial testing including red teaming, which is a practice of rigorously testing the product to identify risky, jailbreaking and grounding harms and identify failure scenarios that might cause AI-review summary to do or say things outside of its intended uses or that don't support the [Microsoft AI Principles](https://www.microsoft.com/en-us/ai/responsible-ai).

#### What are the limitations of Microsoft Store AI review summary? How can developers minimize the impact of Microsoft Store AI review summary's limitations when using the system?

In AI review summary, we don’t clarify which positive and negative feedback is reported commonly by most users. Developers need to read through recent reviews to understand which feedback is commonly reported.

<<<<<<< HEAD
## Trend Insights
=======
## Trend insights
>>>>>>> 2cca04c1

View your past actions including app updates and app performance metrics in one consolidated view on the same trendline. Evaluating how specific updates correlate with changes in your app’s metrics can help you to understand the effectiveness of your investments. These trend insights have been added in the Installs chart in the [Acquisitions report](https://partner.microsoft.com/dashboard/insights/analytics/reports/acquisitions). You can also see these insights for Failure hits and Rating in the [Insights report](https://aka.ms/Insights_Report) in Partner Center.

:::image type="content" source="images/trend-insights.png" lightbox="images/trend-insights.png" alt-text="A screenshot showing app updates.":::

:::image type="content" source="images/trend-insights-hover.png" lightbox="images/trend-insights-hover.png" alt-text="A screenshot showing date for app updates, as part of Trend insights.":::

> [!IMPORTANT] 
> Trend insights will be coming soon for all MSIX apps and games.<|MERGE_RESOLUTION|>--- conflicted
+++ resolved
@@ -43,11 +43,7 @@
 
 In AI review summary, we don’t clarify which positive and negative feedback is reported commonly by most users. Developers need to read through recent reviews to understand which feedback is commonly reported.
 
-<<<<<<< HEAD
-## Trend Insights
-=======
 ## Trend insights
->>>>>>> 2cca04c1
 
 View your past actions including app updates and app performance metrics in one consolidated view on the same trendline. Evaluating how specific updates correlate with changes in your app’s metrics can help you to understand the effectiveness of your investments. These trend insights have been added in the Installs chart in the [Acquisitions report](https://partner.microsoft.com/dashboard/insights/analytics/reports/acquisitions). You can also see these insights for Failure hits and Rating in the [Insights report](https://aka.ms/Insights_Report) in Partner Center.
 
