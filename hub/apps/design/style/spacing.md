--- conflicted
+++ resolved
@@ -18,28 +18,12 @@
 
 ## Examples
 
-<<<<<<< HEAD
-<table>
-<th align="left">XAML Controls Gallery<th>
-<tr>
-<td><img src="images/xaml-controls-gallery-sm.png" alt="XAML controls gallery"></img></td>
-<td>
-    <p>If you have the <strong>XAML Controls Gallery</strong> app installed, click here to <a href="xamlcontrolsgallery:/item/Compact Sizing">open the app and see compact sizing in action</a>.</p>
-    <ul>
-    <li><a href="https://www.microsoft.com/store/productId/9MSVH128X2ZT">Get the XAML Controls Gallery app (Microsoft Store)</a></li>
-    <li><a href="https://github.com/Microsoft/Xaml-Controls-Gallery">Get the source code (GitHub)</a></li>
-    </ul>
-</td>
-</tr>
-</table>
-=======
 ### XAML Controls Gallery
 
 If you have the **XAML Controls Gallery** app installed, click here to [open the app and see compact sizing in action](xamlcontrolsgallery:/item/Compact Sizing).
 
 - [Get the XAML Controls Gallery app (Microsoft Store)](https://www.microsoft.com/store/productId/9MSVH128X2ZT)
 - [Get the source code (GitHub)](https://github.com/Microsoft/Xaml-Controls-Gallery)
->>>>>>> 242cc2fb
 
 ## Fluent Standard sizing
 
