---
description: Fluent Design guidelines and UI code examples for creating app experiences on Windows 10
keywords: uwp style guide, design guidance, typography, motion, sound, motion, app development
title: Design and code for Windows apps
ms.date: 09/24/2020
ms.topic: article
ms.assetid: 4df395d2-f10e-4e0e-9bf2-660f82b8a9fa
ms.localizationpriority: medium
ms.custom: RS5
---

# Design and code Windows apps

Design guidelines and UI code examples for creating Windows app experiences.

:::row:::
    :::column:::
        <a href="downloads/index.md">
            <img src="images/downloads-1x.png" alt="Design downloads" />
        </a><br/>
        <h3><a href="downloads/index.md">Design downloads</a></h3>
        <p>Get design toolkits and samples.</p>
    :::column-end:::
    :::column:::
        <a href="basics/index.md">
            <img src="images/basics-1x.png" alt="Design basics" />
        </a><br/>
        <h3><a href="basics/index.md">Design basics</a></h3>
        <p>An introduction to app design and the Fluent Design System.</p>
    :::column-end:::
:::row-end:::

:::row:::
    :::column:::
        <a href="layout/index.md">
            <img src="images/layout-1x.png" alt="Layout" />
        </a><br/>
        <h3><a href="layout/index.md">Layout</a></h3>
       <p>Responsive tips and APIs for a UI that looks great on every screen size.</p>
    :::column-end:::
    :::column:::
        <a href="controls/index.md">
            <img src="images/controls-1x.png" alt="Controls and patterns" />
        </a><br/>
        <h3><a href="controls/index.md">Controls and patterns</a></h3>
        <p>All the UI building blocks you need, from radio buttons to navigation controls.</p> 
    :::column-end:::
:::row-end:::

:::row:::
    :::column:::
        <a href="style/index.md">
            <img src="images/style-1x.png" alt="Style" />
        </a><br/>
<<<<<<< HEAD
        <h3><a href="style/index.md">Style</a></h3>
        <p>Make your app stand out with color, typography, acrylic, and reveal.</p>
=======
        <h3 style="margin-top: 10px; margin-bottom: 0px"><a href="style/index.md">Style</a></h3>
        <p style="margin-top: 0px; margin-bottom: 50px">Make your app stand out with color, typography, and acrylic.</p>
>>>>>>> 242cc2fb
    :::column-end:::
    :::column:::
        <a href="motion/index.md">
            <img src="images/motion-1x.png" alt="Motion" />
        </a><br/>
        <h3><a href="motion/index.md">Motion</a></h3>
        <p>Bring your app to life with animations and transitions.</p>
    :::column-end:::
:::row-end:::

:::row:::
    :::column:::
        <a href="shell/index.md">
            <img src="images/shell-1x.png" alt="Shell" />
        </a><br/>
<<<<<<< HEAD
        <h3><a href="shell/tiles-and-notifications/creating-tiles.md">Shell</a></h3>
        <p>Create tiles for launching your app and displaying notifications.</p>
=======
        <h3 style="margin-top: 10px; margin-bottom: 0px"><a href="shell/tiles-and-notifications/creating-tiles.md">Shell</a></h3>
        <p style="margin-top: 0px; margin-bottom: 50px">Use Windows shell features to launch your app and display notifications.</p>
>>>>>>> 242cc2fb
    :::column-end:::
    :::column:::
        <a href="input/index.md">
            <img src="images/inputs-1x.png" alt="Input and interactions" />
        </a><br/>
        <h3><a href="input/index.md">Input and interactions</a></h3>
        <p>Optimize your app for pen, Surface dial, and other input types.</p>
    :::column-end:::
:::row-end:::

:::row:::
    :::column:::
        <a href="devices/index.md">
            <img src="images/devices-1x.png" alt="Devices" />
        </a><br />
<<<<<<< HEAD
        <h3><a href="devices/index.md">Devices</a></h3>
        <p>Learn about the spectrum of Windows 10 devices and how to optimize for them.</p>
=======
        <h3 style="margin-top: 10px; margin-bottom: 0px"><a href="devices/index.md">Devices</a></h3>
        <p style="margin-top: 0px; margin-bottom: 50px">Learn about the spectrum of Windows 10 and Windows 11 devices and how to optimize for them.</p>
>>>>>>> 242cc2fb
    :::column-end:::
    :::column:::
        <a href="usability/index.md">
            <img src="images/usability-1x.png" alt="Usability" />
        </a><br/>
        <h3><a href="usability/index.md">Usability</a></h3>
        <p>Make your app inclusive and accessible to people around the world.</p>
    :::column-end:::
:::row-end:::<|MERGE_RESOLUTION|>--- conflicted
+++ resolved
@@ -52,13 +52,8 @@
         <a href="style/index.md">
             <img src="images/style-1x.png" alt="Style" />
         </a><br/>
-<<<<<<< HEAD
         <h3><a href="style/index.md">Style</a></h3>
-        <p>Make your app stand out with color, typography, acrylic, and reveal.</p>
-=======
-        <h3 style="margin-top: 10px; margin-bottom: 0px"><a href="style/index.md">Style</a></h3>
-        <p style="margin-top: 0px; margin-bottom: 50px">Make your app stand out with color, typography, and acrylic.</p>
->>>>>>> 242cc2fb
+        <p>Make your app stand out with color, typography, and acrylic.</p>
     :::column-end:::
     :::column:::
         <a href="motion/index.md">
@@ -74,13 +69,8 @@
         <a href="shell/index.md">
             <img src="images/shell-1x.png" alt="Shell" />
         </a><br/>
-<<<<<<< HEAD
         <h3><a href="shell/tiles-and-notifications/creating-tiles.md">Shell</a></h3>
-        <p>Create tiles for launching your app and displaying notifications.</p>
-=======
-        <h3 style="margin-top: 10px; margin-bottom: 0px"><a href="shell/tiles-and-notifications/creating-tiles.md">Shell</a></h3>
-        <p style="margin-top: 0px; margin-bottom: 50px">Use Windows shell features to launch your app and display notifications.</p>
->>>>>>> 242cc2fb
+        <p>Use Windows shell features to launch your app and display notifications.</p>
     :::column-end:::
     :::column:::
         <a href="input/index.md">
@@ -96,13 +86,8 @@
         <a href="devices/index.md">
             <img src="images/devices-1x.png" alt="Devices" />
         </a><br />
-<<<<<<< HEAD
         <h3><a href="devices/index.md">Devices</a></h3>
-        <p>Learn about the spectrum of Windows 10 devices and how to optimize for them.</p>
-=======
-        <h3 style="margin-top: 10px; margin-bottom: 0px"><a href="devices/index.md">Devices</a></h3>
-        <p style="margin-top: 0px; margin-bottom: 50px">Learn about the spectrum of Windows 10 and Windows 11 devices and how to optimize for them.</p>
->>>>>>> 242cc2fb
+        <p>Learn about the spectrum of Windows 10 and Windows 11 devices and how to optimize for them.</p>
     :::column-end:::
     :::column:::
         <a href="usability/index.md">
