--- conflicted
+++ resolved
@@ -1,19 +1,10 @@
 ﻿---
-<<<<<<< HEAD
-title: Push notification service request and response headers (Windows Runtime apps) (Windows)
-description: WNS Request and response Headers
-ms.topic: article
-ms:assetid: 721585B5-A500-4dcc-9216-33785C4BACDC
-ms:contentKeyID: 45725048
-ms.date: 08/31/2015
-mtps_version: v=Win.10
-=======
 Title: Push notification service request and response headers (Windows Runtime apps) (Windows)
 description: This topic describes the service-to-service web APIs and protocols required to send a push notification.
 author: hickeys
+ms.topic: article
 ms.author: hickeys
 ms.date: 09/03/2021
->>>>>>> 6907ca95
 ---
 
 # Push notification service request and response headers (Windows Runtime apps)
@@ -143,28 +134,6 @@
 
 This header is optional and should be used only in cases where the cloud service wants to override the default caching behavior.
 
-<<<<<<< HEAD
-    X-WNS-Cache-Policy: cache | no-cache
-
-<table>
-<thead>
-<tr class="header">
-<th>Value</th>
-<th>Description</th>
-</tr>
-</thead>
-<tbody>
-<tr class="odd">
-<td>cache</td>
-<td><strong>Default</strong>. Notifications will be cached if the user is offline. This is the default setting for tile and badge notifications.</td>
-</tr>
-<tr class="even">
-<td>no-cache</td>
-<td>The notification will not be cached if the user is offline. This is the default setting for raw notifications.</td>
-</tr>
-</tbody>
-</table>
-=======
 ```json
 X-WNS-Cache-Policy: cache | no-cache
 ```
@@ -173,7 +142,6 @@
 |----------|-------------|
 | cache    |Default. Notifications will be cached if the user is offline. This is the default setting for tile and badge notifications. |
 | no-cache |The notification will not be cached if the user is offline. This is the default setting for raw notifications. |
->>>>>>> 6907ca95
 
 ### X-WNS-RequestForStatus
 
@@ -190,15 +158,7 @@
 
 ### X-WNS-Tag
 
-<<<<<<< HEAD
-Assigns a label to a notification. The tag is used in the replacement policy of the tile in the notification queue when the app has opted for notification cycling. If a notification with this tag already exists in the queue, a new notification with the same tag takes its place.
-
-**Note**  This header is optional and used only when sending tile notifications.
-
- 
-=======
 Assigns a [**tag**](https://msdn.microsoft.com/library/BR208619) label to a notification. The tag is used in the replacement policy of the tile in the notification queue when the app has opted for notification cycling. If a notification with this tag already exists in the queue, a new notification with the same tag takes its place.
->>>>>>> 6907ca95
 
 > [!NOTE]
 > This header is optional and used only when sending tile notifications.
