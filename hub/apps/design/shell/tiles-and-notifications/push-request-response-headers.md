--- conflicted
+++ resolved
@@ -295,16 +295,9 @@
 |Integer value | Number of seconds to wait until sending another notification without being throttled.
 
 ### MS-CV
-<<<<<<< HEAD
 This header provides a Correlation Vector related to the request which is primarily used for debugging. If a CV is provided as part of the request then WNS will use this value, else WNS will generate and respond back with a CV. This header, together with the X-WNS-Debug-Trace and X-WNS-Msg-ID header, are required when reporting an issue to WNS.
 
     MS-CV: <string value>
-=======
-
-This header provides a Correlation Vector related to the request which is primarily used for debugging.  This header, together with the X-WNS-Debug-Trace and X-WNS-Msg-ID header, are required when reporting an issue to WNS.
-
-MS-CV: jUGi5vPefkufD4S7UyFaLQ.0
->>>>>>> e2c01606
 
 | Value        | Description |
 |--------------|-------------|
@@ -333,13 +326,6 @@
 ### Unsupported HTTP features
 
 The WNS Web Interface supports HTTP 1.1 but does not support the following features:
-<<<<<<< HEAD
   - Chunking
   - Pipelining (POST is not idempotent)
-  - Although supported, developers should disable Expect-100 as that introduces latency when sending a notification.
-=======
-
-- Chunking
-- Pipelining (POST is not idempotent)
-- Although supported, developers should disable Expect-100 as that introduces latency when sending a notification.
->>>>>>> e2c01606
+  - Although supported, developers should disable Expect-100 as that introduces latency when sending a notification.