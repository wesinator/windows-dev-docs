--- conflicted
+++ resolved
@@ -3,8 +3,4 @@
 > 
 > .NET Core 3.0 WPF apps must update to .NET Core 3.1, otherwise the APIs will be absent.
 > 
-<<<<<<< HEAD
-> .NET 5 apps must [use one of the Windows TFMs](/dotnet/standard/frameworks#how-to-specify-a-target-framework), otherwise the toast sending and management APIs like `Show()` will be missing. Set your TFM to `net5.0-windows10.0.17763.0` or greater.
-=======
-> .NET 5+ apps must [use one of the Windows 10 TFMs](/dotnet/standard/frameworks#how-to-specify-a-target-framework), otherwise the toast sending and management APIs like `Show()` will be missing. Set your TFM to `net5.0-windows10.0.17763.0` or greater.
->>>>>>> 6443eb69
+> .NET 5+ apps must [use one of the Windows TFMs](/dotnet/standard/frameworks#how-to-specify-a-target-framework), otherwise the toast sending and management APIs like `Show()` will be missing. Set your TFM to `net5.0-windows10.0.17763.0` or later.