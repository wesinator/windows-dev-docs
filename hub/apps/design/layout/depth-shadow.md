--- conflicted
+++ resolved
@@ -148,11 +148,7 @@
 DropShadow does not provide built in shadow values and you need to specify them yourself. For example implementations, see the [DropShadow](/uwp/api/windows.ui.composition.dropshadow) class.
 
 > [!TIP] 
-<<<<<<< HEAD
-> Starting with Windows , if the app targets the Windows App SDK or later, ThemeShadow will behave like a drop shadow. If you are using DropShadow, you might consider using ThemeShadow instead.
-=======
 > Starting with Windows, if the app targets the Windows App SDK or later, ThemeShadow will behave like a drop shadow. If you are using DropShadow, you might consider using ThemeShadow instead.
->>>>>>> b345f3ae
 
 ## Which shadow should I use?
 
