--- conflicted
+++ resolved
@@ -16,12 +16,6 @@
 
 > [!NOTE]
 > Do you need assistance migrating desktop apps to Windows 10 or later? The [App Assure](/fasttrack/products-and-capabilities#app-assure) service provides direct, no-cost support to developers who are porting their apps to Windows 10 and later versions. This program is available to all ISVs and eligible enterprises. For more details on eligibility and about the program itself, visit [/fasttrack/win-10-app-assure-assistance-offered](/fasttrack/win-10-app-assure-assistance-offered). To get started now, [submit your request](https://fasttrack.microsoft.com/dl/daa).
-<<<<<<< HEAD
-
-## Windows UI Library
-
-The Windows UI Library is a set of NuGet packages that provide controls and other user interface elements for Windows apps. WinUI started as a toolkit that provided new and updated versions of WinRT XAML controls for UWP apps that target down-level versions of Windows 10. WinUI has grown in scope, and is now the modern native user interface (UI) platform for Windows apps across UWP, .NET, and native Win32.
-=======
 
 ## Apply Windows 11 features
 
@@ -38,7 +32,6 @@
 ## Windows UI Library
 
 The Windows UI Library (WinUI) is a native user experience framework for both Windows desktop and UWP applications. WinUI started as a toolkit that provided new and updated versions of WinRT XAML controls for UWP apps that target down-level versions of Windows 10. The latest version, WinUI 3, has grown in scope and is now the modern native UI platform for Windows desktop apps.
->>>>>>> f3d8c83a
 
 You can use WinUI in the following ways in desktop apps:
 
@@ -69,11 +62,7 @@
 
 ## .NET 5
 
-<<<<<<< HEAD
-You can call many Windows Runtime APIs directly in your WPF, Windows Forms, or C++ desktop app to integrate modern experiences that light up for users. For example, you can call Windows Runtime APIs to add toast notifications to your desktop app.
-=======
 .NET 5 is the latest major release of .NET Core. This release supports Windows desktop apps, including [WinUI 3 apps created with the Windows App SDK](../../winui/winui3/create-your-first-winui3-app.md) as well as Windows Forms and WPF apps. You can run new and existing Windows desktop apps on .NET 5 and enjoy all the benefits that .NET Core has to offer. 
->>>>>>> f3d8c83a
 
 For more information, see [What's new in .NET 5](/dotnet/core/dotnet-five).
 
