--- conflicted
+++ resolved
@@ -124,11 +124,7 @@
 
 ### Supported only with workarounds
 
-<<<<<<< HEAD
-:heavy_check_mark: Hosting controls from the [WinUI 2 Library](../../winui/index.md) in a XAML Island is supported conditionally in the current release of XAML Islands. If your desktop app uses an [MSIX package](/windows/msix) for deployment, you can host WinUI controls from prerelease or release versions of the [Microsoft.UI.Xaml](https://www.nuget.org/packages/Microsoft.UI.Xaml) NugGet package. If your desktop app is not packaged using MSIX, you can host WinUI controls only if you install a prerelease version of the [Microsoft.UI.Xaml](https://www.nuget.org/packages/Microsoft.UI.Xaml) NuGet package. Support for hosting controls from the [WinUI 3.0 Library](/windows/apps/winui/) is coming in a later release.
-=======
 :heavy_check_mark: Hosting controls from the [WinUI 2 Library](../../winui/index.md) in a XAML Island is supported conditionally in the current release of XAML Islands. If your desktop app uses an [MSIX package](/windows/msix) for deployment, you can host WinUI controls from prerelease or release versions of the [Microsoft.UI.Xaml](https://www.nuget.org/packages/Microsoft.UI.Xaml) NuGet package. If your desktop app is not packaged using MSIX, you can host WinUI controls only if you install a prerelease version of the [Microsoft.UI.Xaml](https://www.nuget.org/packages/Microsoft.UI.Xaml) NuGet package. Support for hosting controls from the [WinUI 3.0 Library](../../winui/winui3/index.md) is coming in a later release.
->>>>>>> 97e11559
 
 :heavy_check_mark: To access the root element of a tree of XAML content in a XAML Island and get related information about the context in which it is hosted, do not use the [CoreWindow](/uwp/api/windows.ui.core.corewindow), [ApplicationView](/uwp/api/windows.ui.viewmanagement.applicationview), and [Window](/uwp/api/windows.ui.xaml.window) classes. Instead, use the [XamlRoot](/uwp/api/windows.ui.xaml.xamlroot) class. For more information, see [this section](#window-host-context-for-xaml-islands).
 
