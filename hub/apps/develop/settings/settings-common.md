---
title: Reference for Windows 11 and Windows 10 settings
description: This page lists the settings that are supported by both Windows 10 and Windows 11.
ms.date: 03/20/2024
ms.topic: article
keywords: windows 10, windows 11, settings
ms.localizationpriority: medium
---

# Reference for Windows 11 and Windows 10 settings

The information provided on this page includes details for accessing the status of Windows Backup and Restore settings that are supported for both Windows 10 and Windows 11. This public documentation ensures effective data portability by providing third-party developers with a streamlined process to access the data. Settings that are supported on Windows 11 only are documented in [Reference for Windows 11 settings](settings-windows-11.md).

Settings status is accessed in one of two ways:

1. Via the Windows registry: For settings below that include registry details, please use that information to access the settings.
2. Via the Cloud Data Store Reader tool. These settings must be extracted from a data store to be readable. If the setting below does not list registry details, then the settings must be extracted using the Cloud Data Store Reader tool. For information on how to use this tool, see [Cloud Data Store Settings Reader Tool (readCloudDataSettings.exe)](readclouddatasettings-exe.md).

## App compatibility

The app compatibility setting is a JSON file that describes compatibility information for apps installed on the device. The path to this JSON is:

`C:\Windows\appcompat\Backup\[user SID].json`

The format of the backup JSON file. Install, Update, and Uninstall nodes contain arrays of applications, which contain arrays of files. The following code segment describes the format of the file and provides descriptions for each field.

```json
{
  "Install": [
    {
      "path": App's uninstall registry path,
      "programId": The unique identifier of the installed Win32 application,
      "compatFlags": Applicable backup/restore compatibility flags OR'ed together. For the list of supported values, see the table below,
      "restoreAction": Actions to be taken on app restore,
      "files": [
        {
          "name": File name,
          "path": File path,
          "osComponent": Boolean stating if the file is an OS file,
          "size": The file size as a 32-bit value,
          "magic": The PE header's magic number,
          "peHeaderHash": Hash of the file's PE header,
          "sizeOfImage": PE header's SizeOfImage value,
          "peChecksum": PE header's CheckSum value,
          "linkDate": PE header's TimeDateStamp value,
          "linkerVersion": PE header's MarjorImageVersion and MinorImageVersion,
          "binFileVersion": File version obtained from GetFileVersionInfo,
          "binProductVersion": Product version obtained from GetFileVersionInfo,
          "binaryType": Type of binary (e.g. PE64_AMD64),
          "created": File creation time obtained from file system,
          "modified": File modification time obtained from file system,
          "lastAccessed": File access time obtained from file system,
          "verLanguage": Language obtained from GetFileVersionInfo,
          "id": Unique identifier obtained from hashing file contents,
          "switchBackContext": Value for OS runtime compatibility fixes,
          "sigDisplayName": Display name obtained from the file signature,
          "sigPublisherName": Publisher name obtained from the file signature,
          "sigMoreInfoURL": URL obtained from the file signature,
          "fileVersion": File version obtained from GetFileVersionInfo,
          "companyName": Company name obtained from GetFileVersionInfo,
          "fileDescription": File description obtained from GetFileVersionInfo,
          "internalName": Internal name obtained from GetFileVersionInfo,
          "legalCopyright": Copyright information obtained from GetFileVersionInfo,
          "originalFileName": Original filename obtained from GetFileVersionInfo,
          "productName": Product name obtained from GetFileVersionInfo,
          "productVersion": Product version obtained from GetFileVersionInfo,
          "peImageType": Image type obtained from PE header,
          "peSubsystem": Subsystem obtained from PE header,
<<<<<<< HEAD
          "runLevel": Executable's runl"evel obtained from app manifest,
=======
          "runLevel": Executable's runlevel obtained from app manifest,
>>>>>>> f60dd98b
          "uiAccess": UI access obtained from app manifest,
          "crcChecksum": File's CRC checksum,
          "clrVersion": CLR version obtained from app manifest,
          "boeProgramId": Unique ID describing the application,
          "boeProgramName": Same as "productName", if it exists. Otherwise same as "name",
          "boeProgramPublisher": Same as "companyName", if it exists. Otherwise same as "fileDescription", if it exists,
          "boeProgramVersion": Same as "productVersion", if it exists. Otherwise same as "fileVersion", if it exists. Otherwise same as "binProductVersion", if it exists. Otherwise same as "binFileVersion", if it exists,
          "boeProgramLanguage": Same as "verLanguage", if it exists,
          "fileSize": File's size as a 64-bit number,
          "peCharacteristics": Image characteristics obtained from PE header,
          "sha256": SHA256 hash of file,
        }
      ]
    },
  ],
  "Update": [
    { }
  ],
  "Uninstalled": [
    { }
  ]
}

```

The value of the *compatFlags* field of the backup JSON file is a combination of the following values, computed with an OR operation.

| Value | Description |
|-------|-------------|
| 0x00000000 | App is compatible. |
| 0x00000001 |  App is incompatible with this OS. |
| 0x00000002 |  App is developed for specific OEM. |
| 0x00000004 |  App is a redistributable package. |
| 0x00000008 |  Plugin or extension that requires the main app. |
| 0x00000010 |  Middleware. |
| 0x00000020 |  App was acquired from third party such as a game store. |
| 0x00000040 |  App is incompatible with HVCI. |
| 0x00000080 |  App is incompatible with Kernet CET. |
| 0x00000100 |  App depends on a kernel mode driver. |
| 0x00000200 |  App is not compatible with Android. |
| 0x00000400 |  App will not work if S mode is enabled. |
| 0x00000800 |  App is only available in a certain market. |
| 0x00001000 |  App does not support this architecture. |
| 0x00002000 |  App is targeted for other device families. |
| 0x00004000 |  Generic hardware incompatibility. |
| 0x00008000 | App is incompatible up to certain version. |

## AppList Backup Data

### Type: Windows.Data.Apps.AppMetaData structure

#### AppMetaData values
Unless otherwise specified, the Values are found in the [AppXManifest](https://learn.microsoft.com/en-us/uwp/schemas/appxpackage/appx-package-manifest) for MSIX packages, and [Uninstall registries](https://learn.microsoft.com/en-us/windows/win32/msi/uninstall-registry-key) for other formats.

| Name | Type | Description |
|------|-------|---------|
| appId | wstring   | PackageFamilyName (packaged) or ProductCode (unpackaged). |
| installSource | wstring | Description of type of installer for the app. See *installSource* for supported values. |
| lightIconInfo | **IconInfo**  | Information about the light icon. |
| darkIconInfo | **IconInfo**  | Information about the dark icon. |
| appName | wstring  | App display name. |
| publisher | wstring  | Publishers name of the app from Add Remove Programs. |
| lastLaunchTime | uint64  | This is a calculated value that represents the last time the app was launched. |
| appVersion | wstring  | Version of the app from  Add Remove Programs. |
| appLanguage | wstring  | Language list in  Add Remove Programs. |
| appArch | wstring  | Architecture specified in  Add Remove Programs. |
| reinstallId | wstring  | Reinstall ID specified in  Add Remove Programs. |
| productUrl | wstring  | Product URL Specified in  Add Remove Programs. |
| isPinned | bool | Boolean indicating if this app was pinned to the start menu. |
| wingetID | wstring | Identifier to indicate if this app can be installed through [winget](https://github.com/microsoft/winget-cli), and the winget ID. |
| wingetSource | wstring | Specifies where the app was sourced from through the [Winget APIs](https://github.com/microsoft/winget-cli). See *wingetSource* for supported values. |

Supported values for the *installSource* field.

| Value | Description |
|-------|-------------|
| "Store MSIX" | An MSIX from the Microsoft Store. |
| "Sideloaded MSIX" | A sideloaded MSIX. |
| "Edge PWA MSIX" | A PWA MSIX. |
| "Unknown MSIX" | Not one of the other MSIX values. |
| "Store Win32" | A non-UWP app from the Microsoft Store.  |
| "Android" | An Android app. |
| "External MSI" | An external MSI. |

Supported values for the *wingetSource* field.

| Value | Description |
|-------|-------------|
| "External" | Installed from the web, but winget has an ID a match in the winget catalog. |
| "Winget" | Installed from the winget catalog. |
| "Spark" | Microsoft Store non-UWP app. |
| "MSStore" | Microsoft Store MSIX app. |
| "NoReliableInfo" | No data provided for source. |

### Type: Windows.Data.Apps.IconInfo structure

#### IconInfo values
The paths to the icons used to generate the IconInfo, can be found in the [AppXManifest](https://learn.microsoft.com/en-us/uwp/schemas/appxpackage/appx-package-manifest) for MSIX packages, and [Uninstall registries](https://learn.microsoft.com/en-us/windows/win32/msi/uninstall-registry-key) for other formats.

| Name | Type | Description |
|------|-------|---------|
| appIconAssetId | wstring   | The ID representing an icon from the cloud. The appIconAssetId represents the icon stored in the cloud which was generated from the app installer either through add remove programs metadata or AppxManifest files. |
| isPlated | bool   | Plated or not. |

### Type: Windows.Data.Apps.ShortcutInfo structure

#### ShortcutInfo values

| Name | Type | Description |
|------|-------|---------|
| targetPath | wstring   | Link to the executable that launching the tile will shell execute.  |
| shortcutArgs | wstring   | Arguments provided on launch.  |

### Type: Windows.Data.Apps.AppLevelTileInfo structure

#### AppLevelTileInfo values
AppLevelTileInfo values are populated using an internal API.

| Name | Type | Description |
|------|-------|---------|
| tileId | wstring   | UnifiedTileIdentifier for tile  |
| lightIconInfo | **IconInfo**   | UnifiedTileIdentifier for light tile  |
| darkIconInfo | **IconInfo**   | UnifiedTileIdentifier for dark tile  |
| displayName | wstring   | String displayed on tile   |
| sortName | wstring   | String value used for sorting in search    |
| packageId | wstring   | PackageFamilyName (packaged), ProductCode (unpackaged), empty for unmapped products (appId is specified in **AppMetaData**)    |
| shortcut | **ShortcutInfo**   | Shortcut information.  |
| suiteName | wstring   | String name for a collection of apps.    |

#### FileInfo values

FileInfo values are populated from the *App Compatibility* JSON above. All FileInfo values are provided as WSTRINGs, though some of the values in the JSON are different.

| Name | Type | Description |
|------|-------|---------|
| name | wstring   | Read from App compatibility JSON. Optional.|
| path | wstring   | Read from App compatibility JSON. Optional.|
| osComponent | wstring   | Read from App compatibility JSON. Optional.|
| size | wstring   | Read from App compatibility JSON. Optional.|
| magic | wstring   | Read from App compatibility JSON. For information on the PE header, see [PE Format](/windows/win32/debug/pe-format). |
| peHeaderHash | wstring   | Read from App compatibility JSON. Optional.|
| sizeOfImage | wstring   | Read from App compatibility JSON. Optional.|
| peChecksum | wstring   | Read from App compatibility JSON. Optional.|
| linkDate | wstring   | Read from App compatibility JSON. Optional.|
| linkerVersion | wstring   | Read from App compatibility JSON. Optional.|
| binFileVersion | wstring   | Read from App compatibility JSON. Optional.|
| binProductVersion | wstring   | Read from App compatibility JSON. Optional.|
| binaryType | wstring   | Read from App compatibility JSON. Optional.|
| created | wstring   | Read from App compatibility JSON. Optional.|
| modified | wstring    | Read from App compatibility JSON. Optional.|
| lastAccessed | wstring   | Read from App compatibility JSON. Optional.|
| verLanguage | wstring   | Read from App compatibility JSON. Optional.|
| id | wstring   | Read from App compatibility JSON. Optional.|
| switchBackContext | wstring    | Read from App compatibility JSON. Optional.|
| sigDisplayName | wstring    | Read from App compatibility JSON. Optional.|
| sigPublisherName | wstring   | Read from App compatibility JSON. Optional.|
| sigMoreInfoURL | wstring    | Read from App compatibility JSON. Optional.|
| fileVersion | wstring    | Read from App compatibility JSON. Optional.|
| companyName | wstring    | Read from App compatibility JSON. Optional.|
| fileDescription | wstring   | Read from App compatibility JSON. Optional.|
| internalName | wstring    | Read from App compatibility JSON. Optional.|
| legalCopyright | wstring   | Read from App compatibility JSON. Optional.|
| originalFileName | wstring   | Read from App compatibility JSON. Optional.|
| productName | wstring   | Read from App compatibility JSON. Optional.|
| productVersion | wstring    | Read from App compatibility JSON. Optional.|
| peImageType | wstring   | Read from App compatibility JSON. Optional.|
| peSubsystem | wstring   | Read from App compatibility JSON. Optional.|
| runLevel | wstring   | Read from App compatibility JSON. Optional.|
| uiAccess | wstring   | Read from App compatibility JSON. Optional.|
| crcChecksum | wstring   | Read from App compatibility JSON. Optional.|
| clrVersion | wstring   | Read from App compatibility JSON. Optional.|
| boeProgramId | wstring   | Read from App compatibility JSON. Optional.|
| boeProgramName | wstring   | Read from App compatibility JSON. Optional.|
| boeProgramPublisher | wstring   | Read from App compatibility JSON. Optional.|
| boeProgramVersion | wstring   | Read from App compatibility JSON. Optional.|
| boeProgramLanguage | wstring   | Read from App compatibility JSON. Optional.|
| fileSize | wstring   | Read from App compatibility JSON. Optional.|
| peCharacteristics | wstring   | Read from App compatibility JSON. Optional.|
| sha256 | wstring   | Read from App compatibility JSON. Optional.|
| aumid | wstring   | Application user model ID. Optional. For more information, see [Find the Application User Model ID of an installed app](/windows/configuration/store/find-aumid?tabs=ps)|

### Type: Windows.Data.Apps.AppCompatInfo structure

#### AppCompatInfo values
| Name | Type | Description |
|------|-------|---------|
| name | wstring   | Read from App compatibility JSON. |
| path | wstring   | Read from App compatibility JSON. |
| appId | wstring   | Read from App compatibility JSON.|
| programId | wstring   | Read from App compatibility JSON.|
| compatFlags | wstring   | Read from App compatibility JSON. |
| restoreActions | wstring   | Read from App compatibility JSON|
| files | **vector &lt;FileInfo&gt;** | Read from App compatibility JSON.|

### Type: Windows.Data.Apps.DeviceMetadata structure

#### DeviceMetadata values

| Name | Type | Description |
|------|-------|---------|
| userIntent | uint32   | This is a bit array of values specifying user intent during Windows setup. See *userIntent* values. This data is read from HKCU\Software\Microsoft\Windows\CurrentVersion\CloudExperienceHost\Intent|
| predictedUserIntent | uint32   | Windows sets flag to indicate that the user had one or more apps that are a signal of a developer. |
| devModeEnabled | bool   | Whether the user has specified Developer Mode from Windows Settings. This data is read from from HKLM\SOFTWARE\Microsoft\Windows\CurrentVersion\AppModelUnlock |

Supported *userIntent* values.

| Value | Description |
|-------|-------------|
| 0b00000001 | None |
| 0b00000010 | Gaming |
| 0b00000100 | Family |
| 0b00001000 | Creativity |
| 0b00010000 | Schoolwork |
| 0b00100000 | Entertainment |
| 0b01000000 | Business |
| 0b10000000 | Development |

## Autoplay

This setting helps to set defaults for removable drives and memory cards

### Registry values under HKCU\Software\Microsoft\Windows\CurrentVersion\Explorer\AutoplayHandlers

| Registry value | Type | Data | Description |
|---------------|------|-------|-------------|
| DisableAutoplay | REG_DWORD | 0/1 | Toggle the use of autoplay for all media and devices. |
| UserChosenExecuteHandlers\CameraAlternate\ShowPicturesOnArrival | REG_SZ | A string. | User selected default autoplay behavior for removable drive. See table below for supported values. |
| UserChosenExecuteHandlers\ StorageOnArrival | REG_SZ | A string. | User selected default autoplay behavior for memory card. See table below for supported values. |
| EventHandlersDefaultSelection\CameraAlternate\ShowPicturesOnArrival | REG_SZ | A string. | System default autoplay behavior for removable drive. See table below for supported values. |
| EventHandlersDefaultSelection\StorageOnArrival | REG_SZ | A string. | System default autoplay behavior for memory card. See table below for supported values. |

#### Supported data values for ShowPicturesOnArrival

| Data value | Description |
|------------|-------------|
| dsd9eksajf9re3669zh5z2jykhws2jy42gypaqjh1qe66nyek1hg!content!import | Import Photos and Videos (Photos) |
| MSPlayMediaOnArrival | Play media on arrival. |
| MSOpenFolder | Open folder. |
| MSPromptEachTime | Prompt each time. |
| OneDriveAutoPlay | Import Photos and Videos (OneDrive). |
| MSTAKENOACTION | Take no action. |

#### Supported data values for StorageOnArrival

| Data value | Description |
|------------|-------------|
| MSTAKENOACTION | Take no action. |
| MSOpenFolder | Open folder. |
| MSStorageSense | Configure Storage Settings (Settings). |
| MSPromptEachTime | Prompt each time. |

## Backgound

Setting for managing and personalizing the desktop background.  

### Type: Windows.Data.Background.WallpaperPosition enumeration

#### WallpaperPosition values

| Name | Value | Description |
|------|-------|---------|
| Fill | 0   | Fill. |
| Fit  | 1  | Fit.  |
| Stretch | 2  | Stretch. |
| Tile | 3  | Tile. |
| Center | 4  | Center. |
| Span | 5  | Span |

### Type: Windows.Data.Background.WallpaperKind enumeration

#### WallpaperKind values

| Name | Value | Description |
|------|-------|---------|
| SolidColor | 0   | Solid color. |
| Image | 1  | Image.  |
| Slideshow | 2  | Slideshow. |
| Spotlight | 3  | Spotlight. |

### Type: Windows.Data.Background.DesktopWallpaper structure

The scope of this type is per device.

#### DesktopWallpaper Properties

| Name | Type | Description |
|------|------|-------------|
| kind | **WallpaperKind** | Specifies whether current background is set as Wallpaper or Solid Color or Slideshow or Spotlight. |
| position | **WallpaperPosition** | Specifies how wallpaper or slideshow images are positioned on background. |
| color | Windows.Data.Common.Color | Specifies the solid color value if background is selected as Solid Color |
| itemId | wstring | The unique ID for the wallpaper or slideshow uploaded during backup.  |
| contentUri | wstring | The url ffor the wallpaper or slideshow uploaded during backup.  |
| intervalInSeconds | uint64 | The interval between images of slideshow if background is selected as slideshow. |
| shuffle | bool | Signifies whether slideshow images are shuffled if background is selected as slideshow |
| syncRootRelativePath | wstring | Signifies path to slideshow folder if background is selected as slideshow. |

## Calling

The settings below are for a deprecated Windows calling experience and are no longer read by the operating system, however the settings data may be present on user devices or in the cloud.

### Type: Windows.data.calling.Settings structure

#### Settings properties

| Name | Type | Description |
|------|------|-------------|
| perKeySettings | map&lt;wstring, KeyPathSettings&gt; | A map of per-key settings |

### Type: Windows.data.calling.KeyPathSettings structure

#### KeyPathSettings properties

| Name | Type | Description |
|------|------|-------------|
| values | map&lt;wstring, wstring&gt; | A map of key/path settings |

### Type: Windows.data.calling.callhistoryItem structure

#### callhistoryItem properties

| Name | Type | Description |
|------|------|-------------|
| uniqueId | String | Unique identifier for the record. |
| phoneNumber | String | Phone number of the caller. |
| calltype | Enum CallType | Possible values: Outgoing, IncomingAnswered, IncomingMissed, IncomingRinging, OutgoingMissed, OutgoingRinging. |
| voicemailCall | Bool | Indicates whether the call was a voice mail. |
| videocall | Bool | Indicates whether the call was a video call. |
| Seen | Bool | Indicates whether the call history was seen by the user. |
| callerIdBlocked | Bool | Indicates whether the call was blocked. |
| emergencycall | Bool | Indicates whether call was an emergency call. |
| linenumber | String | The number of the phone line that received the call. |
| lineName | String | The phone line's name. |
| callerLocation | String | Caller location. |
| callerCategory | String | Caller category. |
| callerCategoryDescription | String | Caller category description. |
| Calltimestamp | Unit64 | unix time stamp. |
| Callarrivaltime | Unit64 | Unix time the call arrived on the device. |
| callEndTime | Unit64 | Unix time stamp when the call was ended. |

### Type: Windows.Data.calling.callhistory structure

#### callhistory Properties

| Name | Type | Description |
|------|------|-------------|
| historyItems | Map&lt;string, CallHistoryItem&gt; | A collection of call history items where the keys are each history item's UniqueId. |
| highestSequenceNumber | Unit32 | Highest sequence number issued, used for internal business logic. |

### Type: Windows.data.calling.callfavorites structure

#### callfavorites Properties

| Name | Type | Description |
|------|------|-------------|
| favoriteItems | vector&lt;CallFavoriteItem&gt; | A collection of calling favorites. |

### Type: Windows.data.calling.CallFavoriteItem structure

#### CallFavoriteItem Properties

| Name | Type | Description |
|------|------|-------------|
| phoneNumber | String | A collection of calling favorites. |
| displayName | String | Display name of the favorite. |
| lineNumber | String | Line number the favorite is associated with. |
| phoneNumberName | Uint32 | Phone number name. |
| remoteIdHash | String | Remote ID hash. |
| propHash | String | Property hash. |
| isVideoCall | Bool | Indicates whether the item is a video call. |
| isPublicSwitchTelephoneNetwork | Bool | Indicates whether the item is a telephone call. |
| applicationId | String | Application ID. |
| callbackToken | String | Callback token. |
| UniqueId | Unit64 | A unique identifier for the item. |

## Contrast themes

Settings related to high-contrast themes.

### Type: Windows.Data.ContrastThemes.CurrentThemeType enumeration

#### CurrentThemeType values

| Name | Value | Description |
|------|-------|---------|
| Contrast_Inbox | 0   | In-box high contrast theme. |
| Contrast_Custom | 1   | Customized high contrast theme. |
| Backup_disabled | 2   | Backup disablesd. |

### Type: Windows.Data.ContrastThemes.SynchedTheme structure

#### SynchedTheme properties

| Name | Value | Description |
|------|-------|---------|
| type  | **CurrentThemeType**   | Specifies whether current theme is personalized theme or inbox high contrast theme or customized high contrast theme. |
| currentThemePath  | wstring   | The complete path to the currently applied theme file.  |
| contrastThemePath  | wstring   | The complete path to the last applied high contrast theme file.This can be same as of *currentThemePath* if current theme is high contrast. |
| baseContrastThemeName  | wstring | Specifies the base in-box high contrast theme is applied. Any customization may have been applied on top of these themes. Supported values are "High Contrast #1", " or "High Contrast #2", "High Contrast Black", or "High Contrast White" |
| customThemeName  | wstring   | The user-defined name for a customized contrast theme. |
| rgbBackground  | **Windows.Data.Common.Color**   | Theme background color. |
| rgbText  | **Windows.Data.Common.Color**   | Theme text color. |
| rgbHyperlink  | **Windows.Data.Common.Color**   | Theme hyperlink color. |
| rgbInactiveText  | **Windows.Data.Common.Color**   | Theme inactive text color. |
| rgbSelectedText1  | **Windows.Data.Common.Color**   | Signifies color value of Text of highlighted text. |
| rgbSelectedText2  | **Windows.Data.Common.Color**   | Signifies color value of Text of highlight. |
| rgbButtonText1  | **Windows.Data.Common.Color**   | Signifies color value of Text of button text. |
| rgbButtonText2  | **Windows.Data.Common.Color**   | Signifies color value of Face of button. |

### Type: Windows.Data.Common.Color structure

#### Color values

| Name | Value | Description |
|------|-------|---------|
| red  | uint8 | Red channel value of an RGBA color. |
| green  | uint8 | Green channel value of an RGBA color.  |
| blue  | uint8 | Blue channel value of an RGBA color.  |
| alpha  | uint8 | Alpha channel value of an RGBA color. |

## Date and Time

Settings related to date and time.

### Registry values under HKLM\SYSTEM\CurrentControlSet\Services\tzautoupdate

| Registry value | Type | Data | Description |
|---------------|------|-------|-------------|
| start | REG_DWORD | 3/4 | 3: Set timezone toggle value on. 4: Set Timezone toggle value off. |

### Registry values under HKLM\SYSTEM\CurrentControlSet\Control\TimeZoneInformation

| Registry value | Type | Data | Description |
|---------------|------|-------|-------------|
| timeZone | REG_SZ | System timezone as string.  | The currently set time zone for the system. |

## Do not disturb

Set "do not disturb" status manually or automatically, so that notifications will be sent directly to the notification center.

### Type: Windows.Data.DoNotDisturb.ChangeReason enumeration

#### ChangeReason values

| Name | Value | Description |
|------|-------|---------|
| Default | 0   | Default setting. |
| User | 1  | User setting.  |

### Type: BoolWithMetadata structure

#### BoolWithMetadata properties

| Name | Value | Description |
|------|-------|---------|
| value  | bool   | The boolean value. |
| changeReason  | **ChangeReason**  | The reason a user changed their profile.|

### Type: Windows.Data.DoNotDisturb.QuietHoursProfile structure

This setting is multi-instance. The following is an example command line for retrieving this type:

`readCloudDataSettings.exe enum -type:windows.data.donotdisturb.QuietHoursProfile`

For more information on retrieving multi-instance settings, see [Cloud Data Store Settings Reader Tool](readclouddatasettings-exe.md).

#### QuietHoursProfile Properties

| Name | Type | Description |
|------|------|-------------|
| isInitialized | bool | CDS data initialize status.  |
| settings | map&lt;uint64, bool&gt; | Map of the boolean state of the settings. Specifies when a given settings checkbox is checked or unchecked. |
| allowedContacts | set&lt;wstring&gt; | The set of allowed contacts as a list. |
| allowedApps | set&lt;wstring&gt; | The list of app names to set notifications on. |
| defaultAllowedAppsRemoved | set&lt;wstring&gt; | The list of names of the default app names removed. |

### Type: Windows.Data.DoNotDisturb.QuietHoursSettings structure

#### QuietHoursSettings Properties

| Name | Type | Description |
|------|------|-------------|
| isInitialized | bool | CDS data initialize status. . |
| selectedProfile | wstring | The string value of the user profile. "Unrestricted" or "Priority Only"   |
| shouldShowSummaryToast | BoolWithMetadata | Sets whether the summary toast should be shown and the associated reason. |

### Type: Windows.Data.DoNotDisturb.QuietMoment structure

This setting is multi-instance. The following is an example command line for retrieving this type:

`readCloudDataSettings.exe enum -type:windows.data.donotdisturb.quietmoment`

For more information on retrieving multi-instance settings, see [Cloud Data Store Settings Reader Tool](readclouddatasettings-exe.md).

#### QuietMoment Properties

| Name | Type | Description |
|------|------|-------------|
| isInitialized | bool | CDS data initialize status. Default value is false. |
| isEnabled | bool | Settings enabled or disabled. |
| assignedProfile | wstring | The value of the user profile set by automatic rules. "Unrestricted", "Priority Only", or "Alarms Only"  |
| startTime | TimeSpan | When automatic rules should start. |
| endTime | TimeSpan | When automatic rules should end. |
| repeatType | uint32 | How frequently the rules should apply. "Daily", "Weekend", or "Weekdays"|
| shouldShowActiveToast | BoolWithMetadata | Sets whether the active toast should be shown and the associated reason.  |

## File Explorer Classic

Settings related to the classic Windows File Explorer.

### Type: Windows.Data.FileExplorerClassic.ShellStateSetting structure

#### ShellStateSetting Properties

| Name | Type | Description |
|------|------|-------------|
| bmigratedFromSSF | bool | Indicates whether the shell state is migrated from legacy setting framework to current solution. |
| bshowAllObjects | bool | Indicates whether Shell state should show all objects. |
| bshowExtensions | bool | Indicates whether Shell state should show all extensions. |
| bshowCompColor | bool | Indicates whether Shell state should show all colors. |
| bdoubleClickInWebView | bool | Indicates whether Shell state should show all objects. |
| bdontPrettyPath | bool | Indicates whether Shell state should show pretty path |
| showInfoTip | bool | Indicates whether Shell state should show info tip. |
| noConfirmRecycle | bool | Indicates whether Shell state should should confirm recycle option. |
| showSuperHidden | bool | Indicates whether Shell state should show super hidden. |
| sepProcess | bool | Indicates whether Shell state should show the separation process. |
| iconsOnly | bool | Indicates whether Shell state should show icons only. |
| showTypeOverlay | bool | Indicates whether Shell state should show type overlay. |

### Type: Windows.Data.FileExplorerClassic.CabinetStateSettings structure

#### CabinetStateSettings Properties

| Name | Type | Description |
|------|------|-------------|
| migratedFromSSF | bool | Indicates whether the cabinet state is migrated from legacy setting framework to current solution. |
| fullPathTitle | bool | Indicates whether the cabinet state setting should show full path title. |
| saveLocalView | bool | Indicates whether the cabinet state setting should save local view. |
| newWindowMode | bool | Indicates whether the cabinet state setting should open in new window mode. |

### Type: Windows.Data.FileExplorerClassic.AdvancedSettings structure

| Name | Type | Description |
|------|------|-------------|
| migratedFromSSF | bool | Indicates whether advanced settings are migrated from legacy setting framework to current solution. |
| alwaysShowMenus | bool | Indicates whether advanced settings should always show menu. |
| folderContentsInfoTip | bool | Indicates whether advanced settings should show folder contents info tip. |
| hideDrivesWithNoMedia | bool | Indicates whether advanced settings should hide the drives with no media present. |
| navPaneExpandToCurrentFolder | bool | Indicates whether advanced settings should expand the navigation pane to current folder. |
| navPaneShowAllFolders | bool | Indicates whether advanced settings should expand the navigation panel to show all folders. |
| navPaneShowFavorites | bool | Indicates whether advanced settings should expand the navigation panel to show all favorites. |
| persistBrowsers | bool | Indicates advanced settings for file explorer should persist browsers. |
| sharingWizardOn | bool | Indicates whether sharing wizard is on for advanced settings. |
| showDriveLetters | bool | Indicates whether drives letters are shown for advanced settings. |
| showPreviewHandlers | bool | Indicates whether to show preview handlers. |
| typeAhead | bool | Indicates whether to show type ahead. |
| showStatusBar | bool | Indicates whether the file explorer should show status bar. |
| showLibraries | bool | Indicates whether the file explorer advanced settings should show libraries. |
| showCompColor | bool | Indicates whether to show comp color for advanced settings. |

### Type: Windows.Data.FileExplorerClassic.ExplorerSettings structure

#### ExplorerSettings Properties

| Name | Type | Description |
|------|------|-------------|
| migratedFromSSF | bool | Indicates whether the explorer settings are migrated from legacy setting framework to current solution. |
| underlineIconsAlways | bool | Indicates whether Explorer settings should always underline icons. |
| underlineIconsNever | bool | Indicates whether Explorer settings should never underline icons. |
| underlineIconsAsBrowser | bool | Indicates whether Explorer settings should underline icons as browser. |

### Type: Windows.Data.FileExplorerClassic.SearchSettings structure

#### SearchSettings Properties

| Name | Type | Description |
|------|------|-------------|
| migratedFromSSF | bool | Indicates whether the search settings are migrated from legacy setting framework to current solution. |
| searchOnly | bool | Indicates whether search setting show search only. |
| wholeFileSystem | bool | Indicates whether search setting show the whole file system. |
| systemFolders | bool | Indicates whether search setting show system folders. |
| archivedFiles | bool | Indicates whether search setting show archived files. |

### Type: Type: Windows.Data.FileExplorerClassic.RegistrySettings structure

These are blobs that are in the registry. There are three things that use registry stream settings:

| Name | Type | Description |
|------|------|-------------|
| migratedFromSSF | bool | Indicates whether the registry settings are migrated from legacy setting framework to current solution. |
| RibbonQat | blob | A single blob. |
| detailsPreviewPaneSettings| unit32 | Details about preview pane settings. |
| readingPaneSettings | unit32 | Indicates reading pane settings. |
| navigationPaneVisible | bool | Indicates whether navigation pane is visible or not.  |

#### RegistrySettingsProperties

| Name | Type | Description |
|------|------|-------------|
| migratedFromSSF | bool | Indicates whether registry settings are migrated from legacy setting framework to current solution. |
| ribbonQat | blob | A single blob. |
| detailsPreviewPaneSettings | unit32 | Details about preview pane settings. |
| readingPaneSettings | unit32 | Indicates reading pane settings. |
| navigationPaneVisible | bool | Indicates whether navigation pane is visible or not. |

### Type: Windows.Data.FileExplorerClassic.FolderOptionGeneralSettings structure

These are settings found in File Explorer->Folder options(...)->General tab

<<<<<<< HEAD
* File explorer can be opened to either Home or This PC
* File explorer can be opened to One Drive folder as well if user has signed in to One Drive (This option is available only if user has signed in)
=======
*    File explorer can be opened to either Home or This PC 
*    File explorer can be opened to One Drive folder as well if user has signed in to One Drive (This option is available only if user has signed in)
>>>>>>> f60dd98b

#### FolderOptionGeneralSettings Properties

| Name | Type | Description |
|------|------|-------------|
| defaultOpenLocation | unit8 | Indicates whether file explorer can be opened to either home or this PC. Default is home (0). |
| browseFoldersInNewWindow | bool | Indicates whether to browse folder in new window. |
| useDoubleClickToOpen | bool | Indicates whether to use double click to open. |
| showRecentlyUsedFiles | bool | Indicates whether to show recently used files. |
| showFrequentlyUsedFolders | bool | Indicates whether to show frequently used folders. |
| showFilesFromOffice | bool | Indicates whether to show files from MS office. |

### Type: Windows.Data.FileExplorerClassic.FolderOptionsAdvancedSettings structure

These are settings found in File Explorer->Folder options(...)->View tab->Advanced settings

#### FolderOptionsAdvancedSettings Properties

| Name | Type | Description |
|------|------|-------------|
| alwaysShowIconsNeverThumbnails | bool | This is used to show icons only. |
| compactView | bool | Decrease space between items. |
| displayFileIconOnThumbnails | bool | Indicates whether to display file icon on thumbnails. |
| displayFileSizeInfoInFolderTips | bool | Indicates whether to display file size information in folder tips. |
| displayFullFilePath | bool | Show folder contents info tip. |
| showSysHiddenFiles | bool | Show/hide hidden files and folders. |
| hideEmptyDrives | bool | Hide drives with no media. |
| showExtensions | bool | Show/hide extensions of known file types. |
| hideFolderMergeConflicts | bool | Indicates whether to show/hide folder merge conflicts. |
| showSuperHiddenOSProtectedFiles | bool | Show/hide OS protected files. |
| showDriveLetters | bool | Show/hide drive letters. |
| colorEncryptedCompressedFiles | bool | Show encrypted and compressed files in color. |
| showPopupDescription | bool | Indicates pop up descriptions. |
| showSyncProviderNotification | bool | Indicates notification provider sync notification. |
| useCheckboxesForSelection | bool | Used to show check boxes for selection. |
| useSharingWizard | bool | Sharing wizard on/off. |
| navPaneAlwaysShowAvailablityStatus | bool | Show Navigation pane all cloud states. |
| navPaneShowLibraries | bool | Show navigation pane libraries. |
| navPaneShowNetwork | bool | Show pane navigation network. |
| navPaneShowThisPC | bool | This is used to show navigation pane to show current folder. |

### Type: Windows.Data.FileExplorerClassic.RecycleBinSettings structure

These are settings found in Recycle bin-> right click Properties

#### RecycleBinSettings Properties

| Name | Type | Description |
|------|------|-------------|
| displayDeleteConfirmationDialog | bool | Indicates whether to show delete confirmation dialog |

### Type: Windows.Data.FileExplorerClassic.DesktopIconSettings structure

These are settings related to desktop icons.

#### DesktopIconSettings Properties

| Name | Type | Description |
|------|------|-------------|
| viewAutoArrangeIcons | bool | Indicates values for AutoArrangement of icons. |
| viewAlignIconsToGrid | bool | Indicates values for snapping to grid. |
| viewShowDesktopIcons | bool | Indicates values to view desktop icons. |
| sortColPropertyKeyFmtid | wstring | L"B725F130-47EF-101A-A5F1-02608C9EEBAC". |
| sortColPropertyKeyPid | Unit32 | 10. |
| sortColDirection | bool | 1=Ascending -1=Descending Default value is Ascending (true). |

## Input Method Editors (IME)

History files are used to optimize the Japanese IME user experience across devices.

### Type: Windows.Data.Input.HistoryFiles structure

This type is multi-instance and must be retrieved using the following collection collection names:

* "historyfiles"

The following is an example command line for retrieving this type:

`readCloudDataSettings.exe enum -type:Windows.Data.Input.HistoryFiles -collection:historyfiles`

For more information on retrieving multi-instance settings, see [Cloud Data Store Settings Reader Tool](readclouddatasettings-exe.md).

#### HistoryFiles Properties

| Name | Type | Description |
|------|------|-------------|
| InputDataFiles | Map&lt;string,FilePathInfo&gt;| A map of input history FilePathInfo structs where the key represents a relative folder path. |

### Type: Windows.Data.Input.FilePathInfo structure

#### FilePathInfo Properties

| Name | Type | Description |
|------|------|-------------|
| filePath | Map&lt;string,fileData&gt;| A map of FileData structs where the key is the file name. |

### Type: Windows.Data.Input.FileData structure

#### FileData Properties

| Name | Type | Description |
|------|------|-------------|
| filePath | blob | Raw input data, byte array serialized as a collection of integers. |

## Internet Explorer

Although Internet explorer has reached end of life, some settings stored by the browser may remain in the cloud or on Windows through settings backup.

The **SettingUnit** stucture used with the following settings has the following definition:

```cpp
struct SettingUnit 
{
    String settingType
    String settingUnitID
    FILETIME timeStamp
    blob settingData
}
```

### Type: Windows.Data.InternetExplorer.Favorites structure

#### Favorites Properties

| Name | Type | Description |
|------|------|-------------|
| favoriteSettings | vector&lt;**SettingUnit**&gt; | **SettingUnit** structures related to Internet Explorer favorites. |

### Type: Windows.Data.InternetExplorer.TypedURLS structure

#### TypedURLS Properties

| Name | Type | Description |
|------|------|-------------|
| typedURLSettings | vector&lt;**SettingUnit**&gt; | **SettingUnit** structures related to Internet Explorer  TypedURLS. |

### Type: Windows.Data.InternetExplorer.BrowserHistory structure

#### BrowserHistory Properties

| Name | Type | Description |
|------|------|-------------|
| BrowserHistory | vector&lt;**SettingUnit**&gt; | **SettingUnit** structures related to Internet Explorer browser history. |

### Type: Windows.Data.InternetExplorer.AutoComplete structure

#### AutoComplete Properties

| Name | Type | Description |
|------|------|-------------|
| AutoCompleteSetting | vector&lt;**SettingUnit**&gt; | **SettingUnit** structures related to Internet Explorer autocomplete. |

### Type: Windows.Data.InternetExplorer.TabRoaming structure

#### TabRoaming Properties

| Name | Type | Description |
|------|------|-------------|
| TabRoamingSetting | vector&lt;**SettingUnit**&gt; | **SettingUnit** structures related to Internet Explorer tab roaming settings. |

## Lock screen

Setting for managing and personalizing the lock screen.  

### Type: Windows.Data.LockScreenSettings.LockScreenKind enumeration

#### LockScreenKind values

| Name | Value | Description |
|------|-------|---------|
| Picture | 0   | Picture. |
| Slideshow | 1  | Slideshow  |
| Spotlight | 2  | Spotlight |

### Type: Windows.Data.LockScreenSettings structure

The scope of this type is per device.

#### LockScreenSettings Properties

| Name | Type | Description |
|------|------|-------------|
| kind | **LockScreenKind** | Specifies whether current Lockscreen is set as Wallpaper or Slideshow or Spotlight |
| pictureOnSignInScreen | bool | Specifies whether show the lock screen background picture on the sign-in screen is enabled. |
| funItems | bool | Specifies whether "Get fun facts, tips, tricks, and more on your lock screen" is enabled. |
| itemId | wstring | The unique ID for the lockscreen wallpaper uploaded to during backup.  |
| contentUri | wstring | The url for the lockscreen wallpaper uploaded to during backup |
| lockScreenStatus | wstring | Not used. |
| slideShowAutoLock |   | Not used. |
| slideShowEnabledOnBattery |   | Not used. |
| slideshowOptimizePhotoSelection |   |Not used.  |
| slideShowIncludeCameraRoll |  |Not used.  |
| slideShowDuration |   | Not used.  |
| syncRootRelativePaths |   | Not used. |

## Lunar calendar

Settings related to the lunar Calendar in the task bar.

### Type: Windows.Data.LunarCalendar structure

#### LunarCalendar Properties

| Name | Type | Description |
|------|------|-------------|
| languageType   | **LunarCalendarLanguageType** | A member of the **LunarCalendarLanguageType** enumeration. The default value is **Default**. |

### Type: Windows.Data.LunarCalendarPerDevice structure

This type inherits from **LunarCalendar**. The scope of this type is per device.

### Type: Windows.Data.LunarCalendarLanguageType enumeration

### LunarCalendarLanguageType Values

| Name | Value | Description |
|------|-------|---------|
| Default | 0   | The default lunar calendar configuration. |
| None   | 1 | No lunar calendar. |
| SimplifiedChinese  | 2 | The Simplified Chinese lunar calendar. |
| TraditionalChinese | 3   | The Traditional Chinese calendar. |

## Multiple displays

Settings related to multiple displays.

### Type: Windows.Data.Settings.DisplaySettings.MultipleDisplays structure

The scope of this type is per device.

#### MultipleDisplays Properties

| Name | Type | Description |
|------|------|-------------|
| rememberWindowLocationsPerMonitorConnection | nullable&lt;bool&gt; | Enables remember window locations per monitor connection |
| minimizeWindowsOnMonitorDisconnect | nullable&lt;bool&gt; | Enables minimize windows on monitor disconnect. |
| easeCursorMovementBetweenDisplays | nullable&lt;bool&gt; | Enables minimize windows on monitor disconnect. |

## Nightlight

Settings related to changing screen lighting or set brightness for certain hours.

### Type: Windows.Data.BlueLightReduction.ScheduleTime structure

The scope of this type is per device.

#### ScheduleTime Properties

| Name | Type | Description |
|------|------|-------------|
| hour | int8 | Hours. |
| minute | int8 | Minutes.  |

### Type: Windows.Data.BlueLightReduction.Settings structure

#### BlueLightReduction.Settings Properties

| Name | Type | Description |
|------|------|-------------|
| automaticOnSchedule | bool | Specifies whether blue light reduction is automatically turned on or off based on a schedule. |
| automaticOnSunset | bool | Specifies if blue light reduction schedule is automatically set based on sunrise and sunset. |
| manualScheduleBlueLightReductionOnTime | **ScheduleTime** | The start time of blue light reduction for a user manually setting their schedule. |
| manualScheduleBlueLightReductionOffTime | **ScheduleTime** | The end time of blue light reduction for a user manually setting their schedule. |
| targetColorTemperature | **int16** | The target color temperature (in Kelvin) for blue light reduction. |
| sunsetTime | **ScheduleTime** | The scheduled sunset time for blue light reduction.  |
| sunriseTime | **ScheduleTime** | he scheduled sunrise time for blue light reduction.  |
| previewColorTemperatureChanges | bool | Specifies whether blue light reduction color temperature changes should be previewed. |
| darkMode | bool | Specifies whether app mode should change when blue light reduction is turned on or off |

### Type: Windows.Data.BlueLightReduction.ActiveState enumeration

#### ActiveState values

| Name | Value | Description |
|------|-------|---------|
| BlueLightReductionOn | 0   |  |
| BlueLightReductionOff | 1  |  |

### Type: Windows.Data.BlueLightReduction.ChangeSource enumeration

#### ChangeSource values

| Name | Value | Description |
|------|-------|---------|
| Schedule | 0   |  |
| User | 1  |  |

### Type: Windows.Data.BlueLightReduction.BlueLightReductionState structure

#### BlueLightReductionState Properties

| Name | Type | Description |
|------|------|-------------|
| state | **ActiveState** | The current state of blue light reduction. |
| source | **ChangeSource** | Where the change came from, user change or scheduled change. |
| timestampUTC | int64 | The time the change in active state was applied. |
| isSupported | bool |  Whether or not current configuration supports blue light reduction. |

## NlmSignature

Settings related to Nlm signatures. Each network is uniquely identified with a network signature based on the uniquely identifiable properties of that network.

### Type: Windows.Data.Nlm.NlmSignature structure

This type is multi-instance and must be retrieved using the following collection names:

* "wificloudstore3"
* "wifi3_wpa3"
* "wifi3_owe"

The following is an example command line for retrieving this type:

`readCloudDataSettings.exe enum -type:windows.data.nlm.nlmsignature -collection:wificloudstore3`

For more information on retrieving multi-instance settings, see [Cloud Data Store Settings Reader Tool](readclouddatasettings-exe.md).

#### NlmSignature Properties

| Name | Type | Description |
|------|------|-------------|
| category | uint64 | Category of signature. |

## Pen and Windows Ink

Settings related to pen and Windows Ink.

### Type: Windows.Data.Input.Devices.PenPerDevice structure

#### PenPerDevice Properties

| Name | Type | Description |
|------|------|-------------|
| singleClickOverride | uint64 | Any integer value 0 - 13. Value corresponds to options available for Single Click setting dropdown. |
| singleClickPenWorkspaceVerb | uint64 | Any integer value 0-3. Value corresponds to options available for Single Click setting dropdown. |
| doubleClickOverride | uint64 | Any integer value 0 - 13. Value corresponds to options available for Double Click setting dropdown. |
| doubleClickPenWorkspaceVerb | uint64 | Any integer value 0-3. Value corresponds to options available for Double Click setting dropdown. |
| longPressOverride | uint64 | Any integer value 0 - 13. Value corresponds to options available for long press setting dropdown. |
| longPressPenWorkspaceVerb | uint64 | Any integer value 0-3. Value corresponds to options available for Long Press setting dropdown. |
| penWorkspaceAppLaunchOnPenDetachEnabled | bool | Specifies whether the pen menu is shown after pen is removed from storage. |
| penEnablePenButtonOverride | bool | Specifies whether apps are allowed to override the shortcut button behavior. |
| singleClickCustomAppPath | wstring | Specifies the path to the app opened on single-click.|
| doubleClickCustomAppPath | wstring | Specifies the path to the app opened on double-click. |
| longPressCustomAppPath | wstring | Specifies the path to the app opened on long-press. |
| singleClickCustomAppID | wstring |  Specifies the app ID app opened on single-click. |
| doubleClickCustomAppID | wstring | Specifies the app ID app opened on double-click. |
| longPressCustomAppID | wstring | Specifies the app ID app opened on long-press. |

Supported  override and verb values:

| Dropdown Option Selected | Override | PenWorkspaceVerb | Override (Win10) | PenWorkspaceVerb (Win10) |
|--------------------------|----------|------------------|------------------|--------------------------|
| Nothing | 1 | 0/1 | 1 | 0 |
| Screen Snipping | 8 | 0/1 | 8 | 0 |
| Pen Menu | 5 | 0 | 5 | 0 |
| Whiteboard | 9 | 0 | 5 | 2 |
| One Note | 6 | 0/1 | 0 | 0 |
| One Note Quick Notes | 13 | 0/1 | NA | NA |
| Sticky Notes | 5 | 1 | 5 | 1 |
| Snip & Sketch | NA | NA | 5 | 3 |
| Open Program | 3 | 0 | 3 | 0 |
| Open App | 2 | 0 | 2 | 0 |

## Personalization - colors

Settings related to system colors.

### Registry values under HKCU\Software\Microsoft\Windows\CurrentVersion\Themes\Personalize

| Registry value | Type | Data | Description |
|---------------|------|-------|-------------|
| AppsUseLightTheme | REG_DWORD | 0/1 | Signifies light/dark color mode for an app. |
| SystemUsesLightTheme | REG_DWORD | 0/1 | Signifies light/dark color mode for Windows. |
| EnableTransparency | REG_DWORD | 0/1 | Signifies the transparency effect on windows and surfaces. |
| ColorPrevalance | REG_DWORD | 0/1 | Signifies the toggle state for "Show Accent Color on Start and Taskbar". |

### Registry values under HKCU\Control Panel\Desktop

| Registry value | Type | Data | Description |
|---------------|------|-------|-------------|
| AutoColorization | REG_DWORD | 0/1 | signifies auto-apply accent color based on background or manually. |

### Registry values under HKCU\Software\Microsoft\Windows\DWM

| Registry value | Type | Data | Description |
|---------------|------|-------|-------------|
| ColorPrevalence | REG_DWORD | 0/1 | Signifies toggle state for "show Accent color in title bar and windows borders". |

## Personalization - Start - Folders

Specifies the folders that are shown at the bottom of the Start menu.

### Registry values under HKEY_CURRENT_USER\Software\Microsoft\Windows\CurrentVersion\Start

| Registry value | Type | Data | Description |
|---------------|------|-------|------------|
| VisiblePlaces | REG_BINARY | A vector of GUIDs. | A list of GUIDs indicating the folders that are shown at the bottom of Start.  |

The folder GUIDs that are supported for *Start_Layout* are:
<<<<<<< HEAD

=======
>>>>>>> f60dd98b
* Documents: {2D34D5CE-FA5A-4543-82F2-22E6EAF7773C}
* Downloads: {E367B32F-89DE-4355-BFCE-61F37B18A937}
* Music: {B00B0620-7F51-4C32-AA1E-34CC547F7315}
* Pictures: {383F07A0-E80A-4C80-B05A-86DB845DBC4D}
* Videos: {42B3A5C5-7D86-42F4-80A4-93FACA7A88B5}
* Network: {FE758144-080D-42AE-8BDA-34ED97B66394}
* UserProfile: {74BDB04A-F94A-4F68-8BD6-4398071DA8BC}
* Explorer: {148A24BC-D60C-4289-A080-6ED9BBA24882}
* Settings: {52730886-51AA-4243-9F7B-2776584659D4}

## Personalization - Start - Layout

Specifies the start layout.

### Registry values for layout under HKEY_CURRENT_USER\Software\Microsoft\Windows\CurrentVersion\Start

| Registry value | Type | Data | Description |
|---------------|------|-------|------------|
| Config | REG_BINARY | A JSON file.  | The contents of the Pinned Layout in JSON. |

## Personalization - Start - Show recent apps

Specifies whether apps that were recently installed in Start in various surfaces are shown on Start.

### Registry values for recent apps under HKEY_CURRENT_USER\Software\Microsoft\Windows\CurrentVersion\Start

| Registry value | Type | Data | Description |
|---------------|------|-------|------------|
| ShowRecentList | REG_BOOL | 0 or 1  | Specifies whether apps that were recently installed in Start in various surfaces are shown on Start. |

## Personalization - Start - Show recommended apps

Specifies whether recommended files in Start, recent files in File Explorer, and items in Jump Lists are shown.

### Registry values under HKEY_CURRENT_USER\Software\Microsoft\Windows\CurrentVersion\Explorer\Advanced

| Registry value | Type | Data | Description |
|---------------|------|-------|------------|
| Start_TrackDocs | REG_BOOL | 0 or 1  | Specifies whether recommended files in Start, recent files in File Explorer, and items in Jump Lists are shown. |

## Personalization - Taskbar - Badges

This setting enables badges for apps on the taskbar.

### Registry values under HKCU\Software\Microsoft\Windows\CurrentVersion\Explorer\Advanced\TaskbarBadges

| Registry value | Type | Data | Description |
|---------------|------|-------|------------|
| SystemSettings_Taskbar_Badging | REG_SZ | 0 or 1 | Enables badges for apps on the taskbar. |
| SystemSettings_DesktopTaskbar_Badging | REG_SZ | 0 or 1 | Enables badges for apps on the taskbar. |

## Personalization - Taskbar - Combine buttons, mult-monitor

This setting enables combining buttons and hiding labels on the taskbar on multiple monitors.

### Registry values under HKCU\Software\Microsoft\Windows\CurrentVersion\Explorer\Advanced\MMTaskbarGlomLevel

| Registry value | Type | Data | Description |
|---------------|------|-------|------------|
| SystemSettings_DesktopTaskbar_GroupingMode | REG_SZ | 0, 1, or 2 | 0: Always, 1: When taskbar is full, 2: Never. |

## Personalization - Taskbar - Multi-monitor

Enables showing the taskbar on multiple displays.

### Registry values under HKCU\Software\Microsoft\Windows\CurrentVersion\Explorer\Advanced\MMTaskbarEnabled

| Registry value | Type | Data | Description |
|---------------|------|-------|------------|
| SystemSettings_Taskbar_MultiMon | REG_SZ | 0 or 1 | Enables showing the taskbar on multiple displays. |
| SystemSettings_DesktopTaskbar_MultiMon | REG_SZ | 0 or 1 | Enables showing the taskbar on multiple displays. |

## Personalization - Taskbar - Multi-monitor taskbar mode

Specifies the behavior of the taskbar when displayed on multiple monitors.

### Registry values under HKCU\Software\Microsoft\Windows\CurrentVersion\Explorer\Advanced\MMTaskbarMode

| Registry value | Type | Data | Description |
|---------------|------|-------|------------|
| SystemSettings_Taskbar_MultiMonTaskbarMode | REG_SZ | 0, 1, or 2 | 0: Duplicate, 1: Primary and monitor window is on, 2: Monitor window is on. |
| SystemSettings_DesktopTaskbar_MultiMonTaskbarMode | REG_SZ | 0  1 | 0: Duplicate, 1: Primary and monitor window is on, 2: Monitor window is on. |

## Personalization - Taskbar - Pinned apps from other devices

Specifies the set of apps pinned to the taskbar from another device.

### Registry values under HKCU\Software\Microsoft\Windows\CurrentVersion\Explorer\Taskband\FavoritesMigration

| Registry value | Type | Data | Description |
|---------------|------|-------|------------|
| FavoritesMigration | REG_BLOB | A binary blob. | This is an opaque binary blob copied from the following location on the backed up.  |
| Favorites | REG_SZ | 0  1 | The format of this key is undocumented. |

## Secondary accounts

Provides information about Microsoft accounts (MSA) and work or school accounts added to the device to sign in to apps or online services, in addition to the account used to log on to the device. On Windows 11, backup and restore of this setting is supported. On Windows 10, backup is supported but restore is not.

### Type: Windows.Data.Account.AccountType enumeration

#### AccountType values

| Name | Value | Description |
|------|-------|---------|
| MSA | 0   | Microsoft account. |
| AAD | 1  | Azure Active Directory account,  |
| Others | 2  | Oher account. |

### Type: Windows.Data.Account.AccountInfo structure

#### AccountInfo Properties

| Name | Type | Description |
|------|------|-------------|
| accountName | wstring | The user name of the account such as "<example@outlook.com>". |
| accountId | wstring | The unique identifier of the account. |
| accountType | **AccountType** | The type of the account. |
| country | wstring | The code of the country or region in which a MSA is registered.  |
| safeCustomerId | wstring | An alternative identifier for an MSA. |
| ageGroup | wstring | Age group of an MSA, based on the registered birth date of the MSA user. Current values are 0 = unknown, 1 = child, 2 = teen, 3 = adult. |
| scope | wstring | Represents the "Sign in options" setting state. |

### Type: Windows.Data.Account.SecondaryAccounts structure

#### SecondaryAccounts Properties

| Name | Type | Description |
|------|------|-------------|
| accountDetails | vector&lt;AccountInfo&gt; | A vector of **AccountInfo** objects representing secondary accounts.  |

## Spelling dictionary

The user's custom spelling dictionary is stored in a file in the following file path:

`%userprofile%\AppData\Roaming\Microsoft\Spelling\neutral\default.dic`

## USB

This setting controls toggles such as connection notifications, battery saver and other notifications related to charging of PC.

### Registry values under HKCU\Software\Microsoft\Shell\USB

| Registry value | Type | Data | Description |
|---------------|------|-------|------------|
| NotifyOnUsbErrors | REG_DWORD | 0 or 1 | Enables notifications for USB errors. |
| NotifyOnWeakCharger | REG_DWORD | 0 or 1 | Enables notifications for weak charger detected. |

## Windows Backup - Remember my preferences

Helps user to synchronize the settings and Data on multiple machines.

### Type: Windows.Data.WindowsBackup.Preference.CloudStorePolicyEnum enumeration

#### CloudStorePolicyEnum values

| Name | Value | Description |
|------|-------|---------|
| SyncEnabled | 0   | Sync enabled. |
| SyncDisabledByUser | 1  | Sync disabled by user. |
| SyncDisabledByGroupPolicy | 2  | Sync disabled by group policy. |

#### Toggles properties

| Name | Type | Description |
|------|------|-------------|
| toggleState | map&lt;wstring, **CloudStorePolicyEnum**&gt; | The user preference in terms of mapping of sync policy and CloudStorePolicy option. Allowed values for sync policy names are listed below. |

Valid sync policy names:

* Microsoft
* MicrosoftDevice
* MicrosoftUserProfile
* Microsoft.Accessibility
* MicrosoftDevice.Accessibility
* MicrosoftUserProfile.Accessibility
* Microsoft.Credentials
* MicrosoftDevice.Credentials
* MicrosoftUserProfile.Credentials
* Microsoft.Personalization
* MicrosoftDevice.Personalization
* MicrosoftUserProfile.Personalization
* Microsoft.Language
* MicrosoftDevice.Language
* MicrosoftUserProfile.Language
* Microsoft.Default
* MicrosoftDevice.Default
* MicrosoftUserProfile.Default
* Microsoft.Ink
* MicrosoftDevice.Ink
* MicrosoftUserProfile.Ink

## Windows Update

Settings related to Windows Update.

### Registry values under HKEY_LOCAL_MACHINE\SOFTWARE\Microsoft\WindowsUpdate\UX\Settings

| Registry value | Type | Data | Description |
|---------------|------|-------|-------------|
| IsContinuousInnovationOptedIn | REG_DWORD | 0/1 | Enables devices to get the latest updates as soon as they're released. |
| AllowMUUpdateService | REG_DWORD | 0/1 | Allows users to get other Microsoft products alongside with Windows Updates. |
| IsExpedited | REG_DWORD | 0/1 | User selects this to invoke device restart 15 min after all updates finished installing. |
| RestartNotificationsAllowed2 | REG_DWORD | 0/1 | Users decides if they want to be notified about the updates pending restart. |<|MERGE_RESOLUTION|>--- conflicted
+++ resolved
@@ -66,11 +66,7 @@
           "productVersion": Product version obtained from GetFileVersionInfo,
           "peImageType": Image type obtained from PE header,
           "peSubsystem": Subsystem obtained from PE header,
-<<<<<<< HEAD
-          "runLevel": Executable's runl"evel obtained from app manifest,
-=======
           "runLevel": Executable's runlevel obtained from app manifest,
->>>>>>> f60dd98b
           "uiAccess": UI access obtained from app manifest,
           "crcChecksum": File's CRC checksum,
           "clrVersion": CLR version obtained from app manifest,
@@ -679,13 +675,8 @@
 
 These are settings found in File Explorer->Folder options(...)->General tab
 
-<<<<<<< HEAD
-* File explorer can be opened to either Home or This PC
-* File explorer can be opened to One Drive folder as well if user has signed in to One Drive (This option is available only if user has signed in)
-=======
 *    File explorer can be opened to either Home or This PC 
 *    File explorer can be opened to One Drive folder as well if user has signed in to One Drive (This option is available only if user has signed in)
->>>>>>> f60dd98b
 
 #### FolderOptionGeneralSettings Properties
 
@@ -1084,10 +1075,7 @@
 | VisiblePlaces | REG_BINARY | A vector of GUIDs. | A list of GUIDs indicating the folders that are shown at the bottom of Start.  |
 
 The folder GUIDs that are supported for *Start_Layout* are:
-<<<<<<< HEAD
-
-=======
->>>>>>> f60dd98b
+
 * Documents: {2D34D5CE-FA5A-4543-82F2-22E6EAF7773C}
 * Downloads: {E367B32F-89DE-4355-BFCE-61F37B18A937}
 * Music: {B00B0620-7F51-4C32-AA1E-34CC547F7315}
