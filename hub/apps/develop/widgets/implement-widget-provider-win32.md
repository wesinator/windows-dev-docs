--- conflicted
+++ resolved
@@ -1,4 +1,3 @@
-<<<<<<< HEAD
 ---
 title: Implement a widget provider in a win32 app
 description: This article walks you through the process of creating a widget provider that provides widget content and responds to widget actions. 
@@ -719,738 +718,4 @@
 
 ## Testing your widget provider
 
-In **Solution Explorer**, right-click your solution and select **Build Solution**. Once this is done, right-click your **ExampleWidgetProviderPackage** and select **Deploy**. In the current release, the only supported widget host is the widgets board. To see the widgets you will need to open the widgets board and select **Add widgets** in the top right. Scroll to the bottom of the available widgets and you should see the mock **Weather Widget** and **Microsoft Counting Widget** that were created in this tutorial. Click on the widgets to pin them to your widgets board and test their functionality.
-
-
-
-
-
-
-
-
-
-
-
-
-=======
----
-title: Implement a widget provider in a win32 app
-description: This article walks you through the process of creating a widget provider that provides widget content and responds to widget actions. 
-ms.topic: article
-ms.date: 07/06/2022
-ms.author: drewbat
-author: drewbatgit
-ms.localizationpriority: medium
----
-
-# Implement a widget provider in a win32 app
-
-> [!NOTE]
-> **Some information relates to pre-released product, which may be substantially modified before it's commercially released. Microsoft makes no warranties, express or implied, with respect to the information provided here.**
-> [!IMPORTANT]
-> The self-contained feature described in this topic is available only in Windows App SDK 1.2 Preview 2.
-
-This article walks you through creating a simple widget provider that implements the [IWidgetProvider](/windows/windows-app-sdk/api/winrt/microsoft.windows.widgets.providers.iwidgetprovider) interface. The methods of this interface are invoked by the widget host to request the data that defines a widget or to let the widget provider respond to a user action on a widget. Widget providers can support a single widget or multiple widgets. In this example, we will define two different widgets. One widget is a mock weather widget  that illustrates some of the formatting options provided by the Adaptive Cards framework. The second widget will demonstrate user actions and the custom widget state feature by maintaining a counter that is incremented whenever the user clicks on a button displayed on the widget.
-
-:::image type="content" source="images/weather-widget-screenshot.png" alt-text="A screenshot of a simple weather widget. The widget shows some weather-related graphics an data as well as some diagnostic text illustrating that the template for the medium size widget is being displayed.":::
-
-:::image type="content" source="images/counting-widget-screenshot.png" alt-text="A screenshot of a simple counting widget. The widget shows a string containing the numeric value to be incremented and a button labeled Increment, as well as some diagnostic text illustrating that the template for the small size widget is being displayed.":::
-
-This sample code in this article is adapted from the [Windows App SDK Sample](https://github.com/microsoft/WindowsAppSDK-Samples).
-
-## Prerequisites
-
-- Latest Dev Channel Windows 11 build from the Windows Insider Program (WIP). For more information on WIP self-hosting see [Deeper look at flighting](/windows-insider/flighting).
-- Widgets board version 521.20060.1205.0. This will come with the latest Dev Channel WIP build and can be checked by opening the widgets board, navigating to the widget picker, and looking at the version number located at the bottom right corner of the picker.
-- Your device must have developer mode enabled. For more information see [Enable your device for development](../../get-started/enable-your-device-for-development.md).
-- Visual Studio 2017 or later with the **Universal Windows Platform development** workload. Make sure to add the component for C++ (v143) from the optional dropdown.
-
-## Create a new win32 console app
-
-In Visual Studio, create a new project. In the **Create a new project** dialog, set the language filter to "C++" and the platform filter to Windows, then select the Windows Console Application (C++/WinRT) project template. Name the new project "ExampleWidgetProvider". When prompted, set the target Windows version for the app to version 1809 or later.
-
-## Add references to the Windows App SDK and Windows Implementation Library NuGet packages
-
-This sample uses the latest preview Windows App SDK NuGet package. In **Solution Explorer**, right-click **References** and select **Manage NuGet packages...**. In the NuGet package manager, select the Include prerelease check box near the top of the window, select the **Browse** tab and search for "Microsoft.WindowsAppSDK". In the version drop-down select **1.2.220930.4-preview2** then click **Install**.
-
-This sample also uses the Windows Implementation Library NuGet package. In **Solution Explorer**, right-click **References** and select **Manage NuGet packages...**. In the NuGet package manager, select the **Browse** tab and search for "Microsoft.Windows.ImplementationLibrary". Select the latest version in the **Version** drop-down and then click **Install**.
-
-In the precompiled header file, pch.h, add the following include directives.
-
-```cpp
-//pch.h 
-#pragma once
-#include <wil/cppwinrt.h>
-#include <wil/resource.h>
-...
-#include <winrt/Microsoft.Windows.Widgets.Providers.h>
-```
-
-> [!NOTE]
-> You must include the wil/cppwinrt.h header first, before any WinRT headers.
-
-## Add a WidgetProvider class to handle widget operations
-
-In Visual Studio, right-click the `ExampleWidgetProvider` project in **Solution Explorer** and select **Add->Class**. In the **Add class** dialog, name the class "WidgetProvider" and click **OK**.
-
-
-
-## Declare a class that implements the IWidgetProvider interface
-
-The **IWidgetProvider** interface defines methods that the widget host will invoke to initiate operations with the widget provider. Replace the empty class definition in the WidgetProvider.h file with the following code. This code declares a structure that implements the **IWidgetProvider** interface and declares prototypes for the interface methods. 
-
-```cpp
-// WidgetProvider.h
-struct WidgetProvider : winrt::implements<WidgetProvider, winrt::Microsoft::Windows::Widgets::Providers::IWidgetProvider>
-{
-    WidgetProvider();
-
-    /* IWidgetProvider required functions that need to be implemented */
-    void CreateWidget(winrt::Microsoft::Windows::Widgets::Providers::WidgetContext WidgetContext);
-    void DeleteWidget(winrt::hstring const& widgetId, winrt::hstring const& customState);
-    void OnActionInvoked(winrt::Microsoft::Windows::Widgets::Providers::WidgetActionInvokedArgs actionInvokedArgs);
-    void OnWidgetContextChanged(winrt::Microsoft::Windows::Widgets::Providers::WidgetContextChangedArgs contextChangedArgs);
-    void Activate(winrt::Microsoft::Windows::Widgets::Providers::WidgetContext widgetContext);
-    void Deactivate(winrt::hstring widgetId);
-    /* IWidgetProvider required functions that need to be implemented */
-
-    
-};
-```
-
-Also, add a private method, **UpdateWidget**, which is a helper method that will send updates from our provider to the widget host.
-
-```cpp
-// WidgetProvider.h
-private: 
-
-void UpdateWidget(CompactWidgetInfo const& localWidgetInfo);
-```
-
-## Prepare to track enabled widgets
-
-A widget provider can support a single widget or multiple widgets. Whenever the widget host initiates an operation with the widget provider, it passes an ID to identify the widget associated with the operation. Each widget also has an associated name and a state value that can be used to store custom data. For this example, we'll declare a simple helper structure to store the ID, name, and data for each pinned widget. Widgets also can be in an active state, which is discussed in the [Activate and Deactivate](#activate-and-deactivate) section below, and we will track this state for each widget with a boolean value. Add the following definition to the WidgetProvider.h file, above the **WidgetProvider** struct declaration.
-
-```cpp
-// WidgetProvider.h
-struct CompactWidgetInfo
-{
-    winrt::hstring widgetId;
-    winrt::hstring widgetName;
-    int customState = 0;
-    bool isActive = false;
-};
-```
-
-Inside the **WidgetProvider** declaration in WidgetProvider.h, add a member for the map that will maintain the list of enabled widgets, using the widget ID as the key for each entry. 
-
-```cpp
-// WidgetProvider.h
-struct WidgetProvider : winrt::implements<WidgetProvider, winrt::Microsoft::Windows::Widgets::Providers::IWidgetProvider>
-{
-...
-    private:
-        ...
-        static std::unordered_map<winrt::hstring, CompactWidgetInfo> RunningWidgets;
-
-        
-```
-
-## Declare widget template JSON strings
-
-This example will declare some static strings to define the JSON templates for each widget. For convenience, these templates are stored in the local variables declared outside of the **WidgetProvider** class definition. If you need a general storage for the templates - they can be included as part of the application package: [Accessing Package Files](/windows/uwp/app-resources/uri-schemes#ms-appx-and-ms-appx-web). For information on creating the widget template JSON document, see [Create a widget template with the Adaptive Card Designer](../../design/widgets/widgets-create-a-template.md).
-
-```cpp
-// WidgetProvider.h
-const std::string weatherWidgetTemplate = R"(
-{
-    "$schema": "http://adaptivecards.io/schemas/adaptive-card.json",
-    "type": "AdaptiveCard",
-    "version": "1.0",
-    "speak": "<s>The forecast for Seattle January 20 is mostly clear with a High of 51 degrees and Low of 40 degrees</s>",
-    "backgroundImage": "https://messagecardplayground.azurewebsites.net/assets/Mostly%20Cloudy-Background.jpg",
-    "body": [
-        {
-            "type": "TextBlock",
-            "text": "Redmond, WA",
-            "size": "large",
-            "isSubtle": true,
-            "wrap": true
-        },
-        {
-            "type": "TextBlock",
-            "text": "Mon, Nov 4, 2019 6:21 PM",
-            "spacing": "none",
-            "wrap": true
-        },
-        {
-            "type": "ColumnSet",
-            "columns": [
-                {
-                    "type": "Column",
-                    "width": "auto",
-                    "items": [
-                        {
-                            "type": "Image",
-                            "url": "https://messagecardplayground.azurewebsites.net/assets/Mostly%20Cloudy-Square.png",
-                            "size": "small",
-                            "altText": "Mostly cloudy weather"
-                        }
-                    ]
-                },
-                {
-                    "type": "Column",
-                    "width": "auto",
-                    "items": [
-                        {
-                            "type": "TextBlock",
-                            "text": "46",
-                            "size": "extraLarge",
-                            "spacing": "none",
-                            "wrap": true
-                        }
-                    ]
-                },
-                {
-                    "type": "Column",
-                    "width": "stretch",
-                    "items": [
-                        {
-                            "type": "TextBlock",
-                            "text": "°F",
-                            "weight": "bolder",
-                            "spacing": "small",
-                            "wrap": true
-                        }
-                    ]
-                },
-                {
-                    "type": "Column",
-                    "width": "stretch",
-                    "items": [
-                        {
-                            "type": "TextBlock",
-                            "text": "Hi 50",
-                            "horizontalAlignment": "left",
-                            "wrap": true
-                        },
-                        {
-                            "type": "TextBlock",
-                            "text": "Lo 41",
-                            "horizontalAlignment": "left",
-                            "spacing": "none",
-                            "wrap": true
-                        }
-                    ]
-                }
-            ]
-        }
-    ]
-})";
-
-const std::string countWidgetTemplate = R"(
-{                                                                     
-    "type": "AdaptiveCard",                                         
-    "body": [                                                         
-        {                                                               
-            "type": "TextBlock",                                    
-            "text": "You have clicked the button ${count} times"    
-        },
-        {
-             "text":"Rendering Only if Medium",
-             "type":"TextBlock",
-             "$when":"${$host.widgetSize==\"medium\"}"
-        },
-        {
-             "text":"Rendering Only if Small",
-             "type":"TextBlock",
-             "$when":"${$host.widgetSize==\"small\"}"
-        },
-        {
-         "text":"Rendering Only if Large",
-         "type":"TextBlock",
-         "$when":"${$host.widgetSize==\"large\"}"
-        }                                                                    
-    ],                                                                  
-    "actions": [                                                      
-        {                                                               
-            "type": "Action.Execute",                               
-            "title": "Increment",                                   
-            "verb": "inc"                                           
-        }                                                               
-    ],                                                                  
-    "$schema": "http://adaptivecards.io/schemas/adaptive-card.json",
-    "version": "1.5"                                                
-})";
-```
-
-## Implement the IWidgetProvider methods
-
-In the next few sections, we'll implement the methods of the **IWidgetProvider** interface. The helper method **UpdateWidget** that is called in several of these method implementations which will be shown later in this article. Before diving into the interface methods, add the following lines to `WidgetProvider.cpp`, after the include directives, to pull the widget provider APIs into the **winrt** namespace and allow access to the map we declared in the previous step.
-
-> [!NOTE]
-> Objects passed into the callback methods of the **IWidgetProvider** interface are only guaranteed to be valid within the callback. You should not store references to these objects because their behavior outside of the context of the callback is undefined.
-
-```cpp
-// WidgetProvider.cpp
-namespace winrt
-{
-    using namespace Microsoft::Windows::Widgets::Providers;
-}
-
-std::unordered_map<winrt::hstring, CompactWidgetInfo> WidgetProvider::RunningWidgets{};
-```
-
-## CreateWidget
-
-The widget host calls [CreateWidget](/windows/windows-app-sdk/api/winrt/microsoft.windows.widgets.providers.iwidgetprovider.createwidget) when the user has enabled one of your app's widgets in the widget host. First, this method gets the ID and name of the associated widget and adds a new instance of our helper structure, **CompactWidgetInfo**, to the collection of enabled widgets. Next, we send the initial template and data for the widget, which is encapsulated in the **UpdateWidget** helper method.
-
-```cpp
-// WidgetProvider.cpp
-void WidgetProvider::CreateWidget(winrt::WidgetContext widgetContext)
-{
-    auto widgetId = widgetContext.Id();
-    auto widgetName = widgetContext.DefinitionId();
-    CompactWidgetInfo runningWidgetInfo{ widgetId, widgetName };
-    RunningWidgets[widgetId] = runningWidgetInfo;
-    
-    // Update the widget
-    UpdateWidget(runningWidgetInfo);
-}
-```
-
-## DeleteWidget
-
-The widget host calls [DeleteWidget](/windows/windows-app-sdk/api/winrt/microsoft.windows.widgets.providers.iwidgetprovider.deletewidget) when the user has unpinned one of your app's widgets from the widget host. When this occurs, we will remove the associated widget from our list of enabled widgets so that we don't send any further updates for that widget.
-
-```cpp
-// WidgetProvider.cpp
-void WidgetProvider::DeleteWidget(winrt::hstring const& widgetId, winrt::hstring const& customState)
-{
-    RunningWidgets.erase(widgetId);
-}
-```
-
-## OnActionInvoked
-
-The widget host calls [OnActionInvoked](/windows/windows-app-sdk/api/winrt/microsoft.windows.widgets.providers.iwidgetprovider.onactioninvoked) when the user interacts with an action you defined in your widget template. For the counter widget used in this example, an action was declared with a **verb** value of "inc" in the JSON template for the widget. The widget provider code will use this **verb** value to determine what action to take in response to the user interaction.  
-
-```json
-...
-    "actions": [                                                      
-        {                                                               
-            "type": "Action.Execute",                               
-            "title": "Increment",                                   
-            "verb": "inc"                                           
-        }                                                               
-    ], 
-...
-```
-
-In the **OnActionInvoked** method, get the verb value by checking the **Verb** property of the [WidgetActionInvokedArgs](/windows/windows-app-sdk/api/winrt/microsoft.windows.widgets.providers.widgetactioninvokedargs) passed into the method. If the verb is "inc", then we know we are going to increment the count in the custom state for the widget. From the **WidgetActionInvokedArgs**, get the [WidgetContext](/windows/windows-app-sdk/api/winrt/microsoft.windows.widgets.providers.widgetcontext) object and then the **WidgetId** to get the ID for the widget that is being updated. Find the entry in our enabled widgets map with the specified ID and then update the custom state value that is used to store the number of increments. Finally, update the widget content with the new value with the **UpdateWidget** helper function.
-
-```cpp
-// WidgetProvider.cpp
-void WidgetProvider::OnActionInvoked(winrt::WidgetActionInvokedArgs actionInvokedArgs)
-{
-    auto verb = actionInvokedArgs.Verb();
-    if (verb == L"inc")
-    {
-        auto widgetId = actionInvokedArgs.WidgetContext().Id();
-        // If you need to use some data that was passed in after
-        // Action was invoked, you can get it from the args:
-        auto data = actionInvokedArgs.Data();
-        if (const auto iter = RunningWidgets.find(widgetId); iter != RunningWidgets.end())
-        {
-            auto& localWidgetInfo = iter->second;
-            // Increment the count
-            localWidgetInfo.customState++;
-            UpdateWidget(localWidgetInfo);
-        }
-    }
-}
-```
-
-
-For information about the **Action.Execute** syntax for Adaptive Cards, see [Action.Execute](https://adaptivecards.io/explorer/Action.Execute.html). For guidance about designing interaction for widgets, see [Widget interaction design guidance](../../design/widgets/widgets-interaction-design.md)
-
-
-## OnWidgetContextChanged
-
-In the current release, [OnWidgetContextChanged](/windows/windows-app-sdk/api/winrt/microsoft.windows.widgets.providers.iwidgetprovider.onwidgetcontextchanged) is only called when the user changes the size of a pinned widget. You can choose to return a different JSON template/data to the widget host depending on what size is requested. You can also design the template JSON to support all the available sizes using conditional rendering based on the value of **host.widgetSize**. If you don't need to send a new template or data to account for the size change, you can use the **OnWidgetContextChanged** for telemetry purposes.
-
-```cpp
-// WidgetProvider.cpp
-void WidgetProvider::OnWidgetContextChanged(winrt::WidgetContextChangedArgs contextChangedArgs)
-{
-    auto widgetContext = contextChangedArgs.WidgetContext();
-    auto widgetId = widgetContext.Id();
-    auto widgetSize = widgetContext.Size();
-    if (const auto iter = RunningWidgets.find(widgetId); iter != RunningWidgets.end())
-    {
-        auto localWidgetInfo = iter->second;
-
-        UpdateWidget(localWidgetInfo);
-    }
-}
-    
-```
-
-## Activate and Deactivate
-
-The [Activate](/windows/windows-app-sdk/api/winrt/microsoft.windows.widgets.providers.iwidgetprovider.activate) method is called to notify the widget provider that the widget host is currently interested in receiving updated content from the provider. For example, it could mean that the user is currently actively viewing the widget host. The [Deactivate](/windows/windows-app-sdk/api/winrt/microsoft.windows.widgets.providers.iwidgetprovider.deactivate) method is called to notify the widget provider that the widget host is no longer requesting content updates. These two methods define a window in which the widget host is most interested in showing the most up-to-date content. Widget providers can send updates to the widget at any time, such as in response to a push notification, but as with any background task, it's important to balance providing up-to-date content with resource concerns like battery life. 
-
-**Activate** and **Deactivate** are called on a per-widget basis. This example tracks the active status of each widget in the **CompactWidgetInfo** helper struct. In the **Activate** method, we call the **UpdateWidget** helper method to update our widget. Note that the time window between **Activate** and **Deactivate** may be small, so it's recommended that you try to make your widget update code path as quick as possible.
-
-```cpp
-void WidgetProvider::Activate(winrt::Microsoft::Windows::Widgets::Providers::WidgetContext widgetContext)
-{
-    auto widgetId = widgetContext.Id();
-
-    if (const auto iter = RunningWidgets.find(widgetId); iter != RunningWidgets.end())
-    {
-        auto& localWidgetInfo = iter->second;
-        localWidgetInfo.isActive = true;
-
-        UpdateWidget(localWidgetInfo);
-    }
-}
-
-void WidgetProvider::Deactivate(winrt::hstring widgetId)
-{
-    if (const auto iter = RunningWidgets.find(widgetId); iter != RunningWidgets.end())
-    {
-        auto& localWidgetInfo = iter->second;
-        localWidgetInfo.isActive = false;
-    }
-}
-```
-
-
-## Update a widget
-
-Define the **UpdateWidget** helper method to update an enabled widget. In this example, we check the name of the widget in the **CompactWidgetInfo** helper struct passed into the method, and then set the appropriate template and data JSON based on which widget is being updated. A **WidgetUpdateRequestOptions** is initialized with the template, data, and custom state for the widget being updated. Call [WidgetManager::GetDefault](/windows/windows-app-sdk/api/winrt/microsoft.windows.widgets.providers.widgetmanager.getdefault) to get an instance of the [WidgetManager](/windows/windows-app-sdk/api/winrt/microsoft.windows.widgets.providers.widgetmanager) class and then call [UpdateWidget](/windows/windows-app-sdk/api/winrt/microsoft.windows.widgets.providers.widgetmanager.updatewidget) to send the updated widget data to the widget host.
-
-```cpp
-// WidgetProvider.cpp
-void WidgetProvider::UpdateWidget(CompactWidgetInfo const& localWidgetInfo)
-{
-    winrt::WidgetUpdateRequestOptions updateOptions{ localWidgetInfo.widgetId };
-
-    winrt::hstring templateJson;
-    if (localWidgetInfo.widgetName == L"Weather_Widget")
-    {
-        templateJson = winrt::to_hstring(weatherWidgetTemplate);
-    }
-    else if (localWidgetInfo.widgetName == L"Counting_Widget")
-    {
-        templateJson = winrt::to_hstring(countWidgetTemplate);
-    }
-
-    winrt::hstring dataJson;
-    if (localWidgetInfo.widgetName == L"Weather_Widget")
-    {
-        dataJson = L"{}";
-    }
-    else if (localWidgetInfo.widgetName == L"Counting_Widget")
-    {
-        dataJson = L"{ \"count\": " + winrt::to_hstring(localWidgetInfo.customState) + L" }";
-    }
-
-    updateOptions.Template(templateJson);
-    updateOptions.Data(dataJson);
-    // You can store some custom state in the widget service that you will be able to query at any time.
-    updateOptions.CustomState(winrt::to_hstring(localWidgetInfo.customState));
-    winrt::WidgetManager::GetDefault().UpdateWidget(updateOptions);
-}
-```
-
-## Initialize the list of enabled widgets on startup
-
-When our widget provider is first initialized, it's a good idea to ask **WidgetManager** if there are any running widgets that our provider is currently serving. It will help to recover the app to the previous state in case of the computer restart or the provider crash. Call **WidgetManager::GetDefault** to get the default widget manager instance for the app. Then call [GetWidgetInfos](/windows/windows-app-sdk/api/winrt/microsoft.windows.widgets.providers.widgetmanager.getwidgetinfos), which returns an array of [WidgetInfo](/windows/windows-app-sdk/api/winrt/microsoft.windows.widgets.providers.widgetinfo) objects. Copy the widget IDs, names, and custom state into the helper struct **CompactWidgetInfo** and save it to the **RunningWidgets** member variable. Paste the following code into the constructor for the **WidgetProvider** class.
-
-```cpp
-// WidgetProvider.cpp
-WidgetProvider::WidgetProvider()
-{
-    auto runningWidgets = winrt::WidgetManager::GetDefault().GetWidgetInfos();
-    for (auto widgetInfo : runningWidgets )
-    {
-        auto widgetContext = widgetInfo.WidgetContext();
-        auto widgetId = widgetContext.Id();
-        auto widgetName = widgetContext.DefinitionId();
-        auto customState = widgetInfo.CustomState();
-        if (RunningWidgets.find(widgetId) == RunningWidgets.end())
-        {
-            CompactWidgetInfo runningWidgetInfo{ widgetId, widgetName };
-            try
-            {
-                // If we had any save state (in this case we might have some state saved for Counting widget)
-                // convert string to required type if needed.
-                int count = std::stoi(winrt::to_string(customState));
-                runningWidgetInfo.customState = count;
-            }
-            catch (...)
-            {
-
-            }
-            RunningWidgets[widgetId] = runningWidgetInfo;
-        }
-    }
-}
-```
-
-## Register a class factory that will instantiate WidgetProvider on request
-
-Add the header that defines the **WidgetProvider** class to the includes at the top of your app's `main.cpp` file. We will also be including **mutex** here.
-
-```cpp
-// main.cpp
-...
-#include "WidgetProvider.h"
-#include <mutex>
-```
-
-Next, you will need to create a [CLSID](/windows/win32/com/com-class-objects-and-clsids) that will be used to identify your widget provider for COM activation. Generate a GUID in Visual Studio by going to **Tools->Create GUID**. Select the option "static const GUID =" and click **Copy** and then paste that into `main.cpp`. Update the GUID definition with the following C++/WinRT syntax, setting the GUID variable name widget_provider_clsid. Leave the commented version of the GUID because you will need this format later, when packaging your app.
-
-```cpp
-// main.cpp
-...
-// {80F4CB41-5758-4493-9180-4FB8D480E3F5}
-static constexpr GUID widget_provider_clsid
-{
-    0x80f4cb41, 0x5758, 0x4493, { 0x91, 0x80, 0x4f, 0xb8, 0xd4, 0x80, 0xe3, 0xf5 }
-};
-```
-
-Add the following class factory definition to `main.cpp`. This is boilerplate code that is not specific to widget provider implementations.
-
-```cpp
-// main.cpp
-template <typename T>
-struct SingletonClassFactory : winrt::implements<SingletonClassFactory<T>, IClassFactory>
-{
-    STDMETHODIMP CreateInstance(
-        ::IUnknown* outer,
-        GUID const& iid,
-        void** result) noexcept final
-    {
-        *result = nullptr;
-
-        std::unique_lock lock(mutex);
-
-        if (outer)
-        {
-            return CLASS_E_NOAGGREGATION;
-        }
-
-        if (!instance)
-        {
-            instance = winrt::make<WidgetProvider>();
-        }
-
-        return instance.as(iid, result);
-    }
-
-    STDMETHODIMP LockServer(BOOL) noexcept final
-    {
-        return S_OK;
-    }
-
-private:
-    T instance{ nullptr };
-    std::mutex mutex;
-};
-
-int main()
-{
-    winrt::init_apartment();
-    wil::unique_com_class_object_cookie widgetProviderFactory;
-    auto factory = winrt::make<SingletonClassFactory<winrt::Microsoft::Windows::Widgets::Providers::IWidgetProvider>>();
-
-    winrt::check_hresult(CoRegisterClassObject(
-        widget_provider_clsid,
-        factory.get(),
-        CLSCTX_LOCAL_SERVER,
-        REGCLS_MULTIPLEUSE,
-        widgetProviderFactory.put()));
-
-    MSG msg;
-    while (GetMessage(&msg, nullptr, 0, 0))
-    {
-        TranslateMessage(&msg);
-        DispatchMessage(&msg);
-    }
-
-    return 0;
-}
-```
-
-
-## Package your widget provider app
-
-In the current release, only packaged apps can be registered as widget providers. The following steps will take you through the process of packaging your app and updating the app manifest to register your app with the OS as a widget provider.
-
-### Create an MSIX packaging project 
-
-In **Solution Explorer**, right-click your solution and select **Add->New Project...**. In the **Add a new project** dialog, select the "Windows Application Packaging Project" template and click **Next**. Set the project name to "ExampleWidgetProviderPackage" and click **Create**. When prompted, set the target version to version 1809 or later and click **OK**.
-Next, right-click the ExampleWidgetProviderPackage project and select **Add->Project reference**. Select the **ExampleWidgetProvider** project and click OK.
-
-
-### Add Windows App SDK package reference to the packaging project
-
-You need to add a reference to the Windows App SDK nuget package to the MSIX packaging project. In **Solution Explorer**, double-click the ExampleWidgetProviderPackage project to open the ExampleWidgetProviderPackage.wapproj file. Add the following xml inside the **Project** element.
-
-```xml
-<!--ExampleWidgetProviderPackage.wapproj-->
-<ItemGroup>
-    <PackageReference Include="Microsoft.WindowsAppSDK" Version="1.2.220930.4-preview2">
-        <IncludeAssets>build</IncludeAssets>
-    </PackageReference>  
-</ItemGroup>
-```
-
-If the correct version of the Windows App SDK is already installed on the computer and you don't want to bundle the SDK runtime in your package, you can specify the package dependency in the Package.appxmanifest file for the ExampleWidgetProviderPackage project.
-
-```xml
-<!--Package.appxmanifest-->
-...
-<Dependencies>
-...
-    <PackageDependency Name="Microsoft.WindowsAppRuntime.1.2-preview2" MinVersion="2000.638.7.0" Publisher="CN=Microsoft Corporation, O=Microsoft Corporation, L=Redmond, S=Washington, C=US" />
-...
-</Dependencies>
-...
-```
-
-
-### Update the package manifest
-
-In **Solution Explorer** right-click the `Package.appxmanifest` file and select **View Code** to open the manifest xml file. Next you need to add some namespace declarations for the app package extensions we will be using. Add the following namespace definitions to the top-level [Package](/uwp/schemas/appxpackage/uapmanifestschema/element-package) element.
-
-```xml
-<!-- Package.appmanifest -->
-<Package
-  ...
-  xmlns:uap3="http://schemas.microsoft.com/appx/manifest/uap/windows10/3"
-  xmlns:com="http://schemas.microsoft.com/appx/manifest/com/windows10"
-```
-
-
-Inside the **Application** element, create a new empty element named **Extensions**. Make sure this comes after the closing tag for **uap:VisualElements**.
-
-```xml
-<!-- Package.appxmanifest -->
-<Application>
-...
-    <Extensions>
-
-    </Extensions>
-</Application>
-```
-
-The first extension we need to add is the [ComServer](/uwp/schemas/appxpackage/uapmanifestschema/element-com-comserver) extension. This registers the entry point of the executable with the OS. This extension is the packaged app equivalent of registering a COM server by setting a registry key, and is not specific to widget providers.Add the following **com:Extension** element as a child of the **Extensions** element. Change the GUID in the **Id** attribute of the **com:Class** element to the GUID you generated in a previous step.
-
-```xml
-<!-- Package.appxmanifest -->
-<Extensions>
-    <com:Extension Category="windows.comServer">
-        <com:ComServer>
-            <com:ExeServer Executable="ExampleWidgetProvider\ExampleWidgetProvider.exe" DisplayName="ExampleWidgetProvider">
-                <com:Class Id="80F4CB41-5758-4493-9180-4FB8D480E3F5" DisplayName="ExampleWidgetProvider" />
-            </com:ExeServer>
-        </com:ComServer>
-    </com:Extension>
-</Extensions>
-```
-
-Next, add the extension that registers the app as a widget provider. Paste the [uap3:Extension](/uwp/schemas/appxpackage/uapmanifestschema/element-uap3-extension-manual) element in the following code snippet, as a child of the **Extensions** element. Be sure to replace the **ClassId** attribute of the **COM** element with the GUID you used in previous steps.
-
-```xml
-<!-- Package.appxmanifest -->
-<Extensions>
-    ...
-    <uap3:Extension Category="windows.appExtension">
-        <uap3:AppExtension Name="com.microsoft.windows.widgets" DisplayName="WidgetTestApp" Id="ContosoWidgetApp" PublicFolder="Public">
-            <uap3:Properties>
-                <WidgetProvider>
-                    <ProviderIcons>
-                        <Icon Path="Images\StoreLogo.png" />
-                    </ProviderIcons>
-                    <Activation>
-                        <!-- Apps exports COM interface which implements IWidgetProvider -->
-                        <CreateInstance ClassId="80F4CB41-5758-4493-9180-4FB8D480E3F5" />
-                    </Activation>
-
-                    <TrustedPackageFamilyNames>
-                        <TrustedPackageFamilyName>Microsoft.MicrosoftEdge.Stable_8wekyb3d8bbwe</TrustedPackageFamilyName>
-                    </TrustedPackageFamilyNames>
-
-                    <Definitions>
-                        <Definition Id="Weather_Widget"
-                            DisplayName="Weather Widget"
-                            Description="Weather Widget Description"
-                            AllowMultiple="true">
-                            <Capabilities>
-                                <Capability>
-                                    <Size Name="small" />
-                                </Capability>
-                                <Capability>
-                                    <Size Name="medium" />
-                                </Capability>
-                                <Capability>
-                                    <Size Name="large" />
-                                </Capability>
-                            </Capabilities>
-                            <ThemeResources>
-                                <Icons>
-                                    <Icon Path="ProviderAssets\Weather_Icon.png" />
-                                </Icons>
-                                <Screenshots>
-                                    <Screenshot Path="ProviderAssets\Weather_Screenshot.png" DisplayAltText="For accessibility" />
-                                </Screenshots>
-                                <!-- DarkMode and LightMode are optional -->
-                                <DarkMode />
-                                <LightMode />
-                            </ThemeResources>
-                        </Definition>
-                        <Definition Id="Counting_Widget"
-                                DisplayName="Microsoft Counting Widget"
-                                Description="Couting Widget Description">
-                            <Capabilities>
-                                <Capability>
-                                    <Size Name="small" />
-                                </Capability>
-                            </Capabilities>
-                            <ThemeResources>
-                                <Icons>
-                                    <Icon Path="ProviderAssets\Counting_Icon.png" />
-                                </Icons>
-                                <Screenshots>
-                                    <Screenshot Path="ProviderAssets\Counting_Screenshot.png" DisplayAltText="For accessibility" />
-                                </Screenshots>
-                                <!-- DarkMode and LightMode are optional -->
-                                <DarkMode>
-
-                                </DarkMode>
-                                <LightMode />
-                            </ThemeResources>
-                        </Definition>
-                    </Definitions>
-                </WidgetProvider>
-            </uap3:Properties>
-        </uap3:AppExtension>
-    </uap3:Extension>
-</Extensions>
-```
-
-For detailed descriptions and format information for all of these elements, see [Widget provider package manifest XML format](widget-provider-manifest.md).
-
-## Add icons and other images to your packaging project
-
-In **Solution Explorer**, right-click your **ExampleWidgetProviderPackage** and select **Add->New Folder**. Name this folder ProviderAssets as this is what was used in the `Package.appxmanifest` from the previous step. This is where we will store our **Icons** and **Screenshots** for our widgets. Once you add your desired Icons and Screenshots, make sure the image names match what comes after **Path=ProviderAssets\\** in your `Package.appxmanifest` or the widgets will not show up in the widget host.
-
-## Testing your widget provider
-
-In **Solution Explorer**, right-click your solution and select **Build Solution**. Once this is done, right-click your **ExampleWidgetProviderPackage** and select **Deploy**. In the current release, the only supported widget host is the widgets board. To see the widgets you will need to open the widgets board and select **Add widgets** in the top right. Scroll to the bottom of the available widgets and you should see the mock **Weather Widget** and **Microsoft Counting Widget** that were created in this tutorial. Click on the widgets to pin them to your widgets board and test their functionality.
->>>>>>> 85819734
+In **Solution Explorer**, right-click your solution and select **Build Solution**. Once this is done, right-click your **ExampleWidgetProviderPackage** and select **Deploy**. In the current release, the only supported widget host is the widgets board. To see the widgets you will need to open the widgets board and select **Add widgets** in the top right. Scroll to the bottom of the available widgets and you should see the mock **Weather Widget** and **Microsoft Counting Widget** that were created in this tutorial. Click on the widgets to pin them to your widgets board and test their functionality.