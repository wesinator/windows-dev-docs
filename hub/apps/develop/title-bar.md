---
description: Customize the title bar of a desktop app to match the personality of the app.
title: Title bar customization
template: detail.hbs
<<<<<<< HEAD
ms.date: 06/08/2022
=======
ms.date: 06/15/2022
>>>>>>> 490517ca
ms.topic: article
keywords: windows 10, uwp, title bar
doc-status: Draft
ms.localizationpriority: medium
ms.author: jimwalk
author: jwmsft
---
# Title bar customization

Windows provides a default title bar for every window and lets you to customize it to match the personality of your app. The default title bar comes with some standard components and core functionality such as dragging and resizing the window.

:::image type="content" source="images/titlebar-overview.png" alt-text="A Windows app showing the title bar" border="false":::

See the [Title bar](../design/basics/titlebar-design.md) design article for guidance on customizing your app's title bar, acceptable title bar area content, and recommended UI patterns.

> [!div class="nextstepaction"]
> [See the Windows 11 Fluent Design guidance for title bar](../design/basics/titlebar-design.md)

## Title bar components

This list describes the components of the standard title bar.

- Title bar rectangle
- Title text
- System icon (except for UWP)
- System menu - accessed by clicking the app icon or right-clicking the title bar
- Caption controls
  - Minimize button
  - Maximize/Restore button
  - Close button

## Platform options

The exact features of the title bar and the options available to customize it depend on your UI platform and app requirements. This article shows how to customize the title bar for apps that use either the Windows App SDK, WinUI 3, or UWP with WinUI 2.

> [!NOTE]
> For a detailed comparison of the windowing models used by the Windows App SDK and UWP, see [Windowing functionality migration](../windows-app-sdk/migrate-to-windows-app-sdk/guides/windowing.md).

### [Windows App SDK](#tab/wasdk)

> [!div class="checklist"]
>
> - **Applies to**: Windows App SDK
> - **Important APIs**: [AppWindow.TitleBar property](/windows/windows-app-sdk/api/winrt/microsoft.ui.windowing.appwindow.titlebar), [AppWindowTitleBar class](/windows/windows-app-sdk/api/winrt/microsoft.ui.windowing.appwindowtitlebar), [AppWindow class](/windows/windows-app-sdk/api/winrt/microsoft.ui.windowing.appwindow)

Windowing functionality in the [Windows App SDK](/windows/apps/develop) is through the [Microsoft.UI.Windowing.AppWindow](/windows/windows-app-sdk/api/winrt/microsoft.ui.windowing.appwindow) class, which is based on the Win32 HWND model. There's a 1:1 mapping between an AppWindow and a top-level HWND in your app. AppWindow and its related classes provide APIs that let you manage many aspects of your app's top-level windows, including customization of the title bar. You can modify the default title bar that Windows provides so that it blends with the rest of your UI, or extend your app canvas into the title bar area and provide your own title bar content.

> [!IMPORTANT]
> Title bar customization APIs are currently supported on Windows 11 only. We recommend that you check [AppWindowTitleBar.IsCustomizationSupported](/windows/windows-app-sdk/api/winrt/microsoft.ui.windowing.appwindowtitlebar.iscustomizationsupported) in your code before you call these APIs to ensure your app doesn't crash on other versions of Windows.

For XAML apps that use WinUI 3, XAML Window APIs provide a simpler way to customize the title bar that also works on Windows 10. These APIs can be used in conjunction with the Windows App SDK APIs (see the WinUI 3 tab).

### How to work with AppWindow

You can use AppWindow APIs with any UI framework that the Windows App SDK supports - Win32, WPF, WinForms, or WinUI 3 - and you can adopt them incrementally, using only the APIs you need. You get an AppWindow object from an existing window using the interop APIs. With this AppWindow object you have access to the title bar customization APIs. For more about the interop APIs, see [Manage app windows - UI framework and HWND interop](/windows/apps/windows-app-sdk/windowing/windowing-overview#ui-framework-and-hwnd-interop) and the [Windowing gallery sample](https://github.com/microsoft/WindowsAppSDK-Samples/tree/main/Samples/Windowing).

### [WinUI 3](#tab/winui3)

> [!div class="checklist"]
>
> - **Applies to**: WinUI 3 desktop apps
> - **Important APIs**: [Microsoft.UI.Xaml.Window class](/windows/windows-app-sdk/api/winrt/microsoft.ui.xaml.window), [Window.ExtendsContentIntoTitleBar property](/windows/windows-app-sdk/api/winrt/microsoft.ui.xaml.window.extendscontentintotitlebar), [Window.SetTitleBar method](/windows/windows-app-sdk/api/winrt/microsoft.ui.xaml.window.settitlebar)

Windowing functionality in [WinUI 3](/windows/apps/develop) is through the [Microsoft.UI.Xaml.Window](/windows/windows-app-sdk/api/winrt/microsoft.ui.xaml.window) class, which is based on the Win32 HWND model. The Window class includes APIs that let you replace the standard title bar with your own custom content.

WinUI 3 is also part of the Windows App SDK, so both the Window class and the AppWindow class are available to customize the title bar. You can pass the window handle of the XAML Window to the AppWindow object and use the AppWindow functionality in conjunction with the Window APIs (see the Windows App SDK tab). However, title bar customization with AppWindow is supported only on Windows 11.

This table describes the differences between Window and AppWindow. Use WinUI 3 Window titlebar customization APIs if you are creating a WinUI 3 desktop app that needs to run on OS versions prior to Windows 11.

| Feature | Window class | AppWindow class |
| - | - | - |
| Windows 10 support | Yes | No |
| Simple customization | Title | Title, Colors, Icon and System menu |
| Replace system title bar | Window.ExtendsContentIntoTitleBar | AppWindowTitleBar.ExtendsContentIntoTitleBar |
| Set title bar content | Define your title bar in a XAML UIElement, then call SetTitleBar(UIElement). | Write custom code to calculate and set drag rectangles, including when the window size changes. |
| Set caption button colors | No | Yes |
| Caption button size information | N/A | RightInset and LeftInset properties |

### [UWP/WinUI 2](#tab/winui2)

> [!div class="checklist"]
>
> - **Applies to**: UWP/WinUI 2
> - **Important APIs**: [ApplicationView.TitleBar property](/uwp/api/windows.ui.viewmanagement.applicationview), [ApplicationViewTitleBar class](/uwp/api/windows.ui.viewmanagement.applicationviewtitlebar), [CoreApplicationViewTitleBar class](/uwp/api/windows.applicationmodel.core.coreapplicationviewtitlebar)

In UWP applications, you can customize the title bar by using members of the ApplicationView and CoreApplicationView classes. There are multiple APIs to progressively modify the appearance of your title bar based on the level of customization needed.

> [!NOTE]
> The [Windows.UI.WindowManagement.AppWindow](/uwp/api/windows.ui.windowmanagement.appwindow) class, used for secondary windows in UWP apps, does not support title bar customization. To customize the title bar of a UWP app that uses secondary windows, use ApplicationView as described in [Show multiple views with ApplicationView](/windows/apps/design/layout/application-view).

If you are considering migrating your UWP app to Windows App SDK, please view our windowing functionality migration guide. See [Windowing functionality migration](../windows-app-sdk/migrate-to-windows-app-sdk/guides/windowing.md) for more information.

---

## How much to customize the title bar

There are two levels of customization that you can apply to the title bar: apply minor modifications to the default title bar, or extend your app canvas into the title bar area and provide completely custom content.

### Simple

Simple customization is only available for Windows App SDK and UWP/WinUI 2.

For simple customization, such as changing the title bar color, you can set properties on your app window's title bar object to specify the colors you want to use for title bar elements. In this case, the system retains responsibility for all other aspects of the title bar, such as drawing the app title and defining drag areas.

### Full

Your other option is to hide the default title bar and replace it with your own custom content. For example, you can place text, a search box, or custom menus in the title bar area. You will also need to use this option to extend a [material](../design/signature-experiences/materials.md) backdrop, like [Mica](../design/style/mica.md), into the title bar area.

When you opt for full customization, you are responsible for putting content in the title bar area, and you can define your own drag region. The caption controls (system Close, Minimize, and Maximize buttons) are still available and handled by the system, but elements like the app title are not. You will need to create those elements yourself as needed by your app.

## Simple customization

If you want only to customize the title bar colors or icon, you can set properties on the title bar object for your app window.

### [Windows App SDK](#tab/wasdk)

> (Windows 11 only. See [Platform options](#platform-options) for more info.)

These examples show how to get an instance of [AppWindow](/windows/windows-app-sdk/api/winrt/microsoft.ui.windowing.appwindowtitlebar) and set its properties.

#### Title

By default, the title bar shows the app type as the window title (for example, "WinUI Desktop"). To change the window title, set the [AppWindow.Title](/windows/windows-app-sdk/api/winrt/microsoft.ui.windowing.appwindow.title) property to a single-line text value.

```csharp
using Microsoft.UI;           // Needed for WindowId.
using Microsoft.UI.Windowing; // Needed for AppWindow.
using WinRT.Interop;          // Needed for XAML/HWND interop.

private AppWindow m_AppWindow;

public MainWindow()
{
    this.InitializeComponent();

    m_AppWindow = GetAppWindowForCurrentWindow();
    m_AppWindow.Title = "App title";
}

private AppWindow GetAppWindowForCurrentWindow()
{
    IntPtr hWnd = WindowNative.GetWindowHandle(this);
    WindowId wndId = Win32Interop.GetWindowIdFromWindow(hWnd);
    return AppWindow.GetFromWindowId(wndId);
}
```

#### Colors

This example shows how to get an instance of [AppWindowTitleBar](/windows/windows-app-sdk/api/winrt/microsoft.ui.windowing.appwindowtitlebar) and set its color properties.

```csharp
private bool SetTitleBarColors()
{
    // Check to see if customization is supported.
    // Currently only supported on Windows 11.
    if (AppWindowTitleBar.IsCustomizationSupported())
    {
        if (m_AppWindow is null)
        {
            m_AppWindow = GetAppWindowForCurrentWindow();
        }
        var titleBar = m_AppWindow.TitleBar;

        // Set active window colors
        titleBar.ForegroundColor = Colors.White;
        titleBar.BackgroundColor = Colors.Green;
        titleBar.ButtonForegroundColor = Colors.White;
        titleBar.ButtonBackgroundColor = Colors.SeaGreen;
        titleBar.ButtonHoverForegroundColor = Colors.Gainsboro;
        titleBar.ButtonHoverBackgroundColor = Colors.DarkSeaGreen;
        titleBar.ButtonPressedForegroundColor = Colors.Gray;
        titleBar.ButtonPressedBackgroundColor = Colors.LightGreen;

        // Set inactive window colors
        titleBar.InactiveForegroundColor = Colors.Gainsboro;
        titleBar.InactiveBackgroundColor = Colors.SeaGreen;
        titleBar.ButtonInactiveForegroundColor = Colors.Gainsboro;
        titleBar.ButtonInactiveBackgroundColor = Colors.SeaGreen;
        return true;
    }
    return false;
}

```

#### Icon and system menu

You can also hide the system icon, or replace it with a custom icon. The system icon shows the system menu when right clicked or tapped once. It closes the window when double clicked/tapped.

To show or hide the system icon and associated behaviors, set the title bar [IconShowOptions](/windows/windows-app-sdk/api/winrt/microsoft.ui.windowing.appwindowtitlebar.iconshowoptions) property.

```csharp
titleBar.IconShowOptions = IconShowOptions.HideIconAndSystemMenu;
```

> [!NOTE]
> The `IconShowOptions` enumeration allows the possibility of other options being added in future releases. You can give us feedback on the [Windows App SDK repository on GitHub]() if this is of interest to you.

To use a custom window icon, call one of the [AppWindow.SetIcon](/windows/windows-app-sdk/api/winrt/microsoft.ui.windowing.appwindow.seticon) methods to set the new icon.

- `SetIcon(String)`

  The [SetIcon(String)](/windows/windows-app-sdk/api/winrt/microsoft.ui.windowing.appwindow.seticon#Microsoft_UI_Windowing_AppWindow_SetIcon_System_String_) method currently works only with .ico files. The string you pass to this method is the fully qualified path to the .ico file.

  ```csharp
  m_AppWindow.SetIcon("iconPath/iconName.ico");
  ```

- `SetIcon(IconId)`

  If you already have a handle to an icon (`HICON`) from one of the [Icon functions](/windows/win32/menurc/icon-functions) like [CreateIcon](/windows/win32/api/winuser/nf-winuser-createicon), you can use the [GetIconIdFromIcon](/windows/windows-app-sdk/api/win32/microsoft.ui.interop/nf-microsoft-ui-interop-geticonidfromicon) interop API to get an [IconId](/windows/windows-app-sdk/api/winrt/microsoft.ui.iconid). You can then pass the `IconId` to the [SetIcon(IconId)](/windows/windows-app-sdk/api/winrt/microsoft.ui.windowing.appwindow.seticon#Microsoft_UI_Windowing_AppWindow_SetIcon_Microsoft_UI_IconId_) method to set your window icon.  

  ```csharp
  m_AppWindow.SetIcon(iconId));
  ```

### [WinUI 3](#tab/winui3)

#### Title

By default, the title bar shows the app's display name as the window title. The display name is set in the `Package.appxmanifest` file.

To replace the title with custom text, set the [Window.Title](/windows/windows-app-sdk/api/winrt/microsoft.ui.xaml.window.title) property to a text value, as shown here.

```csharp
public MainWindow()
{
    InitializeComponent();
    Title = "App title";
}
```

> [!CAUTION]
> `Title` shows in the XAML IntelliSense for `Window`, but setting it in XAML causes an error. Set this property in code instead.

> [!NOTE]
> To add color to the default title bar or to change the window icon that comes with a WinUI 3 window, you will need to use the Windows App SDK AppWindow APIs or opt to fully customize your titlebar.

### [UWP/WinUI 2](#tab/winui2)

#### Title

By default, the title bar shows the app's display name as the window title. The display name is set in the `Package.appxmanifest` file.

To add custom text to the title, set the [ApplicationView.Title](/uwp/api/windows.ui.viewmanagement.applicationview.title) property to a text value, as shown here.

```csharp
public MainPage()
{
    this.InitializeComponent();

    ApplicationView.GetForCurrentView().Title = "Custom text";
}
```

Your text is prepended to the window title, which will be displayed as "_custom text - app display name_". To show a custom title without the app display name, you have to replace the default title bar as shown in the [Full customization](#full-customization) section.

#### Colors

This example shows how to get an instance of [ApplicationViewTitleBar](/uwp/api/windows.ui.viewmanagement.applicationviewtitlebar) and set its color properties.

This code can be placed in your app's [OnLaunched](/uwp/api/windows.ui.xaml.application.onlaunched) method (_App.xaml.cs_), after the call to [Window.Activate](/uwp/api/windows.ui.xaml.window.Activate), or in your app's first page.

```csharp
// using Windows.UI;
// using Windows.UI.ViewManagement;

var titleBar = ApplicationView.GetForCurrentView().TitleBar;

// Set active window colors
titleBar.ForegroundColor = Colors.White;
titleBar.BackgroundColor = Colors.Green;
titleBar.ButtonForegroundColor = Colors.White;
titleBar.ButtonBackgroundColor = Colors.SeaGreen;
titleBar.ButtonHoverForegroundColor = Colors.White;
titleBar.ButtonHoverBackgroundColor = Colors.DarkSeaGreen;
titleBar.ButtonPressedForegroundColor = Colors.Gray;
titleBar.ButtonPressedBackgroundColor = Colors.LightGreen;

// Set inactive window colors
titleBar.InactiveForegroundColor = Colors.Gainsboro;
titleBar.InactiveBackgroundColor = Colors.SeaGreen;
titleBar.ButtonInactiveForegroundColor = Colors.Gainsboro;
titleBar.ButtonInactiveBackgroundColor = Colors.SeaGreen;
```

---

There are a few things to be aware of when setting title bar colors:

- The button background color is not applied to the close button _hover_ and _pressed_ states. The close button always uses the system-defined color for those states.
- Setting a color property to `null` resets it to the default system color.
- You can't set transparent colors. The color's alpha channel is ignored.

Windows gives a user the option to apply their selected [accent color](../design/style/color.md#accent-color) to the title bar. If you set any title bar color, we recommend that you explicitly set all the colors. This ensures that there are no unintended color combinations that occur because of user defined color settings.

## Full customization

When you opt-in to full title bar customization, your app's client area is extended to cover the entire window, including the title bar area. You are responsible for drawing and input-handling for the entire window except the caption buttons, which are still provided by the window.

To hide the default title bar and extend your content into the title bar area, set the property that extends app content into the title bar area to `true`. In a XAML app, this property can be set in your app's `OnLaunched` method (_App.xaml.cs_), or in your app's first page.

> [!TIP]
> See the [Full customization example](./title-bar.md#full-customization-example) section to see all the code at once.

### [Windows App SDK](#tab/wasdk)

> (Windows 11 only. See [Platform options](#platform-options) for more info.)

This example shows how to get the [AppWindowTitleBar](/windows/windows-app-sdk/api/winrt/microsoft.ui.windowing.appwindowtitlebar) and set the [ExtendsContentIntoTitleBar](/windows/windows-app-sdk/api/winrt/microsoft.ui.windowing.appwindowtitlebar.extendscontentintotitlebar) property to `true`.

> [!IMPORTANT]
> Title bar customization APIs are not supported on all versions of Windows where your app might run, so be sure to check [AppWindowTitleBar.IsCustomizationSupported](/windows/windows-app-sdk/api/winrt/microsoft.ui.windowing.appwindowtitlebar.iscustomizationsupported) in your code before you call these APIs. If title bar customization is not supported, you will typically hide your custom title bar UI by setting `Visibility` to `Collapsed`.

```csharp
using Microsoft.UI;           // Needed for WindowId
using Microsoft.UI.Windowing; // Needed for AppWindow
using WinRT.Interop;          // Needed for XAML/HWND interop

private AppWindow m_AppWindow;

public MainWindow()
{
    this.InitializeComponent();

    m_AppWindow = GetAppWindowForCurrentWindow();
    // Check to see if customization is supported.
    // Currently only supported on Windows 11.
    if (AppWindowTitleBar.IsCustomizationSupported())
    {
        var titleBar = m_AppWindow.TitleBar;
        // Hide default title bar.
        titleBar.ExtendsContentIntoTitleBar = true;
    }
    else
    {
        // Title bar customization using these APIs is currently
        // supported only on Windows 11. In other cases, hide
        // the custom title bar element.
        AppTitleBar.Visibility = Visibility.Collapsed;
    }
}

private AppWindow GetAppWindowForCurrentWindow()
{
    IntPtr hWnd = WindowNative.GetWindowHandle(this);
    WindowId wndId = Win32Interop.GetWindowIdFromWindow(hWnd);
    return AppWindow.GetFromWindowId(wndId);
}
```

### [WinUI 3](#tab/winui3)

This example shows how to set the [Window.ExtendsContentIntoTitleBar](/windows/windows-app-sdk/api/winrt/microsoft.ui.xaml.window.extendscontentintotitlebar) property to `true`.

```csharp
public MainWindow()
{
    this.InitializeComponent();

    // Hide default title bar.
    ExtendsContentIntoTitleBar = true;
}
```

> [!CAUTION]
> `ExtendsContentIntoTitleBar` shows in the XAML IntelliSense for `Window`, but setting it in XAML causes an error. Set this property in code instead.

> [!WARNING]
> If you set `ExtendsContentIntoTitleBar=true` without specifying a drag region by calling `SetTitleBar` with a `UIElement` the application will create a fallback title bar that only contains the minimum drag region and caption controls.

### [UWP/WinUI 2](#tab/winui2)

This example shows how to get the [CoreApplicationViewTitleBar](/uwp/api/windows.applicationmodel.core.coreapplicationviewtitlebar) and set the [ExtendViewIntoTitleBar](/uwp/api/windows.applicationmodel.core.coreapplicationviewtitlebar.extendviewintotitlebar) property to `true`.

```csharp
using Windows.ApplicationModel.Core;

public MainPage()
{
    this.InitializeComponent();

    // Hide default title bar.
    var coreTitleBar = CoreApplication.GetCurrentView().TitleBar;
    coreTitleBar.ExtendViewIntoTitleBar = true;
}
```

> [!TIP]
> This setting persists when your app is closed and restarted. In Visual Studio, if you set `ExtendViewIntoTitleBar` to `true`, and then want to revert to the default, you should explicitly set it to `false` and run your app to overwrite the persisted setting.

---

### Title bar content and drag regions

When your app is extended into the title bar area, you're responsible for defining and managing the UI for the title bar. This typically includes, at a minimum, specifying title text and the drag region. The drag region of the title bar defines where the user can click and drag to move the window around. It's also where the user can right-click to show the system menu.

To learn more about acceptable title bar content and recommended UI patterns, see [Title bar design](/windows/apps/design/basics/titlebar-design).

### [Windows App SDK](#tab/wasdk)

> (Windows 11 only. See [Platform options](#platform-options) for more info.)

When you extend your content into the title bar area, the system by default retains the entire title bar area except for the caption buttons as the drag region. If you don't place interactive content in your title bar, you can leave this default drag region as-is. If you place interactive content in your title bar, you need to specify the drag regions, which we cover in the next section.

This example shows the XAML for a custom title bar UI without interactive content.

```xaml
<Grid x:Name="AppTitleBar"  
      Height="32">
    <Grid.ColumnDefinitions>
        <ColumnDefinition x:Name="LeftPaddingColumn" Width="0"/>
        <ColumnDefinition/>
        <ColumnDefinition x:Name="RightPaddingColumn" Width="0"/>
    </Grid.ColumnDefinitions>
    <Image x:Name="TitleBarIcon" Source="/Images/WindowIcon.png"
           Grid.Column="1"
           HorizontalAlignment="Left"
           Width="16" Height="16"
           Margin="8,0,0,0"/>
    <TextBlock x:Name="TitleTextBlock" 
               Text="App title" 
               Style="{StaticResource CaptionTextBlockStyle}"
               Grid.Column="1"
               VerticalAlignment="Center"
               Margin="28,0,0,0"/>
</Grid>
```

> [!IMPORTANT]
> The `LeftPaddingColumn` and `RightPaddingColumn` are used to reserve space for the caption buttons. The `Width` values for these columns are set in code, which is shown later. See the [_System caption buttons_](#system-caption-buttons) section for the code and explanation.

### [WinUI 3](#tab/winui3)

You specify the drag region by calling the [Window.SetTitleBar](/windows/windows-app-sdk/api/winrt/microsoft.ui.xaml.window.settitlebar) method and passing in a [UIElement](/windows/windows-app-sdk/api/winrt/microsoft.ui.xaml.uielement) that defines the drag region. (The `UIElement` is typically a panel that contains other elements.) The `ExtendsContentIntoTitleBar` property must be set to `true` in order for the call to `SetTitleBar` to have any effect.

Here's how to set a `Grid` of content as the draggable title bar region. This code goes in the XAML and code-behind for your app's first page.

```xaml
<Grid x:Name="AppTitleBar">
    <Image Source="Images/WindowIcon.png"
           HorizontalAlignment="Left" 
           Width="16" Height="16" 
           Margin="8,0"/>
    <TextBlock x:Name="AppTitleTextBlock" Text="App title"
               TextWrapping="NoWrap"
               Style="{StaticResource CaptionTextBlockStyle}" 
               VerticalAlignment="Center"
               Margin="28,0,0,0"/>
</Grid>
```

```csharp
public MainWindow()
{
    this.InitializeComponent();

    ExtendsContentIntoTitleBar = true;
    SetTitleBar(AppTitleBar);
}
```

By default, the system title bar shows the app's display name as the window title. The display name is set in the Package.appxmanifest file. You can get this value and use it in your custom title bar like this.

```csharp
AppTitleTextBlock.Text = AppInfo.Current.DisplayInfo.DisplayName;
```

### [UWP/WinUI 2](#tab/winui2)

You specify the drag region by calling the [Window.SetTitleBar](/uwp/api/windows.ui.xaml.window.settitlebar) method and passing in a [UIElement](/uwp/api/windows.ui.xaml.uielement) that defines the drag region. (The `UIElement` is typically a panel that contains other elements.) The `ExtendViewIntoTitleBar` property must be set to `true` in order for the call to `SetTitleBar` to have any effect.

Here's how to set a `Grid` of content as the draggable title bar region. This code goes in the XAML and code-behind for your app's first page.

```xaml
<Grid x:Name="AppTitleBar" Background="Transparent">
    <!-- Width of the padding columns is set in LayoutMetricsChanged handler. -->
    <!-- Using padding columns instead of Margin ensures that the background
         paints the area under the caption control buttons (for transparent buttons). -->
    <Grid.ColumnDefinitions>
        <ColumnDefinition x:Name="LeftPaddingColumn" Width="0"/>
        <ColumnDefinition/>
        <ColumnDefinition x:Name="RightPaddingColumn" Width="0"/>
    </Grid.ColumnDefinitions>
    <Image Source="Assets/WindowIcon.png" 
           Grid.Column="1"
           HorizontalAlignment="Left"
           Width="16" Height="16"
           Margin="8,0,0,0"/>
    <TextBlock x:Name="AppTitleTextBlock"
               Text="App title" 
               Style="{StaticResource CaptionTextBlockStyle}" 
               Grid.Column="1"
               VerticalAlignment="Center"
               Margin="28,0,0,0"/>
</Grid>
```

```csharp
public MainPage()
{
    this.InitializeComponent();

    var coreTitleBar = CoreApplication.GetCurrentView().TitleBar;
    coreTitleBar.ExtendViewIntoTitleBar = true;

    // Set XAML element as a drag region.
    Window.Current.SetTitleBar(AppTitleBar);
}
```

By default, the system title bar shows the app's display name as the window title. The display name is set in the Package.appxmanifest file. You can get this value and use it in your custom title bar like this.

```csharp
AppTitleTextBlock.Text = AppInfo.Current.DisplayInfo.DisplayName;
```

> [!IMPORTANT]
> The drag region you specify needs to be hit testable. By default, some UI elements, such as `Grid`, do not participate in hit testing when they don't have a background set. This means, for some elements, you might need to set a transparent background brush. See the remarks on [VisualTreeHelper.FindElementsInHostCoordinates](/uwp/api/windows.ui.xaml.media.visualtreehelper.findelementsinhostcoordinates) for more info.
>
>For example, if you define a Grid as your drag region, set `Background="Transparent"` to make it draggable.
>
>This Grid is not drag (but visible elements within it are): `<Grid x:Name="AppTitleBar">`.
>
>This Grid looks the same, but the whole Grid is draggable: `<Grid x:Name="AppTitleBar" Background="Transparent">`.

---

### Interactive content

You can place interactive controls, like buttons, menus, or a search box, in the top part of the app so they appear to be in the title bar. However, there are a few rules you must follow to ensure that your interactive elements receive user input while still allowing users to move your window around.

:::image type="content" source="images/titlebar-search.png" alt-text="A Windows app with a search box in the title bar" border="false":::

### [Windows App SDK](#tab/wasdk)

> (Windows 11 only. See [Platform options](#platform-options) for more info.)

If you add interactive content in the title bar area, you should define explicit drag regions around that content so that users can interact with it. After you set a custom drag region, the default drag region is removed and the system does not reserve any mandatory drag region. You are responsible for ensuring that there is enough space in your title bar for your users to move your window.

To set the drag regions, call the [AppWindowTitleBar.SetDragRectangles](/windows/windows-app-sdk/api/winrt/microsoft.ui.windowing.appwindowtitlebar.setdragrectangles) method. This method takes an array of rectangles, each of which defines a drag region. When the size of the title bar changes, you need to recalculate the drag regions to match the new size, and call `SetDragRectangles` with the new values.

Your custom title bar will not be shown if it's not supported on the system where it's run. You should provide an alternative UI for any functionality that you placed in your custom title bar.

This example shows a custom title bar UI with a search box and demonstrates how to calculate and set the drag rectangles on either side of the search box. Here are a few important points to notice in the code.

- Set the `AppTitleBar` Grid height to 48 to follow the [Title bar](../design/basics/titlebar-design.md) design guidance for interactive content.
- To make calculating the drag rectangles easier, use a `Grid` with multiple named columns for the layout.
- Set `ExtendsContentIntoTitleBar` to `true` in the MainWindow constructor. If you set it in code that gets called later, the default system title bar might be shown first, and then hidden.
- Make the initial call to calculate drag regions after the `AppTitleBar` element has loaded (`AppTitleBar_Loaded`). Otherwise, there's no guarantee that the elements used for the calculation will have their correct values.
- Update the drag rectangle calculations only after the `AppTitleBar` element has changed size (`AppTitleBar_SizeChanged`). If you depend on the window `Changed` event, there will be situations (like window maximize/minimize) where the event occurs before `AppTitleBar` is resized and the calculations will use incorrect values.
- Call `SetDragRectangles` only after you check `IsCustomizationSupported` and `ExtendsContentIntoTitleBar` to confirm that a custom title bar is supported and being used.

```xaml
<Grid x:Name="AppTitleBar"  
      Height="48">
    <Grid.ColumnDefinitions>
        <ColumnDefinition x:Name="LeftPaddingColumn" Width="0"/>
        <ColumnDefinition x:Name="IconColumn" Width="Auto"/>
        <ColumnDefinition x:Name="TitleColumn" Width="Auto"/>
        <ColumnDefinition x:Name="LeftDragColumn" Width="*"/>
        <ColumnDefinition x:Name="SearchColumn" Width="Auto"/>
        <ColumnDefinition x:Name="RightDragColumn" Width="*"/>
        <ColumnDefinition x:Name="RightPaddingColumn" Width="0"/>
    </Grid.ColumnDefinitions>
    <Image x:Name="TitleBarIcon" Source="/Images/WindowIcon.png"
           Grid.Column="1"
           Width="16" Height="16"
           Margin="8,0,0,0"/>
    <TextBlock x:Name="TitleTextBlock" 
               Text="App title" 
               Style="{StaticResource CaptionTextBlockStyle}"
               Grid.Column="2"
               VerticalAlignment="Center"
               Margin="4,0,0,0"/>
    <AutoSuggestBox Grid.Column="4" QueryIcon="Find"
                    PlaceholderText="Search"
                    VerticalAlignment="Center"
                    Width="260" Margin="4,0"/>
</Grid>
```

```csharp
using System.Runtime.InteropServices;

private AppWindow m_AppWindow;

public MainWindow()
{
    this.InitializeComponent();

    m_AppWindow = GetAppWindowForCurrentWindow();

    // Check to see if customization is supported.
    // Currently only supported on Windows 11.
    if (AppWindowTitleBar.IsCustomizationSupported())
    {
        var titleBar = m_AppWindow.TitleBar;
        titleBar.ExtendsContentIntoTitleBar = true;
        AppTitleBar.Loaded += AppTitleBar_Loaded;
        AppTitleBar.SizeChanged += AppTitleBar_SizeChanged;
    }
    else
    {
        // Title bar customization using these APIs is currently
        // supported only on Windows 11. In other cases, hide
        // the custom title bar element.
        AppTitleBar.Visibility = Visibility.Collapsed;

        // Show alternative UI for any functionality in
        // the title bar, such as search.
    }

}

private void AppTitleBar_Loaded(object sender, RoutedEventArgs e)
{
    // Check to see if customization is supported.
    // Currently only supported on Windows 11.
    if (AppWindowTitleBar.IsCustomizationSupported())
    {
        SetDragRegionForCustomTitleBar(m_AppWindow);
    }
}

private void AppTitleBar_SizeChanged(object sender, SizeChangedEventArgs e)
{
    // Check to see if customization is supported.
    // Currently only supported on Windows 11.
    if (AppWindowTitleBar.IsCustomizationSupported()
        && m_AppWindow.TitleBar.ExtendsContentIntoTitleBar)
    {
        // Update drag region if the size of the title bar changes.
        SetDragRegionForCustomTitleBar(m_AppWindow);
    }
}

private AppWindow GetAppWindowForCurrentWindow()
{
    IntPtr hWnd = WindowNative.GetWindowHandle(this);
    WindowId wndId = Microsoft.UI.Win32Interop.GetWindowIdFromWindow(hWnd);
    return AppWindow.GetFromWindowId(wndId);
}

[DllImport("Shcore.dll", SetLastError = true)]
internal static extern int GetDpiForMonitor(IntPtr hmonitor, Monitor_DPI_Type dpiType, out uint dpiX, out uint dpiY);

internal enum Monitor_DPI_Type : int
{
    MDT_Effective_DPI = 0,
    MDT_Angular_DPI = 1,
    MDT_Raw_DPI = 2,
    MDT_Default = MDT_Effective_DPI
}

private double GetScaleAdjustment()
{
    IntPtr hWnd = WindowNative.GetWindowHandle(this);
    WindowId wndId = Win32Interop.GetWindowIdFromWindow(hWnd);
    DisplayArea displayArea = DisplayArea.GetFromWindowId(wndId, DisplayAreaFallback.Primary);
    IntPtr hMonitor = Win32Interop.GetMonitorFromDisplayId(displayArea.DisplayId);

    // Get DPI.
    int result = GetDpiForMonitor(hMonitor, Monitor_DPI_Type.MDT_Default, out uint dpiX, out uint _);
    if (result != 0)
    {
        throw new Exception("Could not get DPI for monitor.");
    }

    uint scaleFactorPercent = (uint)(((long)dpiX * 100 + (96 >> 1)) / 96);
    return scaleFactorPercent / 100.0;
}

private void SetDragRegionForCustomTitleBar(AppWindow appWindow)
{
    // Check to see if customization is supported.
    // Currently only supported on Windows 11.
    if (AppWindowTitleBar.IsCustomizationSupported()
        && appWindow.TitleBar.ExtendsContentIntoTitleBar)
    {
        double scaleAdjustment = GetScaleAdjustment();

        RightPaddingColumn.Width = new GridLength(appWindow.TitleBar.RightInset / scaleAdjustment);
        LeftPaddingColumn.Width = new GridLength(appWindow.TitleBar.LeftInset / scaleAdjustment);

        List<Windows.Graphics.RectInt32> dragRectsList = new();

        Windows.Graphics.RectInt32 dragRectL;
        dragRectL.X = (int)((LeftPaddingColumn.ActualWidth) * scaleAdjustment);
        dragRectL.Y = 0;
        dragRectL.Height = (int)(AppTitleBar.ActualHeight * scaleAdjustment);
        dragRectL.Width = (int)((IconColumn.ActualWidth
                                + TitleColumn.ActualWidth
                                + LeftDragColumn.ActualWidth) * scaleAdjustment);
        dragRectsList.Add(dragRectL);

        Windows.Graphics.RectInt32 dragRectR;
        dragRectR.X = (int)((LeftPaddingColumn.ActualWidth
                            + IconColumn.ActualWidth
                            + TitleTextBlock.ActualWidth
                            + LeftDragColumn.ActualWidth
                            + SearchColumn.ActualWidth) * scaleAdjustment);
        dragRectR.Y = 0;
        dragRectR.Height = (int)(AppTitleBar.ActualHeight * scaleAdjustment);
        dragRectR.Width = (int)(RightDragColumn.ActualWidth * scaleAdjustment);
        dragRectsList.Add(dragRectR);

        Windows.Graphics.RectInt32[] dragRects = dragRectsList.ToArray();

        appWindow.TitleBar.SetDragRectangles(dragRects);
    }
}
```

> [!WARNING]
> `AppWindow` uses physical pixels for compatibility with UI frameworks that don't use logical coordinates. If you use WPF or WinUI 3, `RightInset`, `LeftInset`, and the values passed to `SetDragRectangles` need to be adjusted if the display scale is not 100%. In this example, we calculate a `scaleAdjustment` value to account for the display scale setting.
>
> For WPF, you can handle the [Window.DpiChanged](/dotnet/api/system.windows.window.dpichanged) event to get the [NewDpi](/dotnet/api/system.windows.dpichangedeventargs.newdpi) value.
>
> For WinUI 3, use [Platform Invoke (P/Invoke)](/dotnet/standard/native-interop/pinvoke) to call the native [GetDpiForMonitor](/windows/win32/api/shellscalingapi/nf-shellscalingapi-getdpiformonitor) function, as shown in the preceding example.

> [!TIP]
> You can get the height of the system TitleBar (`int titleBarHeight = appWindow.TitleBar.Height;`) and use that to set the height of your custom title bar and drag regions. However, the [design guidance](/windows/apps/design/basics/titlebar-design) recommends setting the title bar height to 48px if you add other controls. In this case, the height of the system title bar will not match your content, so instead, use the [ActualHeight](/windows/windows-app-sdk/api/winrt/microsoft.ui.xaml.frameworkelement.actualheight) of the title bar element to set the drag region height.

### [WinUI 3](#tab/winui3)

The element passed to [SetTitleBar](/windows/windows-app-sdk/api/winrt/microsoft.ui.xaml.window.settitlebar) supports the same system interactions as the standard title bar, including drag, double-click to resize, and right-click to show the window context menu. As a result, all pointer input (mouse, touch, pen, and so on) is handled by the system. It is no longer recognized by the title bar element and its child elements. The rectangular area occupied by the title bar element acts as the title bar for pointer purposes, even if the element is blocked by another element, or the element is transparent. However, keyboard input is recognized and child elements can receive keyboard focus.

This means that you can't interact with elements in the title bar area except through keyboard input and focus. We don't recommend this because it presents discoverability and accessibility issues.

### [UWP/WinUI 2](#tab/winui2)

- You must call [SetTitleBar](/uwp/api/windows.ui.xaml.window.settitlebar) to define an area as the draggable title bar region. If you don't, the system sets the default drag region at the top of the page. The system will then handle all user input to this area, and prevent input from reaching your controls.
- Place your interactive controls over the top of the drag region defined by the call to [SetTitleBar](/uwp/api/windows.ui.xaml.window.settitlebar) (with a higher z-order). Don't make your interactive controls children of the [UIElement](/uwp/api/windows.ui.xaml.uielement) passed to `SetTitleBar`. After you pass an element to `SetTitleBar`, the system treats it like the system title bar and handles all pointer input to that element.

Here, the [AutoSuggestBox](/uwp/api/Windows.UI.Xaml.Controls.AutoSuggestBox) element has a higher z-order than `AppTitleBar`, so it receives user input.

```xaml
<Grid>
    <Grid.RowDefinitions>
        <RowDefinition Height="48"/>
        <RowDefinition/>
    </Grid.RowDefinitions>
    <Grid x:Name="AppTitleBar" Background="Transparent">
        <!-- Width of the padding columns is set in LayoutMetricsChanged handler. -->
        <!-- Using padding columns instead of Margin ensures that the background
             paints the area under the caption control buttons (for transparent buttons). -->
        <Grid.ColumnDefinitions>
            <ColumnDefinition x:Name="LeftPaddingColumn" Width="0"/>
            <ColumnDefinition/>
            <ColumnDefinition x:Name="RightPaddingColumn" Width="0"/>
        </Grid.ColumnDefinitions>
        <Image Source="Assets/WindowIcon.png" 
               Grid.Column="1"
               HorizontalAlignment="Left"
               Width="16" Height="16"
               Margin="8,0,0,0"/>
        <TextBlock x:Name="AppTitleTextBlock"
                   Text="App title" 
                   Style="{StaticResource CaptionTextBlockStyle}" 
                   Grid.Column="1"
                   VerticalAlignment="Center"
                   Margin="28,0,0,0"/>
    </Grid>

    <!-- This control has a higher z-order than AppTitleBar, 
         so it receives user input. -->
    <AutoSuggestBox QueryIcon="Find"
                    PlaceholderText="Search"
                    HorizontalAlignment="Center"
                    Width="260" Height="32"/>
</Grid>
```

---

#### System caption buttons

#### [Windows App SDK](#tab/wasdk)

> (Windows 11 only. See [Platform options](#platform-options) for more info.)

The system reserves the upper-left or upper-right corner of the app window for the system caption buttons (minimize, maximize/restore, close). The system retains control of the caption button area to guarantee that minimum functionality is provided for dragging, minimizing, maximizing, and closing the window. The system draws the Close button in the upper-right for left-to-right languages and the upper-left for right-to-left languages.

You can draw content underneath the caption control area, such as your app background, but you should not put any UI that you expect the user to be able to interact with. It does not receive any input because input for the caption controls is handled by the system.

These lines from the previous example show the padding columns in the XAML that defines the title bar. Using padding columns instead of margins ensures that the background paints the area under the caption control buttons (for transparent buttons). Using both right and left padding columns ensures that your title bar behaves correctly in both right-to-left and left-to-right layouts.

```xaml
<Grid.ColumnDefinitions>
    <ColumnDefinition x:Name="LeftPaddingColumn" Width="0"/>
    <ColumnDefinition/>
    <ColumnDefinition x:Name="RightPaddingColumn" Width="0"/>
</Grid.ColumnDefinitions>
```

The dimensions and position of the caption control area is communicated by the [AppWindowTitleBar](/windows/windows-app-sdk/api/winrt/microsoft.ui.windowing.appwindowtitlebar) class so that you can account for it in the layout of your title bar UI. The width of the reserved region on each side is given by the [LeftInset](/windows/windows-app-sdk/api/winrt/microsoft.ui.windowing.appwindowtitlebar.leftinset) or [RightInset](/windows/windows-app-sdk/api/winrt/microsoft.ui.windowing.appwindowtitlebar.rightinset) properties, and its height is given by the [Height](/windows/windows-app-sdk/api/winrt/microsoft.ui.windowing.appwindowtitlebar.height) property.

Here's how the width of the padding columns is specified when the drag regions are calculated and set.

```csharp
// Get caption button occlusion information.
int CaptionButtonOcclusionWidthRight = appWindow.TitleBar.RightInset;
int CaptionButtonOcclusionWidthLeft = appWindow.TitleBar.LeftInset;

// Set the width of padding columns in the UI.
RightPaddingColumn.Width = new GridLength(CaptionButtonOcclusionWidthRight);
LeftPaddingColumn.Width = new GridLength(CaptionButtonOcclusionWidthLeft);
```

> [!IMPORTANT]
> See important information in the [_Interactive content_](#interactive-content) section about how display scaling affects these values.

##### Tall title bar support for custom title bars

When you add interactive content like a search box or person picture in the title bar, we recommend that you increase the height of your title bar to provide more room for these elements. A taller title bar also makes touch manipulation easier. The [AppWindowTitleBar.PreferredHeightOption](/windows/windows-app-sdk/api/winrt/microsoft.ui.windowing.appwindowtitlebar.preferredheightoption) property gives you the option of increasing your title bar height from the standard height, which is the default, to a taller height. When you select `Tall` title bar mode, the caption buttons that the system draws as an overlay in the client area are rendered taller with their min/max/close glyphs centered. If you haven't specified a drag region, the system will draw one that extends the width of your window and the height determined by the `PreferredHeightOption` value that you set.

The [AppWindowTitleBar.ExtendsContentIntoTitleBar](/windows/windows-app-sdk/api/winrt/microsoft.ui.windowing.appwindowtitlebar.extendscontentintotitlebar) property must be `true` for the `PreferredHeightOption` property to take effect. If you set the `PreferredHeightOption` before setting `ExtendsContentIntoTitlebar` to `true`, the proprty is silently ignored until you set `ExtendsContentIntoTitlebar` to `true`, at which point it takes effect.

This example shows how you can set the `PreferredHeightOption` property.

```csharp
bool isTallTitleBar = true;

// A taller title bar is only supported when drawing a fully custom title bar
if (AppWindowTitleBar.IsCustomizationSupported() && m_AppWindow.TitleBar.ExtendsContentIntoTitleBar)
{
       if (isTallTitleBar)
       {
            // Choose a tall title bar to provide more room for interactive elements 
            // like search box or person picture controls.
            m_AppWindow.TitleBar.PreferredHeightOption = TitleBarHeightOption.Tall;
       }
       else
       {
            _mainAppWindow.TitleBar.PreferredHeightOption = TitleBarHeightOption.Standard;
       }
       // Recalculate the drag region for the custom title bar 
       // if you explicitly defined new draggable areas.
       SetDragRegionForCustomTitleBar(_m_AppWindow);
}
```


#### [WinUI 3](#tab/winui3)

The system reserves the upper-left or upper-right corner of the app window for the system caption buttons (minimize, maximize/restore, close). The system retains control of the caption button area to guarantee that minimum functionality is provided for dragging, minimizing, maximizing, and closing the window. The system draws the Close button in the upper-right for left-to-right languages and the upper-left for right-to-left languages.

#### [UWP/WinUI 2](#tab/winui2)

The system reserves the upper-left or upper-right corner of the app window for the system caption buttons (minimize, maximize/restore, close). The system retains control of the caption button area to guarantee that minimum functionality is provided for dragging, minimizing, maximizing, and closing the window. The system draws the Close button in the upper-right for left-to-right languages and the upper-left for right-to-left languages.

You can draw content underneath the caption control area, such as your app background, but you should not put any UI that you expect the user to be able to interact with. It does not receive any input because input for the caption controls is handled by the system.

These lines from the previous example show the padding columns in the XAML that defines the title bar. Using padding columns instead of margins ensures that the background paints the area under the caption control buttons (for transparent buttons). Using both right and left padding columns ensures that your title bar behaves correctly in both right-to-left and left-to-right layouts.

```xaml
<Grid.ColumnDefinitions>
    <ColumnDefinition x:Name="LeftPaddingColumn" Width="0"/>
    <ColumnDefinition/>
    <ColumnDefinition x:Name="RightPaddingColumn" Width="0"/>
</Grid.ColumnDefinitions>
```

The dimensions and position of the caption control area is communicated by the [CoreApplicationViewTitleBar](/uwp/api/windows.applicationmodel.core.coreapplicationviewtitlebar) class so that you can account for it in the layout of your title bar UI. The width of the reserved region on each side is given by the [SystemOverlayLeftInset](/uwp/api/windows.applicationmodel.core.coreapplicationviewtitlebar.SystemOverlayLeftInset) or [SystemOverlayRightInset](/uwp/api/windows.applicationmodel.core.coreapplicationviewtitlebar.SystemOverlayRightInset) properties, and its height is given by the [Height](/uwp/api/windows.applicationmodel.core.coreapplicationviewtitlebar.Height) property.

You can handle the [LayoutMetricsChanged](/uwp/api/windows.applicationmodel.core.coreapplicationviewtitlebar.LayoutMetricsChanged) event to respond to changes in the size of the caption buttons. For example, this can happen if the app layout changes from left-to-right to right-to-left. Handle this event to verify and update the positioning of UI elements that depend on the title bar's size.

This example shows how to adjust the layout of your title bar to account for changes in the title bar metrics. `AppTitleBar`, `LeftPaddingColumn`, and `RightPaddingColumn` are declared in the XAML shown previously.

```csharp
private void CoreTitleBar_LayoutMetricsChanged(CoreApplicationViewTitleBar sender, object args)
{
    // Get the size of the caption controls and set padding.
    LeftPaddingColumn.Width = new GridLength(coreTitleBar.SystemOverlayLeftInset);
    RightPaddingColumn.Width = new GridLength(coreTitleBar.SystemOverlayRightInset);
}
```

---

### Color and transparency in caption buttons

When you extend your app content into the title bar area, you can make the background of the caption buttons transparent to let your app background show through. You typically set the background to `Colors.Transparent` for full transparency. For partial transparency, set the alpha channel for the `Color` you set the property to.

### [Windows App SDK](#tab/wasdk)

> (Windows 11 only. See [Platform options](#platform-options) for more info.)

These title bar properties can be transparent:

- [ButtonBackgroundColor](/windows/windows-app-sdk/api/winrt/microsoft.ui.windowing.appwindowtitlebar.buttonbackgroundcolor)
- [ButtonHoverBackgroundColor](/windows/windows-app-sdk/api/winrt/microsoft.ui.windowing.appwindowtitlebar.buttonhoverbackgroundcolor)
- [ButtonPressedBackgroundColor](/windows/windows-app-sdk/api/winrt/microsoft.ui.windowing.appwindowtitlebar.buttonpressedbackgroundcolor)
- [ButtonInactiveBackgroundColor](/windows/windows-app-sdk/api/winrt/microsoft.ui.windowing.appwindowtitlebar.buttoninactivebackgroundcolor)

All other color properties will continue to ignore the alpha channel. If `ExtendsContentIntoTitleBar` is set to `false`, the alpha channel is always ignored for all `AppWindowTitleBar` color properties.

Reference: [Colors.Transparent](/windows/windows-app-sdk/api/winrt/microsoft.ui.colors), [ColorHelper](/windows/windows-app-sdk/api/winrt/microsoft.ui.colorhelper)

### [WinUI 3](#tab/winui3)

When you use a custom title bar, you can modify the colors of the caption buttons to match your app. To do so, override the following resources (shown here with their default values):

```xaml
<StaticResource x:Key="WindowCaptionBackground" ResourceKey="SystemControlBackgroundBaseLowBrush" />
<StaticResource x:Key="WindowCaptionBackgroundDisabled" ResourceKey="SystemControlBackgroundBaseLowBrush" />
<StaticResource x:Key="WindowCaptionForeground" ResourceKey="SystemControlForegroundBaseHighBrush" />
<StaticResource x:Key="WindowCaptionForegroundDisabled" ResourceKey="SystemControlDisabledBaseMediumLowBrush" />
```

This example shows how to override the default values in App.xaml.

```xaml
<Application.Resources>
    <ResourceDictionary>
        <ResourceDictionary.MergedDictionaries>
            <XamlControlsResources xmlns="using:Microsoft.UI.Xaml.Controls" />
            <!-- Other merged dictionaries here -->
        </ResourceDictionary.MergedDictionaries>
        <!-- Other app resources here -->
        <SolidColorBrush x:Key="WindowCaptionBackground">Green</SolidColorBrush>
        <SolidColorBrush x:Key="WindowCaptionBackgroundDisabled">LightGreen</SolidColorBrush>
        <SolidColorBrush x:Key="WindowCaptionForeground">Red</SolidColorBrush>
        <SolidColorBrush x:Key="WindowCaptionForegroundDisabled">Pink</SolidColorBrush>
    </ResourceDictionary>
</Application.Resources>
```

Transparency is supported in the `WindowCaptionBackground` and `WindowCaptionForegroundDisabled` brushes.

### [UWP/WinUI 2](#tab/winui2)

These title bar properties can be transparent:

- [ButtonBackgroundColor](/uwp/api/windows.ui.viewmanagement.applicationviewtitlebar.buttonbackgroundcolor)
- [ButtonHoverBackgroundColor](/uwp/api/windows.ui.viewmanagement.applicationviewtitlebar.buttonhoverbackgroundcolor)
- [ButtonPressedBackgroundColor](/uwp/api/windows.ui.viewmanagement.applicationviewtitlebar.buttonpressedbackgroundcolor)
- [ButtonInactiveBackgroundColor](/uwp/api/windows.ui.viewmanagement.applicationviewtitlebar.buttoninactivebackgroundcolor)

All other color properties will continue to ignore the alpha channel. If `ExtendViewIntoTitleBar` is set to `false`, the alpha channel is always ignored for all `ApplicationViewTitleBar` color properties.

Reference: [Colors.Transparent](/uwp/api/windows.ui.colors.Transparent), [Color](/uwp/api/windows.ui.color)

---

The button background color is not applied to the Close button _hover_ and _pressed_ states. The close button always uses the system-defined color for those states.

> [!TIP]
> [Mica](/windows/apps/design/style/mica) is a delightful [material](/windows/apps/design/signature-experiences/materials) that helps distinguish the window that's in focus. We recommend it as the background for long-lived windows in Windows 11. If you have applied Mica in the client area of your window, you can extend it into the titlebar area and make your caption buttons transparent for the Mica to show through. See [Mica material](/windows/apps/design/style/mica) for more info.

### Dim the title bar when the window is inactive

You should make it obvious when your window is active or inactive. At a minimum, you should change the color of the text, icons, and buttons in your title bar.

### [Windows App SDK](#tab/wasdk)

Handle an event to determine the activation state of the window, and update your title bar UI as needed. How you determine the state of the window depends on the UI framework you use for your app.

- **Win32**: Listen and respond to the [WM_ACTIVATE](/windows/win32/inputdev/wm-activate) message.
- **WPF**: Handle [Window.Activated](/dotnet/api/system.windows.window.activated), [Window.Deactivated](/dotnet/api/system.windows.window.deactivated).
- **WinForms**: Handle [Form.Activated](/dotnet/api/system.windows.forms.form.activated), [Form.Deactivate](/dotnet/api/system.windows.forms.form.deactivate).
- **WinUI 3 with Windows App SDK title bar APIs**: Handle [Window.Activated](/windows/windows-app-sdk/api/winrt/microsoft.ui.xaml.window.activated) (See the WinUI 3 tab).

### [WinUI 3](#tab/winui3)

Handle the [Window.Activated](/windows/windows-app-sdk/api/winrt/microsoft.ui.xaml.window.activated) event to determine the activation state of the window, and update your title bar UI as needed.

```csharp
public MainWindow()
{
    ...
    Activated += MainWindow_Activated;
}

private void MainWindow_Activated(object sender, WindowActivatedEventArgs args)
{
    if (args.WindowActivationState == WindowActivationState.Deactivated)
    {
        AppTitleTextBlock.Foreground =
            (SolidColorBrush)App.Current.Resources["WindowCaptionForegroundDisabled"];
    }
    else
    {
        AppTitleTextBlock.Foreground =
            (SolidColorBrush)App.Current.Resources["WindowCaptionForeground"];
    }
}
```

### [UWP/WinUI 2](#tab/winui2)

Handle the [CoreWindow.Activated](/uwp/api/windows.ui.core.corewindow.activated) event to determine the activation state of the window, and update your title bar UI as needed.

```csharp
public MainPage()
{
    ...
    Window.Current.CoreWindow.Activated += CoreWindow_Activated;
}

private void CoreWindow_Activated(CoreWindow sender, WindowActivatedEventArgs args)
{
    UISettings settings = new UISettings();
    if (args.WindowActivationState == CoreWindowActivationState.Deactivated)
    {
        AppTitleTextBlock.Foreground = 
            new SolidColorBrush(settings.UIElementColor(UIElementType.GrayText));
    }
    else
    {
        AppTitleTextBlock.Foreground = 
            new SolidColorBrush(settings.UIElementColor(UIElementType.WindowText));
    }
}
```

---

### Reset the title bar

### [Windows App SDK](#tab/wasdk)

> (Windows 11 only. See [Platform options](#platform-options) for more info.)

To reset or switch to the system title bar while your app is running, you can call [AppWindowTitleBar.ResetToDefault](/windows/windows-app-sdk/api/winrt/microsoft.ui.windowing.appwindowtitlebar.resettodefault).

```csharp
m_AppWindow.TitleBar.ResetToDefault();
```

### [WinUI 3](#tab/winui3)

You can call [SetTitleBar](/windows/windows-app-sdk/api/winrt/microsoft.ui.xaml.window.settitlebar) to switch to a new title bar element while your app is running. You can also pass `null` as the parameter to `SetTitleBar` and set [ExtendsContentIntoTitleBar](/windows/windows-app-sdk/api/winrt/microsoft.ui.windowing.appwindowtitlebar.extendscontentintotitlebar) to `false` to revert to the default system title bar.

### [UWP/WinUI 2](#tab/winui2)

You can call [SetTitleBar](/uwp/api/windows.ui.xaml.window.settitlebar) to switch to a new title bar element while your app is running. You can also pass `null` as the parameter to `SetTitleBar` and set [ExtendViewIntoTitleBar](/uwp/api/windows.applicationmodel.core.coreapplicationviewtitlebar.extendviewintotitlebar) to `false` to revert to the default system title bar.

---

### Show and hide the title bar

If you add support for _full screen_ or _compact overlay_ modes to your app, you might need to make changes to your title bar when your app switches between these modes.

### [Windows App SDK](#tab/wasdk)

> (Windows 11 only. See [Platform options](#platform-options) for more info.)

When your app runs in _full screen_ mode, the system hides the title bar and caption control buttons. You can handle the [AppWindow.Changed](/windows/windows-app-sdk/api/winrt/microsoft.ui.windowing.appwindow.changed) event and check the event args [DidPresenterChange](/windows/windows-app-sdk/api/winrt/microsoft.ui.windowing.appwindowchangedeventargs.didpresenterchange) property to determine if you should show, hide, or change the title bar in response to a new window presentation.

This example shows how to handle the `Changed` event to show and hide the `AppTitleBar` element from previous examples. If the window is put in _compact overlay_ mode, the title bar is reset to the default system title bar (or you could provide a custom title bar optimized for compact overlay).

```csharp
public MainWindow()
{
    this.InitializeComponent();

    m_AppWindow = GetAppWindowForCurrentWindow();
    m_AppWindow.Changed += AppWindow_Changed;
}

private void AppWindow_Changed(AppWindow sender, AppWindowChangedEventArgs args)
{
    // Check to see if customization is supported.
    // Currently only supported on Windows 11.
    if (args.DidPresenterChange
        && AppWindowTitleBar.IsCustomizationSupported())
    {
        switch (sender.Presenter.Kind)
        {
            case AppWindowPresenterKind.CompactOverlay:
                // Compact overlay - hide custom title bar
                // and use the default system title bar instead.
                AppTitleBar.Visibility = Visibility.Collapsed;
                sender.TitleBar.ResetToDefault();
                break;

            case AppWindowPresenterKind.FullScreen:
                // Full screen - hide the custom title bar
                // and the default system title bar.
                AppTitleBar.Visibility = Visibility.Collapsed;
                sender.TitleBar.ExtendsContentIntoTitleBar = true;
                break;

            case AppWindowPresenterKind.Overlapped:
                // Normal - hide the system title bar
                // and use the custom title bar instead.
                AppTitleBar.Visibility = Visibility.Visible;
                sender.TitleBar.ExtendsContentIntoTitleBar = true;
                SetDragRegionForCustomTitleBar(sender);
                break;

            default:
                // Use the default system title bar.
                sender.TitleBar.ResetToDefault();
                break;
        }
    }
}
```

>[!NOTE]
>_Full screen_ and _compact overlay_ modes can be entered only if supported by your app. See [Manage app windows](/windows/apps/windows-app-sdk/windowing/windowing-overview), [FullScreenPresenter](/windows/windows-app-sdk/api/winrt/microsoft.ui.windowing.fullscreenpresenter), and [CompactOverlayPresenter](/windows/windows-app-sdk/api/winrt/microsoft.ui.windowing.compactoverlaypresenter) for more info.

### [WinUI 3](#tab/winui3)

WinUI 3 does not provide any APIs to support full screen mode. A WinUI 3 app can use Windows App SDK APIs for this, but the XAML [Window](/windows/windows-app-sdk/api/winrt/microsoft.ui.xaml.window) does not hide the title bar in this case.

### [UWP/WinUI 2](#tab/winui2)

When your app runs in _full screen_ or [_tablet mode_ (Windows 10 only)](/windows-hardware/design/device-experiences/continuum), the system hides the title bar and caption control buttons. However, the user can invoke the title bar to have it shown as an overlay on top of the app's UI.

You can handle the [CoreApplicationViewTitleBar.IsVisibleChanged](/uwp/api/windows.applicationmodel.core.coreapplicationviewtitlebar.IsVisibleChanged) event to be notified when the title bar is hidden or invoked, and show or hide your custom title bar content as needed.

This example shows how to handle the `IsVisibleChanged` event to show and hide the `AppTitleBar` element from previous examples.

```csharp
public MainPage()
{
    this.InitializeComponent();

    var coreTitleBar = CoreApplication.GetCurrentView().TitleBar;

    // Register a handler for when the title bar visibility changes.
    // For example, when the title bar is invoked in full screen mode.
    coreTitleBar.IsVisibleChanged += CoreTitleBar_IsVisibleChanged;
}

private void CoreTitleBar_IsVisibleChanged(CoreApplicationViewTitleBar sender, object args)
{
    if (sender.IsVisible)
    {
        AppTitleBar.Visibility = Visibility.Visible;
    }
    else
    {
        AppTitleBar.Visibility = Visibility.Collapsed;
    }
}
```

>[!NOTE]
>_Full screen_ mode can be entered only if supported by your app. See [ApplicationView.IsFullScreenMode](/uwp/api/windows.ui.viewmanagement.applicationview.IsFullScreenMode) for more info. [_Tablet mode_ (Windows 10 only)](/windows-hardware/design/device-experiences/continuum) is a user option in Windows 10 on supported hardware, so a user can choose to run any app in tablet mode.

---

## Do's and don'ts

- Do make it obvious when your window is active or inactive. At a minimum, change the color of the text, icons, and buttons in your title bar.
- Do define a drag region along the top edge of the app canvas. Matching the placement of system title bars makes it easier for users to find.
- Do define a drag region that matches the visual title bar (if any) on the app's canvas.

## Full customization example

This examples shows all the code described in the Full customization section.

### [Windows App SDK](#tab/wasdk)

> (Windows 11 only. See [Platform options](#platform-options) for more info.)

```xaml
<Window
    x:Class="WASDK_ExtendedTitleBar.MainWindow"
    xmlns="http://schemas.microsoft.com/winfx/2006/xaml/presentation"
    xmlns:x="http://schemas.microsoft.com/winfx/2006/xaml"
    xmlns:local="using:WASDK_ExtendedTitleBar"
    xmlns:d="http://schemas.microsoft.com/expression/blend/2008"
    xmlns:mc="http://schemas.openxmlformats.org/markup-compatibility/2006"
    mc:Ignorable="d">

    <Grid>
        <Grid.RowDefinitions>
            <RowDefinition Height="Auto"/>
            <RowDefinition />
        </Grid.RowDefinitions>
        <Grid x:Name="AppTitleBar"  
      Height="48">
            <Grid.ColumnDefinitions>
                <ColumnDefinition x:Name="LeftPaddingColumn" Width="0"/>
                <ColumnDefinition x:Name="IconColumn" Width="Auto"/>
                <ColumnDefinition x:Name="TitleColumn" Width="Auto"/>
                <ColumnDefinition x:Name="LeftDragColumn" Width="*"/>
                <ColumnDefinition x:Name="SearchColumn" Width="Auto"/>
                <ColumnDefinition x:Name="RightDragColumn" Width="*"/>
                <ColumnDefinition x:Name="RightPaddingColumn" Width="0"/>
            </Grid.ColumnDefinitions>
            <Image x:Name="TitleBarIcon" Source="/Images/WindowIcon.png"
           Grid.Column="1"
           Width="16" Height="16"
           Margin="8,0,0,0"/>
            <TextBlock x:Name="TitleTextBlock" 
               Text="App title" 
               Style="{StaticResource CaptionTextBlockStyle}"
               Grid.Column="2"
               VerticalAlignment="Center"
               Margin="4,0,0,0"/>
            <AutoSuggestBox Grid.Column="4" QueryIcon="Find"
                    PlaceholderText="Search"
                    VerticalAlignment="Center"
                    Width="260" Margin="4,0"/>
        </Grid>

        <NavigationView Grid.Row="1"
                        IsBackButtonVisible="Collapsed" 
                        IsSettingsVisible="False">
            <StackPanel>
                <TextBlock Text="Content" 
                           Style="{ThemeResource TitleTextBlockStyle}"
                           Margin="32,0,0,0"/>
                <StackPanel Grid.Row="1" VerticalAlignment="Center">
                    <Button Margin="4" x:Name="CompactoverlaytBtn"
                            Content="Enter CompactOverlay"
                            Click="SwitchPresenter"/>
                    <Button Margin="4" x:Name="FullscreenBtn" 
                            Content="Enter FullScreen"
                            Click="SwitchPresenter"/>
                    <Button Margin="4" x:Name="OverlappedBtn"
                            Content="Revert to default (Overlapped)"
                            Click="SwitchPresenter"/>
                </StackPanel>
            </StackPanel>
        </NavigationView>
    </Grid>
</Window>
```

```csharp
using Microsoft.UI;
using Microsoft.UI.Windowing;
using Microsoft.UI.Xaml;
using Microsoft.UI.Xaml.Controls;
using System;
using System.Collections.Generic;
using System.Runtime.InteropServices;
using WinRT.Interop;

namespace WASDK_ExtendedTitleBar
{
    public sealed partial class MainWindow : Window
    {
        private AppWindow m_AppWindow;

        public MainWindow()
        {
            this.InitializeComponent();

            m_AppWindow = GetAppWindowForCurrentWindow();
            m_AppWindow.Changed += AppWindow_Changed;

            // Check to see if customization is supported.
            // Currently only supported on Windows 11.
            if (AppWindowTitleBar.IsCustomizationSupported())
            {
                var titleBar = m_AppWindow.TitleBar;
                titleBar.ExtendsContentIntoTitleBar = true;
                AppTitleBar.Loaded += AppTitleBar_Loaded;
                AppTitleBar.SizeChanged += AppTitleBar_SizeChanged;
            }
            else
            {
                // Title bar customization using these APIs is currently
                // supported only on Windows 11. In other cases, hide
                // the custom title bar element.
                AppTitleBar.Visibility = Visibility.Collapsed;

                // Show alternative UI for any functionality in
                // the title bar, such as search.
            }

        }

        private void AppTitleBar_Loaded(object sender, RoutedEventArgs e)
        {
            if (AppWindowTitleBar.IsCustomizationSupported())
            {
                SetDragRegionForCustomTitleBar(m_AppWindow);
            }
        }

        private void AppTitleBar_SizeChanged(object sender, SizeChangedEventArgs e)
        {
            if (AppWindowTitleBar.IsCustomizationSupported()
                && m_AppWindow.TitleBar.ExtendsContentIntoTitleBar)
            {
                // Update drag region if the size of the title bar changes.
                SetDragRegionForCustomTitleBar(m_AppWindow);
            }
        }

        private AppWindow GetAppWindowForCurrentWindow()
        {
            IntPtr hWnd = WindowNative.GetWindowHandle(this);
            WindowId wndId = Microsoft.UI.Win32Interop.GetWindowIdFromWindow(hWnd);
            return AppWindow.GetFromWindowId(wndId);
        }

        [DllImport("Shcore.dll", SetLastError = true)]
        internal static extern int GetDpiForMonitor(IntPtr hmonitor, Monitor_DPI_Type dpiType, out uint dpiX, out uint dpiY);

        internal enum Monitor_DPI_Type : int
        {
            MDT_Effective_DPI = 0,
            MDT_Angular_DPI = 1,
            MDT_Raw_DPI = 2,
            MDT_Default = MDT_Effective_DPI
        }

        private double GetScaleAdjustment()
        {
            IntPtr hWnd = WindowNative.GetWindowHandle(this);
            WindowId wndId = Win32Interop.GetWindowIdFromWindow(hWnd);
            DisplayArea displayArea = DisplayArea.GetFromWindowId(wndId, DisplayAreaFallback.Primary);
            IntPtr hMonitor = Win32Interop.GetMonitorFromDisplayId(displayArea.DisplayId);

            // Get DPI.
            int result = GetDpiForMonitor(hMonitor, Monitor_DPI_Type.MDT_Default, out uint dpiX, out uint _);
            if (result != 0)
            {
                throw new Exception("Could not get DPI for monitor.");
            }

            uint scaleFactorPercent = (uint)(((long)dpiX * 100 + (96 >> 1)) / 96);
            return scaleFactorPercent / 100.0;
        }

        private void SetDragRegionForCustomTitleBar(AppWindow appWindow)
        {
            if (AppWindowTitleBar.IsCustomizationSupported()
                && appWindow.TitleBar.ExtendsContentIntoTitleBar)
            {
                double scaleAdjustment = GetScaleAdjustment();

                RightPaddingColumn.Width = new GridLength(appWindow.TitleBar.RightInset / scaleAdjustment);
                LeftPaddingColumn.Width = new GridLength(appWindow.TitleBar.LeftInset / scaleAdjustment);

                List<Windows.Graphics.RectInt32> dragRectsList = new();

                Windows.Graphics.RectInt32 dragRectL;
                dragRectL.X = (int)((LeftPaddingColumn.ActualWidth) * scaleAdjustment);
                dragRectL.Y = 0;
                dragRectL.Height = (int)(AppTitleBar.ActualHeight * scaleAdjustment);
                dragRectL.Width = (int)((IconColumn.ActualWidth
                                        + TitleColumn.ActualWidth
                                        + LeftDragColumn.ActualWidth) * scaleAdjustment);
                dragRectsList.Add(dragRectL);

                Windows.Graphics.RectInt32 dragRectR;
                dragRectR.X = (int)((LeftPaddingColumn.ActualWidth
                                    + IconColumn.ActualWidth
                                    + TitleTextBlock.ActualWidth
                                    + LeftDragColumn.ActualWidth
                                    + SearchColumn.ActualWidth) * scaleAdjustment);
                dragRectR.Y = 0;
                dragRectR.Height = (int)(AppTitleBar.ActualHeight * scaleAdjustment);
                dragRectR.Width = (int)(RightDragColumn.ActualWidth * scaleAdjustment);
                dragRectsList.Add(dragRectR);

                Windows.Graphics.RectInt32[] dragRects = dragRectsList.ToArray();

                appWindow.TitleBar.SetDragRectangles(dragRects);
            }
        }

        private void AppWindow_Changed(AppWindow sender, AppWindowChangedEventArgs args)
        {
            if (args.DidPresenterChange
                && AppWindowTitleBar.IsCustomizationSupported())
            {
                switch (sender.Presenter.Kind)
                {
                    case AppWindowPresenterKind.CompactOverlay:
                        // Compact overlay - hide custom title bar
                        // and use the default system title bar instead.
                        AppTitleBar.Visibility = Visibility.Collapsed;
                        sender.TitleBar.ResetToDefault();
                        break;

                    case AppWindowPresenterKind.FullScreen:
                        // Full screen - hide the custom title bar
                        // and the default system title bar.
                        AppTitleBar.Visibility = Visibility.Collapsed;
                        sender.TitleBar.ExtendsContentIntoTitleBar = true;
                        break;

                    case AppWindowPresenterKind.Overlapped:
                        // Normal - hide the system title bar
                        // and use the custom title bar instead.
                        AppTitleBar.Visibility = Visibility.Visible;
                        sender.TitleBar.ExtendsContentIntoTitleBar = true;
                        SetDragRegionForCustomTitleBar(sender);
                        break;

                    default:
                        // Use the default system title bar.
                        sender.TitleBar.ResetToDefault();
                        break;
                }
            }
        }

        private void SwitchPresenter(object sender, RoutedEventArgs e)
        {
            if (m_AppWindow != null)
            {
                AppWindowPresenterKind newPresenterKind;
                switch ((sender as Button).Name)
                {
                    case "CompactoverlaytBtn":
                        newPresenterKind = AppWindowPresenterKind.CompactOverlay;
                        break;

                    case "FullscreenBtn":
                        newPresenterKind = AppWindowPresenterKind.FullScreen;
                        break;

                    case "OverlappedBtn":
                        newPresenterKind = AppWindowPresenterKind.Overlapped;
                        break;

                    default:
                        newPresenterKind = AppWindowPresenterKind.Default;
                        break;
                }

                // If the same presenter button was pressed as the
                // mode we're in, toggle the window back to Default.
                if (newPresenterKind == m_AppWindow.Presenter.Kind)
                {
                    m_AppWindow.SetPresenter(AppWindowPresenterKind.Default);
                }
                else
                {
                    // Else request a presenter of the selected kind
                    // to be created and applied to the window.
                    m_AppWindow.SetPresenter(newPresenterKind);
                }
            }
        }
    }
}
```

### [WinUI 3](#tab/winui3)

```xaml
<Window
    x:Class="WinUI3_ExtendedTitleBar.MainWindow"
    xmlns="http://schemas.microsoft.com/winfx/2006/xaml/presentation"
    xmlns:x="http://schemas.microsoft.com/winfx/2006/xaml"
    xmlns:local="using:WinUI3_ExtendedTitleBar"
    xmlns:d="http://schemas.microsoft.com/expression/blend/2008"
    xmlns:mc="http://schemas.openxmlformats.org/markup-compatibility/2006"
    mc:Ignorable="d">

    <Grid>
        <Grid.RowDefinitions>
            <RowDefinition Height="32"/>
            <RowDefinition/>
        </Grid.RowDefinitions>

        <Grid x:Name="AppTitleBar">
            <Image Source="Images/WindowIcon.png"
                   HorizontalAlignment="Left" 
                   Width="16" Height="16" 
                   Margin="8,0"/>
            <TextBlock x:Name="AppTitleTextBlock" Text="App title"
                       TextWrapping="NoWrap"
                       Style="{StaticResource CaptionTextBlockStyle}" 
                       VerticalAlignment="Center"
                       Margin="28,0,0,0"/>
        </Grid>

        <NavigationView Grid.Row="1"
                        IsBackButtonVisible="Collapsed"
                        IsSettingsVisible="False">
            <StackPanel>
                <TextBlock Text="Content" 
                           Style="{ThemeResource TitleTextBlockStyle}"
                           Margin="32,0,0,0"/>
            </StackPanel>
        </NavigationView>
    </Grid>
</Window>
```

```csharp
using Microsoft.UI.Xaml;

namespace WinUI3_ExtendedTitleBar
{
    /// <summary>
    /// An empty window that can be used on its own or navigated to within a Frame.
    /// </summary>
    public sealed partial class MainWindow : Window
    {
        public MainWindow()
        {
            this.InitializeComponent();

            ExtendsContentIntoTitleBar = true;
            SetTitleBar(AppTitleBar);
        }
    }
}
```

### [UWP/WinUI 2](#tab/winui2)

```xaml
<Page
    x:Class="WinUI2_ExtendedTitleBar.MainPage"
    xmlns="http://schemas.microsoft.com/winfx/2006/xaml/presentation"
    xmlns:x="http://schemas.microsoft.com/winfx/2006/xaml"
    xmlns:local="using:WinUI2_ExtendedTitleBar"
    xmlns:d="http://schemas.microsoft.com/expression/blend/2008"
    xmlns:mc="http://schemas.openxmlformats.org/markup-compatibility/2006"
    mc:Ignorable="d"
    xmlns:muxc="using:Microsoft.UI.Xaml.Controls"
    muxc:BackdropMaterial.ApplyToRootOrPageBackground="True">
    <Grid>
        <Grid.RowDefinitions>
            <RowDefinition Height="48"/>
            <RowDefinition/>
        </Grid.RowDefinitions>
        <Grid x:Name="AppTitleBar" Background="Transparent">
            <!-- Width of the padding columns is set in LayoutMetricsChanged handler. -->
            <!-- Using padding columns instead of Margin ensures that the background
                 paints the area under the caption control buttons (for transparent buttons). -->
            <Grid.ColumnDefinitions>
                <ColumnDefinition x:Name="LeftPaddingColumn" Width="0"/>
                <ColumnDefinition/>
                <ColumnDefinition x:Name="RightPaddingColumn" Width="0"/>
            </Grid.ColumnDefinitions>
            <Image Source="Assets/WindowIcon.png" 
                   Grid.Column="1"
                   HorizontalAlignment="Left"
                   Width="16" Height="16"
                   Margin="8,0,0,0"/>
            <TextBlock x:Name="AppTitleTextBlock"
                       Text="App title" 
                       Style="{StaticResource CaptionTextBlockStyle}" 
                       Grid.Column="1"
                       VerticalAlignment="Center"
                       Margin="28,0,0,0"/>
        </Grid>

        <!-- This control has a higher z-order than AppTitleBar, 
             so it receives user input. -->
        <AutoSuggestBox QueryIcon="Find"
                        PlaceholderText="Search"
                        HorizontalAlignment="Center"
                        Width="260" Height="32"/>

        <muxc:NavigationView Grid.Row="1"
                             IsBackButtonVisible="Collapsed"
                             IsSettingsVisible="False">
            <StackPanel>
                <TextBlock Text="Content" 
                           Style="{ThemeResource TitleTextBlockStyle}"
                           Margin="12,0,0,0"/>
            </StackPanel>
        </muxc:NavigationView>
    </Grid>
</Page>
```

```csharp
public MainPage()
{
    this.InitializeComponent();

    // Hide default title bar.
    CoreApplicationViewTitleBar coreTitleBar = 
        CoreApplication.GetCurrentView().TitleBar;
    coreTitleBar.ExtendViewIntoTitleBar = true;

    // Set caption buttons background to transparent.
    ApplicationViewTitleBar titleBar = 
        ApplicationView.GetForCurrentView().TitleBar;
    titleBar.ButtonBackgroundColor = Colors.Transparent;

    // Set XAML element as a drag region.
    Window.Current.SetTitleBar(AppTitleBar);

    // Register a handler for when the size of the overlaid caption control changes.
    coreTitleBar.LayoutMetricsChanged += CoreTitleBar_LayoutMetricsChanged;

    // Register a handler for when the title bar visibility changes.
    // For example, when the title bar is invoked in full screen mode.
    coreTitleBar.IsVisibleChanged += CoreTitleBar_IsVisibleChanged;

    // Register a handler for when the window activation changes.
    Window.Current.CoreWindow.Activated += CoreWindow_Activated;
}

private void CoreTitleBar_LayoutMetricsChanged(CoreApplicationViewTitleBar sender, object args)
{
    // Get the size of the caption controls and set padding.
    LeftPaddingColumn.Width = new GridLength(coreTitleBar.SystemOverlayLeftInset);
    RightPaddingColumn.Width = new GridLength(coreTitleBar.SystemOverlayRightInset);
}

private void CoreTitleBar_IsVisibleChanged(CoreApplicationViewTitleBar sender, object args)
{
    if (sender.IsVisible)
    {
        AppTitleBar.Visibility = Visibility.Visible;
    }
    else
    {
        AppTitleBar.Visibility = Visibility.Collapsed;
    }
}

 private void CoreWindow_Activated(CoreWindow sender, WindowActivatedEventArgs args)
 {
     UISettings settings = new UISettings();
     if (args.WindowActivationState == CoreWindowActivationState.Deactivated)
     {
         AppTitleTextBlock.Foreground = 
            new SolidColorBrush(settings.UIElementColor(UIElementType.GrayText));
     }
     else
     {
         AppTitleTextBlock.Foreground = 
            new SolidColorBrush(settings.UIElementColor(UIElementType.WindowText));
     }
 }
```

---

## Related articles

- [Acrylic](../design/style/acrylic.md)
- [Mica](../design/style/mica.md)
- [Color](../design/style/color.md)<|MERGE_RESOLUTION|>--- conflicted
+++ resolved
@@ -2,11 +2,7 @@
 description: Customize the title bar of a desktop app to match the personality of the app.
 title: Title bar customization
 template: detail.hbs
-<<<<<<< HEAD
-ms.date: 06/08/2022
-=======
 ms.date: 06/15/2022
->>>>>>> 490517ca
 ms.topic: article
 keywords: windows 10, uwp, title bar
 doc-status: Draft
