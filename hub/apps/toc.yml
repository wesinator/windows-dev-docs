items:
- name: Build desktop apps
  href: desktop/index.yml
  items:
  - name: What's new?
    items:
      - name: Windows App SDK release notes
        items:
           - name: "Stable channel release notes"
             href: windows-app-sdk/stable-channel.md
           - name: "Preview channel release notes"
             href: windows-app-sdk/preview-channel.md
           - name: "Experimental channel release notes"
             href: windows-app-sdk/experimental-channel.md
           - name: "Breaking changes"
             href: windows-app-sdk/breaking-changes.md
           - name: "Release notes archive"
             items:
               - name: "WinUI 3 - Project Reunion 0.8 Preview"
                 href: winui/winui3/release-notes/release-notes-08-preview.md
               - name: "WinUI 3 - Project Reunion 0.5"
                 href: winui/winui3/release-notes/winui3-project-reunion-0.5.md
               - name: "WinUI 3 - Project Reunion 0.5 Preview"
                 href: winui/winui3/release-notes/winui3-project-reunion-0.5-preview.md
      - name: What's new for developers in Windows 11
        href: whats-new/windows-11-build-22000.md
      - name: Latest doc updates
        href: whats-new/latest-doc-updates.md
  - name: Get started
    items:
        - name: Start here!
          href: get-started/start-here.md
        - name: Overview of app development options
          href: get-started/index.md
        - name: App development options and features
          href: get-started/dev-options.md
        - name: "Windows apps: packaging, deployment, and process"
          href: get-started/intro-pack-dep-proc.md
        - name: Sample apps for Windows
          href: get-started/samples.md
        - name: Windows developer best practices 
          href: get-started/best-practices.md
        - name: Windows developer FAQ 
          href: get-started/windows-developer-faq.yml
        - name: Windows developer glossary 
          href: get-started/windows-developer-glossary.md
  - name: Setup guides and resources
    items:
        - name: System requirements
          href: windows-app-sdk/system-requirements.md
        - name: Enable your device for development
          href: get-started/enable-your-device-for-development.md
        - name: Developer mode features and debugging
          href: get-started/developer-mode-features-and-debugging.md
        - name: Create a developer account
          href: get-started/sign-up.md
        - name: Install tools for the Windows App SDK
          href: windows-app-sdk/set-up-your-development-environment.md
        - name: Visual Studio project templates
          items:
            - name: All templates for Windows apps
              href: desktop/visual-studio-templates.md
            - name: "WinUI 3 templates in Visual Studio"
              href: winui/winui3/winui-project-templates-in-visual-studio.md
  - name: How tos
    items: 
      - name: Build a Hello World app with C# & WinUI 3
        href: how-tos/hello-world-winui3.md
      - name: Target multiple platforms with WinUI 3
        href: how-tos/uno-multiplatform.md
      - name: About migrating from UWP to Windows App SDK
        href: get-started/migrate-from-uwp-to-winappsdk.md
      - name: "Create your first WinUI 3 project"
        href: winui/winui3/create-your-first-winui3-app.md
      - name: "Tutorial: Create a simple photo viewer with WinUI 3"
        href: get-started/simple-photo-viewer-winui3.md
      - name: "Tutorial: Create a simple multi-platform photo viewer"
        href: get-started/uno-simple-photo-viewer.md
  - name: Design
    href: design/toc.yml
  - name: Develop
    items:
      - name: "Overview"
        href: develop/index.md
      - name: Build apps with the Windows App SDK
        items:
          - name: "Overview of Windows App SDK"
            href: windows-app-sdk/index.md
          - name: "Use the Windows App SDK in an existing project"
            href: windows-app-sdk/use-windows-app-sdk-in-existing-project.md
          - name: "Use the Windows App SDK in a WPF app"
            href: windows-app-sdk/wpf-plus-winappsdk.md
          - name: "Use the Windows App SDK in a WinForms app"
            href: windows-app-sdk/winforms-plus-winappsdk.md
          - name: "Package your app using single-project MSIX"
            href: windows-app-sdk/single-project-msix.md
          - name: "Update existing projects to the latest release"
            href: windows-app-sdk/update-existing-projects-to-the-latest-release.md
          - name: "Release channels"
            href: windows-app-sdk/release-channels.md
          - name: "Latest downloads"
            href: windows-app-sdk/downloads.md
          - name: "Older downloads"
            href: windows-app-sdk/older-downloads.md
          - name: "Preview and experimental guidance"
            items:
              - name: "Install tools for preview and experimental channels of the Windows App SDK"
                href: windows-app-sdk/preview-experimental-install.md
              - name: "Create a WinUI 3 app"
                href: windows-app-sdk/preview-experimental-create-winui3-app.md
              - name: "Tutorial: Build and deploy an unpackaged app"
                href: windows-app-sdk/preview-experimental-unpackaged-tutorial.md
      - name: Migrate from UWP to Windows App SDK
        items:
          - name: "Migrate from UWP to Windows App SDK"
            href: windows-app-sdk/migrate-to-windows-app-sdk/migrate-to-windows-app-sdk-ovw.md
          - name: "Overall migration strategy"
            href: windows-app-sdk/migrate-to-windows-app-sdk/overall-migration-strategy.md
          - name: "Mapping UWP features to Windows App SDK"
            href: windows-app-sdk/migrate-to-windows-app-sdk/feature-mapping-table.md
          - name: "What's supported"
            href: windows-app-sdk/migrate-to-windows-app-sdk/what-is-supported.md
          - name: "Mapping UWP APIs to Windows App SDK"
            href: windows-app-sdk/migrate-to-windows-app-sdk/api-mapping-table.md
          - name: "Feature area guides"
            items:
              - name: "Overview of feature area guides"
                href: windows-app-sdk/migrate-to-windows-app-sdk/guides/feature-area-guides-ovw.md
              - name: "User interface migration (including WinUI 3)"
                href: windows-app-sdk/migrate-to-windows-app-sdk/guides/winui3.md
              - name: "Windowing functionality migration"
                href: windows-app-sdk/migrate-to-windows-app-sdk/guides/windowing.md
              - name: "Application lifecycle functionality migration"
                href: windows-app-sdk/migrate-to-windows-app-sdk/guides/applifecycle.md
              - name: "Toast notifications"
                href: windows-app-sdk/migrate-to-windows-app-sdk/guides/toast-notifications.md
              - name: "Push notifications"
                href: windows-app-sdk/migrate-to-windows-app-sdk/guides/notifications.md
              - name: "DirectWrite to DWriteCore migration"
                href: windows-app-sdk/migrate-to-windows-app-sdk/guides/dwritecore.md
              - name: "MRT to MRTCore migration"
                href: windows-app-sdk/migrate-to-windows-app-sdk/guides/mrtcore.md
              - name: "Threading functionality migration"
                href: windows-app-sdk/migrate-to-windows-app-sdk/guides/threading.md
          - name: "Case study 1—PhotoLab (C#)"
            href: windows-app-sdk/migrate-to-windows-app-sdk/case-study-1.md
          - name: "Case study 2—Photo Editor (C++/WinRT)"
            href: windows-app-sdk/migrate-to-windows-app-sdk/case-study-2.md
          - name: "Additional migration guidance"
            href: windows-app-sdk/migrate-to-windows-app-sdk/misc-info.md
          - name: "Migrate UWP to Windows App SDK with the .NET Upgrade Assistant"
            href: windows-app-sdk/migrate-to-windows-app-sdk/upgrade-assistant.md
      - name: Modernize your desktop apps
        items:
            - name: Overview
              href: desktop/modernize/index.md
            - name: Apply Windows 11 features
              items:
                  - name: Overview
                    href: get-started/make-apps-great-for-windows.md
                  - name: Apply rounded corners on Windows 11
                    href: desktop/modernize/apply-rounded-corners.md
                  - name: Apply Mica on Windows 11
                    href: desktop/modernize/apply-mica-win32.md
                  - name: Support snap layouts on Windows 11
                    href: desktop/modernize/apply-snap-layout-menu.md
                  - name: Support Dark and Light themes
                    href: desktop/modernize/apply-windows-themes.md
            - name: Call Windows Runtime APIs
              items:
                  - name: Overview
                    href: desktop/modernize/desktop-to-uwp-enhance.md
                  - name: APIs not supported in desktop apps
                    href: desktop/modernize/desktop-to-uwp-supported-api.md
                  - name: Call interop APIs from a .NET app
                    href: desktop/modernize/winrt-com-interop-csharp.md
            - name: Use MSIX framework packages from your desktop app
              items:
                  - name: Overview
                    href: desktop/modernize/framework-packages/index.md
                  - name: MSIX framework packages and dynamic dependencies
                    href: desktop/modernize/framework-packages/framework-packages-overview.md
                  - name: Reference MSIX packages at run time
                    href: desktop/modernize/framework-packages/use-the-dynamic-dependency-api.md
            - name: Host WinRT XAML controls (XAML Islands)
              items:
                  - name: Overview
                    href: desktop/modernize/xaml-islands.md
                  - name: XAML Islands in WPF and Windows Forms apps
                    items:
                        - name: Use XAML Islands to host a UWP XAML control in a C# WPF app
                          href: desktop/modernize/host-standard-control-with-xaml-islands.md
                        - name: Host a custom WinRT XAML control
                          href: desktop/modernize/host-custom-control-with-xaml-islands.md
                  - name: XAML Islands in C++ desktop apps
                    items:
                        - name: Using the WinRT XAML hosting API
                          href: desktop/modernize/using-the-xaml-hosting-api.md
                        - name: Host a standard WinRT XAML control
                          href: desktop/modernize/host-standard-control-with-xaml-islands-cpp.md
                        - name: Host a custom WinRT XAML control
                          href: desktop/modernize/host-custom-control-with-xaml-islands-cpp.md
                        - name: Advanced scenarios
                          href: desktop/modernize/advanced-scenarios-xaml-islands-cpp.md
            - name: Using the Visual layer (Windows.UI.Composition)
              items:
                  - name: Overview
                    href: desktop/modernize/visual-layer-in-desktop-apps.md
                  - name: WPF
                    href: desktop/modernize/using-the-visual-layer-with-wpf.md
                  - name: Windows Forms
                    href: desktop/modernize/using-the-visual-layer-with-windows-forms.md
                  - name: C++ desktop (Win32)
                    href: desktop/modernize/using-the-visual-layer-with-win32.md
            - name: Features that require package identity
              items:
                  - name: Overview
                    href: desktop/modernize/modernize-packaged-apps.md
                  - name: Integrate with package extensions
                    href: desktop/modernize/desktop-to-uwp-extensions.md
                  - name: Integrate a packaged desktop app with File Explorer
                    href: desktop/modernize/integrate-packaged-app-with-file-explorer.md
                  - name: Get activation info for packaged apps
                    href: desktop/modernize/get-activation-info-for-packaged-apps.md
                  - name: Extend with UWP components
                    href: desktop/modernize/desktop-to-uwp-extend.md
                  - name: Distribute your packaged app
                    href: desktop/modernize/desktop-to-uwp-distribute.md
            - name: "Tutorial: Modernize a WPF app"
              items:
                - name: Overview
                  href: desktop/modernize/modernize-wpf-tutorial.md
                - name: "Migrate the Contoso Expenses app to .NET Core 3"
                  href: desktop/modernize/modernize-wpf-tutorial-1.md
                - name: "Add a UWP InkCanvas control using XAML Islands"
                  href: desktop/modernize/modernize-wpf-tutorial-2.md
                - name: "Add a UWP CalendarView control using XAML Islands"
                  href: desktop/modernize/modernize-wpf-tutorial-3.md
                - name: "Add Windows user activities and notifications"
                  href: desktop/modernize/modernize-wpf-tutorial-4.md
                - name: "Package and deploy with MSIX"
                  href: desktop/modernize/modernize-wpf-tutorial-5.md
            - name: Package identity overview
              href: desktop/modernize/package-identity-overview.md
            - name: Grant package identity by packaging with external location
              href: desktop/modernize/grant-identity-to-nonpackaged-apps.md
      - name: Optimize performance & fundamentals
        items:
          - name: Overview
            href: performance/index.md
          - name: Introduction to performance
            href: performance/introduction.md
          - name: Choosing performance tools
            href: performance/choose-between-tools.md
          - name: Improve disk and memory use
            href: performance/disk-memory.md
          - name: Improve power consumption
            href: performance/power.md
          - name: Improve responsiveness
            href: performance/responsive.md
      - name: User interface and input
        items:
          - name: Overview
            href: develop/user-interface.md
          - name: Title bar
            href: develop/title-bar.md
          - name: Apply Mica or Acrylic
            href: windows-app-sdk/system-backdrop-controller.md
          - name: "Retrieve a window handle (HWND)"
            href: develop/ui-input/retrieve-hwnd.md
          - name: "Display WinRT UI objects that depend on CoreWindow"
            href: develop/ui-input/display-ui-objects.md
      - name: Windows UI Library (WinUI)
        items:
          - name: "Overview"
            href: winui/index.md
          - name: "Windows UI Library 3"
            href: winui/winui3/index.md
            items:
              - name: "Build a C# .NET app with WinUI 3 and Win32 interop"
                href: winui/winui3/desktop-winui3-app-with-basic-interop.md
              - name: "Build XAML controls with C++/WinRT"
                href: winui/winui3/xaml-templated-controls-cppwinrt-winui-3.md
              - name: "Build XAML controls with C#"
                href: winui/winui3/xaml-templated-controls-csharp-winui-3.md
              - name: "Localize your WinUI 3 app"
                href: winui/winui3/localize-winui3-app.md
          - name: "Windows UI Library 2"
            href: winui/winui2/index.md
            items: 
              - name: "Get started with WinUI 2"
                href: winui/winui2/getting-started.md
              - name: "NuGet package list"
                href: winui/winui2/nuget-packages.md
              - name: "Release notes"
                items: 
                  - name: "Release notes"
                    href:  winui/winui2/release-notes/index.md
                  - name: "WinUI 2.8"
                    href: winui/winui2/release-notes/winui-2.8.md
                  - name: "WinUI 2.7"
                    href: winui/winui2/release-notes/winui-2.7.md
                  - name: "WinUI 2.6"
                    href: winui/winui2/release-notes/winui-2.6.md
                  - name: "WinUI 2.5"
                    href: winui/winui2/release-notes/winui-2.5.md
                  - name: "WinUI 2.4"
                    href: winui/winui2/release-notes/winui-2.4.md
                  - name: "WinUI 2.3"
                    href: winui/winui2/release-notes/winui-2.3.md
                  - name: "WinUI 2.2"
                    href: winui/winui2/release-notes/winui-2.2.md
                  - name: "WinUI 2.1"
                    href: winui/winui2/release-notes/winui-2.1.md
                  - name: "WinUI 2.0"
                    href: winui/winui2/release-notes/winui-2.0.md
      - name: .NET MAUI for Windows
        items:
          - name: Overview
            href: windows-dotnet-maui/index.md
          - name: "Build your first .NET MAUI app for Windows"
            href: windows-dotnet-maui/walkthrough-first-app.md
          - name: "Integrate a .NET MAUI app with the Graph SDK"
            href: windows-dotnet-maui/tutorial-graph-api.md
          - name: "Create a recommendation app with .NET MAUI and ChatGPT"
            href: windows-dotnet-maui/tutorial-maui-ai.md
          - name: "Create a .NET MAUI app with C# Markup"
            href: windows-dotnet-maui/tutorial-csharp-ui-maui-toolkit.md
      - name: App lifecycle and system services 
        items: 
          - name: Overview
            href: develop/app-lifecycle-and-system-services.md
          - name: Manage app lifecycle
            items:
              - name: App lifecycle
                href: windows-app-sdk/applifecycle/applifecycle.md
              - name: App instancing
                href: windows-app-sdk/applifecycle/applifecycle-instancing.md
              - name: Rich activation
                href: windows-app-sdk/applifecycle/applifecycle-rich-activation.md
              - name: Power management
                href: windows-app-sdk/applifecycle/applifecycle-power.md
              - name: Detect Focus session state
                href: windows-app-sdk/applifecycle/focus-session.md
      - name: "Manage app windows"
        href: windows-app-sdk/windowing/windowing-overview.md
      - name: Notifications
        items:
          - name: "Push notifications"
            items:
              - name: "Overview"
                href: windows-app-sdk/notifications/push-notifications/index.md
              - name: "Quickstart"
                href: windows-app-sdk/notifications/push-notifications/push-quickstart.md
              - name: "Troubleshooting"
                href: windows-app-sdk/notifications/push-notifications/troubleshooting.md  
          - name: "App notifications"
            items:
              - name: "Overview"
                href: windows-app-sdk/notifications/app-notifications/index.md
              - name: "Quickstart"
                href: windows-app-sdk/notifications/app-notifications/app-notifications-quickstart.md
      - name: Graphics
        items: 
          - name: Overview
            href: develop/graphics.md
          - name: Enhance UI with the Visual layer
            href: windows-app-sdk/composition.md
          - name: Render text with DWriteCore
            href: windows-app-sdk/dwritecore.md
          - name: Win2D
            items:
              - name: "Overview of Win2D"
                href: develop/win2d/index.md
              - name: "Win2D quickstart"
                href: develop/win2d/hellowin2dworld.md
              - name: "Build a simple Win2D app"
                href: develop/win2d/quick-start.md
              - name: "Win2D in a Core App project"
                href: develop/win2d/in-a-core-app.md
              - name: "Features"
                href: develop/win2d/features.md
              - name: Articles
                items:
                  - name: "Interop with Direct2D"
                    href: develop/win2d/interop.md
                  - name: "Offscreen drawing"
                    href: develop/win2d/offscreen-drawing.md
                  - name: "DPI and DIPs"
                    href: develop/win2d/dpi-and-dips.md
                  - name: "Choosing control resolution"
                    href: develop/win2d/choosing-control-resolution.md
                  - name: "Pixel formats"
                    href: develop/win2d/pixel-formats.md
                  - name: "Premultiplied alpha"
                    href: develop/win2d/premultiplied-alpha.md
                  - name: "Bitmap block compression"
                    href: develop/win2d/bitmap-block-compression.md
                  - name: "Effect precision and clamping"
                    href: develop/win2d/effect-precision-and-clamping.md
                  - name: "Handling device lost"
                    href: develop/win2d/handling-device-lost.md
                  - name: "Using Win2D without built-in controls"
                    href: develop/win2d/using-win2d-without-built-in-controls.md
                  - name: "Loading resources outside of CreateResources"
                    href: develop/win2d/loading-resources-outside-of-createresources.md
                  - name: "Avoiding memory leaks"
                    href: develop/win2d/avoiding-memory-leaks.md
                  - name: "Custom effects"
                    href: develop/win2d/custom-effects.md

      - name: Data and files
        items:
          - name: App resources
            items:
              - name: Manage resources with MRT Core
                href: windows-app-sdk/mrtcore/mrtcore-overview.md
              - name: Tailor your resources for language, scale, contrast, others
                href: windows-app-sdk/mrtcore/tailor-resources-lang-scale-contrast.md
              - name: Localize strings in your UI and app package manifest
                href: windows-app-sdk/mrtcore/localize-strings.md
              - name: Load images, assets tailored for scale, theme, contrast, others
                href: windows-app-sdk/mrtcore/images-tailored-for-scale-theme-contrast.md
          - name: Data access
            items: 
              - name: Overview
                href: develop/data-access/index.md
              - name: Use a SQLite database on Windows
                href: develop/data-access/sqlite-data-access.md
              - name: Use SQL Server in a Windows app
                href: develop/data-access/sql-server-database.md
              - name: Use Cosmos DB in a Windows app
                href: develop/data-access/cosmos-db-data-access.md
              - name: Use MySQL in a Windows app
                href: develop/data-access/mysql-database.md
              - name: Use MongoDB in a Windows App
                href: develop/data-access/mongodb-database.md
          - name: Data binding
            items:
              - name: Data binding
                href: develop/data-binding/index.md
              - name: Data binding overview
                href: develop/data-binding/data-binding-overview.md
              - name: Data binding in depth
                href: develop/data-binding/data-binding-in-depth.md
              - name: Functions in x:Bind
                href: develop/data-binding/function-bindings.md
              - name: Bind to hierarchical data and create a master/details view
                href: develop/data-binding/bind-to-hierarchical-data-and-create-a-master-details-view.md
              - name: Data binding and MVVM
                href: develop/data-binding/data-binding-and-mvvm.md
          - name: Files, folders, and libraries
            items:
              - name: Files, folders, and libraries
                href: develop/files/index.md
              - name: File access with Windows Runtime APIs
                href: develop/files/winrt-files.md
              - name: Access files and folders with .NET
                href: develop/files/dotnet-files.md
          - name: Data and files overview
            href: develop/data-and-files.md
      - name: Communication
        href: develop/communication.md
      - name: Accessibility
        href: develop/accessibility.md
      - name: Audio, video, and camera
        href: develop/audio-video-camera.md
      - name: Devices and sensors
        href: develop/devices-and-sensors.md
      - name: Security and identity
        href: develop/security-and-identity.md
      - name: Speech
        href: develop/speech.md
      - name: DispatcherQueue
        href: develop/dispatcherqueue.md
      - name: Windows AI and machine learning
        href: /windows/ai/
      - name: Windows Search providers
        items:
        - name: Overview
          href: develop/search/search-providers.md
      - name: Windows widget providers
        items:
        - name: Overview
          href: develop/widgets/widget-providers.md
        - name: Implement a widget provider in a win32 app (C#)
          href: develop/widgets/implement-widget-provider-cs.md
        - name: Implement a widget provider in a win32 app (C++/WinRT)
          href: develop/widgets/implement-widget-provider-win32.md
        - name: Widget provider package manifest XML format
          href: develop/widgets/widget-provider-manifest.md
        - name: Widget provider ActivateApplication protocol
          href: develop/widgets/widget-provider-activateapplication-protocol.md
      - name: Windows feed providers
        items:
        - name: Overview
          href: develop/feeds/feed-providers.md
<<<<<<< HEAD
        - name: Implement a feed provider in a win32 app (C#)
          href: develop/feeds/implement-feed-provider-cs.md
        - name: Implement a feed provider in a win32 app (C++/WinRT)
          href: develop/feeds/implement-feed-provider-win32.md
        - name: Feed provider package manifest XML format
          href: develop/feeds/feed-provider-manifest.md
=======
>>>>>>> 76890884
      - name: Platform
        items:
        - name: C#/WinRT
          items:
          - name: Overview
            href: develop/platform/csharp-winrt/index.md
          - name: .NET mappings of WinRT types in C#/WinRT
            href: develop/platform/csharp-winrt/net-mappings-of-winrt-types.md
          - name: "Agile objects"
            href: develop/platform/csharp-winrt/agile-objects.md
          - name: "Walkthrough: Generate a C# projection from a C++/WinRT component"
            href: develop/platform/csharp-winrt/net-projection-from-cppwinrt-component.md
          - name: Windows Runtime components with C#/WinRT
            items:
              - name: "Author Windows Runtime components with C#/WinRT"
                href: develop/platform/csharp-winrt/authoring.md
              - name: "Walkthrough: Create a C#/WinRT component, and consume it from C++/WinRT"
                href: develop/platform/csharp-winrt/create-windows-runtime-component-cswinrt.md
              - name: "Walkthrough: Create a C# component with WinUI 3 controls, and consume it from a C++ Windows App SDK app"
                href: develop/platform/csharp-winrt/create-winrt-component-winui-cswinrt.md
              - name: "Diagnose component errors"
                href: develop/platform/csharp-winrt/authoring-diagnostics.md
      - name: Smart App Control
        items: 
          - name: Smart App Control
            href: develop/smart-app-control/overview.md
          - name: Sign your app for Smart App Control compliance
            href: develop/smart-app-control/code-signing-for-smart-app-control.md
          - name: Test your app's signature with Smart App Control
            href: develop/smart-app-control/test-your-app-with-smart-app-control.md
  - name: Deploy
    items:
      - name: Deployment overview
        href: package-and-deploy/index.md
      - name: Windows app restore
        href: develop/windows-app-restore.md
      - name: Windows App SDK deployment guide
        items:
          - name: Windows App SDK deployment overview
            href: package-and-deploy/deploy-overview.md
          - name: Project properties
            href: package-and-deploy/project-properties.md
          - name: Deployment guide for framework-dependent apps
            items:
              - name: "Deployment architecture and overview"
                href: windows-app-sdk/deployment-architecture.md
              - name: "Deployment guide for packaged apps"
                href: windows-app-sdk/deploy-packaged-apps.md
              - name: "Deploying apps packaged with external location or unpackaged"
                items:
                  - name: "Deployment guide for apps packaged with external location or unpackaged"
                    href: windows-app-sdk/deploy-unpackaged-apps.md
                  - name: "Use the Windows App SDK runtime for apps packaged with external location or unpackaged"
                    href: windows-app-sdk/use-windows-app-sdk-run-time.md
                  - name: "Tutorial: Use the bootstrapper API in an app packaged with external location or unpackaged that uses the Windows App SDK"
                    href: windows-app-sdk/tutorial-unpackaged-deployment.md
              - name: "Check for installed versions of the Windows App SDK runtime"
                href: windows-app-sdk/check-windows-app-sdk-versions.md
              - name: "Remove outdated Windows App SDK runtime versions"
                href: windows-app-sdk/remove-windows-app-sdk-versions.md
          - name: Deployment guide for self-contained apps
            href: package-and-deploy/self-contained-deploy/deploy-self-contained-apps.md
          - name: Set up CI for your WinUI 3 app
            href: package-and-deploy/ci-for-winui3.md
  - name: Publish
    items:
      - name: Overview
        href: publish/index.md
      - name: Opening a developer account
        items:
          - name: Developer accounts in Partner Center
            href: publish/partner-center/partner-center-developer-account.md
          - name: Open a developer account in Partner Center
            href: publish/partner-center/open-a-developer-account.md
          - name: Account types, locations, and fees
            href: publish/partner-center/account-types-locations-and-fees.md
          - name: Manage account settings and profile info
            href: /partner-center/partner-center-account-setup
          - name: Close your developer account in Partner Center
            href: publish/partner-center/close-your-developer-account-in-partner-center.md
          - name: Trademark and copyright protection
            href: publish/partner-center/trademark-and-copyright-protection.md
      - name: Manage account users
        href: publish/partner-center/manage-account-users.md
        items:
         - name: Manage Azure AD with your Partner Center account
           items:
                - name: Associate an existing Azure AD in Partner Center
                  href: publish/partner-center/associate-existing-azure-ad-tenant-with-partner-center-account.md
                - name: Create a new Azure AD in Partner Center
                  href: publish/partner-center/create-new-azure-ad-tenant.md
                - name: Remove Azure AD tenant from Partner Center
                  href: publish/partner-center/remove-azure-ad-tenant-associations.md
         - name: Manage users, groups, and Azure AD applications
           items:
                - name: Users, groups, and applications in Azure Active Directory
                  href: publish/partner-center/overview-users-groups-azure-ad-applications.md
                - name: Manage users in Partner Center account
                  href: publish/partner-center/manage-users-in-partner-center.md
                - name: Manage groups in Partner Center account
                  href: publish/partner-center/manage-groups-in-partner-center.md
                - name: Manage Azure AD applications in Partner Center account
                  href: publish/partner-center/manage-azure-ad-applications-in-partner-center.md
         - name: Manage roles and permissions for account users
           items:
                - name: Overview of roles and permissions for account users
                  href: publish/partner-center/overview-of-roles-and-permissions-for-account-users.md
                - name: Assign roles to account users
                  href: publish/partner-center/assign-roles-to-account-users.md
                - name: Overview of custom permissions to account users
                  href: publish/partner-center/overview-of-custom-permissions-for-account-users.md
                - name: Assign account level custom permissions to account users
                  href: publish/partner-center/assign-account-level-custom-permissions-to-account-users.md
                - name: Assign product level custom permissions to account users
                  href: publish/partner-center/assign-product-level-custom-permissions-to-account-users.md
                - name: Troubleshoot App Creation in Partner Center
                  href: publish/partner-center/troubleshoot-app-creation.md
      - name: Partner Center workspaces
        href: publish/partner-center/partner-center-workspaces.md
      - name: Publish your app to the Microsoft Store
        items:
          - name: Publish your app to the Microsoft Store
            href: publish/publish-your-app/overview.md
          - name: Create your app by reserving a name
            href: publish/publish-your-app/reserve-your-apps-name.md
          - name: Publish update to your app
            href: publish/publish-your-app/publish-update-to-your-app-on-store.md
          - name: App submissions
            href: publish/publish-your-app/create-app-submission.md
          - name: Set app pricing and availability
            href: publish/publish-your-app/price-and-availability.md
            items:
              - name: Define market selection
                href: publish/publish-your-app/market-selection.md
              - name: Choose visibility options
                href: publish/publish-your-app/visibility-options.md
              - name: Configure precise release scheduling
                href: publish/publish-your-app/release-schedule.md
              - name: Set and schedule app pricing
                href: publish/publish-your-app/schedule-pricing-changes.md
          - name: Enter app properties
            href: publish/publish-your-app/enter-app-properties.md
            items:
              - name: Category and subcategory table
                href: publish/publish-your-app/categories-and-subcategories.md
              - name: Support info
                href: publish/publish-your-app/support-info.md
              - name: Product declarations
                href: publish/publish-your-app/product-declarations.md
              - name: System requirements
                href: publish/publish-your-app/system-requirements.md
          - name: Age ratings
            href: publish/publish-your-app/age-ratings.md
          - name: Upload app packages
            href: publish/publish-your-app/upload-app-packages.md
            items:
              - name: Device family availability
                href: publish/publish-your-app/device-families.md
              - name: App package requirements
                href: publish/publish-your-app/app-package-requirements.md
              - name: Package version numbering
                href: publish/publish-your-app/package-version-numbering.md
              - name: Supported languages
                href: publish/publish-your-app/supported-languages.md
              - name: Guidance for app package management
                href: publish/publish-your-app/app-package-management.md
          - name: Create app Store listings
            href: publish/publish-your-app/create-app-store-listing.md
            items:
              - name: Add and edit Store listing info
                href: publish/publish-your-app/add-and-edit-store-listing-info.md
              - name: Add additional information
                href: publish/publish-your-app/add-additional-information.md
              - name: Write a great app description
                href: publish/publish-your-app/write-great-app-description.md
              - name: App screenshots, images, and trailers
                href: publish/publish-your-app/screenshots-and-images.md
              - name: Import and export Store listings
                href: publish/publish-your-app/import-and-export-store-listings.md
              - name: Create platform-specific Store listings
                href: publish/publish-your-app/create-platform-specific-store-listings.md
          - name: Manage submission options
            items:
              - name: Manage submission options
                href: publish/publish-your-app/manage-submission-options.md
              - name: App submission controls
                href: publish/publish-your-app/app-submission-control.md
              - name: Notes for certification
                href: publish/publish-your-app/notes-for-certification.md
          - name: Manage app name reservations
            href: publish/partner-center/manage-app-name-reservations.md
          - name: The app certification process
            items:
              - name: The app certification process
                href: publish/publish-your-app/app-certification-process.md
              - name: Package validation
                href: publish/publish-your-app/package-validation-pre-check.md
              - name: Manual package validation
                href: publish/publish-your-app/manual-package-validation.md
              - name: Resolve submission errors
                href: publish/publish-your-app/resolve-submission-errors.md
              - name: Avoid common certification failures
                href: publish/publish-your-app/avoid-common-certification-failures.md
          - name: Microsoft Store Developer CLI (preview)
            href: publish/msstore-dev-cli/overview.md
            items:
              - name: Install
                href: publish/msstore-dev-cli/install.md
              - name: CI/CD Environments
                href: publish/msstore-dev-cli/ci-cd-environments.md
              - name: Info Command
                href: publish/msstore-dev-cli/info-command.md
              - name: Reconfigure Command
                href: publish/msstore-dev-cli/reconfigure-command.md
              - name: Settings Command
                href: publish/msstore-dev-cli/settings-command.md
              - name: Apps Command
                href: publish/msstore-dev-cli/apps-command.md
                items:
                - name: Apps List Command
                  href: publish/msstore-dev-cli/apps-list-command.md
                - name: Apps Get Command
                  href: publish/msstore-dev-cli/apps-get-command.md
              - name: Submission Command
                href: publish/msstore-dev-cli/submission-command.md
                items:
                - name: Submission Status Command
                  href: publish/msstore-dev-cli/submission-status-command.md
                - name: Submission Get Command
                  href: publish/msstore-dev-cli/submission-get-command.md
                - name: Submission GetListingAssets Command
                  href: publish/msstore-dev-cli/submission-getListingAssets-command.md
                - name: Submission UpdateMetadata Command
                  href: publish/msstore-dev-cli/submission-updateMetadata-command.md
                - name: Submission Update Command
                  href: publish/msstore-dev-cli/submission-update-command.md
                - name: Submission Poll Command
                  href: publish/msstore-dev-cli/submission-poll-command.md
                - name: Submission Publish Command
                  href: publish/msstore-dev-cli/submission-publish-command.md
                - name: Submission Delete Command
                  href: publish/msstore-dev-cli/submission-delete-command.md
              - name: Init Command
                href: publish/msstore-dev-cli/init-command.md
              - name: Package Command
                href: publish/msstore-dev-cli/package-command.md
              - name: Publish Command
                href: publish/msstore-dev-cli/publish-command.md
      - name: Additional features for MSI and EXE apps
        items:
          - name: Microsoft Store Submission API for MSI or EXE app 
            href: publish/store-submission-api.md
          - name: Ratings, Reviews, and Responses
            href: publish/analyze-msi-exe/ratings-reviews-performance.md
          - name: Analyze your app's performance
            href: publish/analyze-msi-exe/analyze-app-performance.md
      - name: Additional features for MSIX apps
        items:
          - name: In-app ads
            href: publish/in-app-ads.md
          - name: App management and services
            href: publish/app-management-and-services.md
            items:
              - name: View app identity details
                href: publish/view-app-identity-details.md
              - name: Generate preinstall packages for OEMs
                href: publish/generate-preinstall-packages-for-oems.md
              - name: Organizational Licensing options
                href: publish/organizational-licensing.md
              - name: Package Flights
                href: publish/package-flights.md
              - name: Gradual Package Rollout
                href: publish/gradual-package-rollout.md
              - name: Beta testing and targeted distribution
                href: publish/beta-testing-and-targeted-distribution.md
              - name: Distribute LOB apps to enterprises
                href: publish/distribute-lob-apps-to-enterprises.md
          - name: Attract and promote
            href: publish/attract-customers-and-promote-your-apps.md
            items:
              - name: Generate promotional codes
                href: publish/generate-promotional-codes.md
              - name: Create a custom app promotion campaign
                href: publish/create-a-custom-app-promotion-campaign.md
              - name: Put apps and add-ons on sale
                href: publish/put-apps-and-add-ons-on-sale.md
              - name: App marketing guidelines
                href: publish/app-marketing-guidelines.md
              - name: Link to your app
                href: publish/link-to-your-app.md
              - name: Make your app easier to promote
                href: publish/make-your-app-easier-to-promote.md
          - name: Engage with your customers
            href: publish/engage-with-your-customers.md
            items:
              - name: Create customer groups
                href: publish/create-customer-groups.md
                items:
                  - name: Create customer segments
                    href: publish/create-customer-segments.md
                  - name: Create known user groups
                    href: publish/create-known-user-groups.md
              - name: Respond to customer reviews
                href: publish/respond-to-customer-reviews.md
              - name: Respond to customer feedback
                href: publish/respond-to-customer-feedback.md
              - name: Send notifications to your app's customers
                href: publish/send-push-notifications-to-your-apps-customers.md
              - name: Use targeted offers
                href: publish/use-targeted-offers-to-maximize-engagement-and-conversions.md
      - name: Store Policies and Code of Conduct
        href: publish/store-policies-and-code-of-conduct.md
        items:
          - name: Microsoft Store Policies
            href: publish/store-policies.md
          - name: Store Policies change history
            href: publish/store-policies-change-history.md
          - name: App Quality
            href: publish/store-app-quality.md
          - name: Developer Code of Conduct
            href: publish/store-developer-code-of-conduct.md
          - name: Microsoft Store Product Ranking, Placement and Marketing Disclosure Statement
            href: https://aka.ms/disclosurepolicypdf
          - name: Microsoft Store complaint and appeal statistics
            href: publish/store-policies.md#microsoft-store-complaint-and-appeal-statistics
          - name: Microsoft Edge Add-ons store developer policies
            href: /microsoft-edge/extensions-chromium/store-policies/developer-policies
  - name: API reference
    href: api-reference/index.md
    items:
      - name: Windows SDK API reference
        items: 
          - name: WinRT API reference
            href: /uwp/api/
          - name: WinUI 2 for UWP API reference
            href: /windows/winui/api/
          - name: Win32 API reference
            href: /windows/win32/api/
      - name: Windows App SDK API reference
        items: 
          - name: WinRT API reference
            href: /windows/windows-app-sdk/api/winrt/
          - name: Win32 API reference
            href: /windows/windows-app-sdk/api/win32
            items: 
              - name: "Bootstrapper C++ API"
                href: api-reference/bootstrapper-cpp-api/index.md
                items: 
                  - name: "Constants for use with the Bootstrapper C++ API"
                    href: api-reference/bootstrapper-cpp-api/bootstrapper-cpp-api-constants.md
                  - name: "Microsoft::Windows::ApplicationModel namespace"
                    href: api-reference/bootstrapper-cpp-api/microsoft.windows.applicationmodel/microsoft.windows.applicationmodel.md
                    items: 
                      - name: "PackageVersion class"
                        href: api-reference/bootstrapper-cpp-api/microsoft.windows.applicationmodel/microsoft.windows.applicationmodel.packageversion.md
                  - name: "Microsoft::Windows::ApplicationModel::DynamicDependency::Bootstrap namespace"
                    href: api-reference/bootstrapper-cpp-api/microsoft.windows.applicationmodel.dynamicdependency.bootstrap/microsoft.windows.applicationmodel.dynamicdependency.bootstrap.md
                    items: 
                      - name: "Initialize function"
                        href: api-reference/bootstrapper-cpp-api/microsoft.windows.applicationmodel.dynamicdependency.bootstrap/microsoft.windows.applicationmodel.dynamicdependency.bootstrap.initialize.md
                      - name: "InitializeFailFast function"
                        href: api-reference/bootstrapper-cpp-api/microsoft.windows.applicationmodel.dynamicdependency.bootstrap/microsoft.windows.applicationmodel.dynamicdependency.bootstrap.initializefailfast.md
                      - name: "InitializeNoThrow function"
                        href: api-reference/bootstrapper-cpp-api/microsoft.windows.applicationmodel.dynamicdependency.bootstrap/microsoft.windows.applicationmodel.dynamicdependency.bootstrap.initializenothrow.md
          - name: WinUI API reference
            items: 
              - name: COM interop APIs for WinUI
                href: /windows/windows-app-sdk/api/win32/_winuicominterop/
              - name: "C# Interop APIs for WinUI"
                href: api-reference/cs-interop-apis/index.md
                items: 
                  - name: "Microsoft.UI namespace"
                    href: api-reference/cs-interop-apis/microsoft.ui/microsoft.ui.md
                    items: 
                      - name: "Win32Interop class"
                        href: api-reference/cs-interop-apis/microsoft.ui/microsoft.ui.win32interop.md
                        items: 
                          - name: "Methods"
                            items: 
                              - name: "Win32Interop.GetDisplayIdFromMonitor"
                                href: api-reference/cs-interop-apis/microsoft.ui/microsoft.ui.win32interop.getdisplayidfrommonitor.md
                              - name: "Win32Interop.GetIconFromIconId"
                                href: api-reference/cs-interop-apis/microsoft.ui/microsoft.ui.win32interop.geticonfromiconid.md
                              - name: "Win32Interop.GetIconIdFromIcon"
                                href: api-reference/cs-interop-apis/microsoft.ui/microsoft.ui.win32interop.geticonidfromicon.md
                              - name: "Win32Interop.GetMonitorFromDisplayId"
                                href: api-reference/cs-interop-apis/microsoft.ui/microsoft.ui.win32interop.getmonitorfromdisplayid.md
                              - name: "Win32Interop.GetWindowFromWindowId"
                                href: api-reference/cs-interop-apis/microsoft.ui/microsoft.ui.win32interop.getwindowfromwindowid.md
                              - name: "Win32Interop.GetWindowIdFromWindow"
                                href: api-reference/cs-interop-apis/microsoft.ui/microsoft.ui.win32interop.getwindowidfromwindow.md
          - name: "Bootstrapper C# APIs"
            href: api-reference/cs-bootstrapper-apis/index.md
            items: 
              - name: "Constants for use with the Bootstrapper C# APIs"
                href: api-reference/cs-bootstrapper-apis/cs-bootstrapper-apis-constants.md
              - name: "Microsoft.Windows.ApplicationModel.DynamicDependency namespace"
                href: api-reference/cs-bootstrapper-apis/microsoft.windows.applicationmodel.dynamicdependency/microsoft.windows.applicationmodel.dynamicdependency.md
                items: 
                  - name: "Bootstrap class"
                    href: api-reference/cs-bootstrapper-apis/microsoft.windows.applicationmodel.dynamicdependency/microsoft.windows.applicationmodel.dynamicdependency.bootstrap.md
                  - name: "PackageVersion struct"
                    href: api-reference/cs-bootstrapper-apis/microsoft.windows.applicationmodel.dynamicdependency/microsoft.windows.applicationmodel.dynamicdependency.packageversion.md
      - name: .NET API reference
        href: /dotnet/api/
      - name: Schema specifications for Windows apps
        href: /uwp/schemas/<|MERGE_RESOLUTION|>--- conflicted
+++ resolved
@@ -495,15 +495,12 @@
         items:
         - name: Overview
           href: develop/feeds/feed-providers.md
-<<<<<<< HEAD
         - name: Implement a feed provider in a win32 app (C#)
           href: develop/feeds/implement-feed-provider-cs.md
         - name: Implement a feed provider in a win32 app (C++/WinRT)
           href: develop/feeds/implement-feed-provider-win32.md
         - name: Feed provider package manifest XML format
           href: develop/feeds/feed-provider-manifest.md
-=======
->>>>>>> 76890884
       - name: Platform
         items:
         - name: C#/WinRT
