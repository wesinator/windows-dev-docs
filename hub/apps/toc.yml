--- conflicted
+++ resolved
@@ -30,21 +30,8 @@
     items:
         - name: Overview of app development options
           href: get-started/index.md
-<<<<<<< HEAD
         - name: App development options and features
           href: get-started/dev-options.md
-        - name: About migrating from UWP to Windows App SDK
-          href: get-started/migrate-from-uwp-to-winappsdk.md
-        - name: Install tools for the Windows App SDK
-          href: windows-app-sdk/set-up-your-development-environment.md
-        - name: "Create your first WinUI 3 project"
-          href: winui/winui3/create-your-first-winui3-app.md
-        - name: "Tutorial: Create a simple photo viewer with WinUI 3"
-          href: get-started/simple-photo-viewer-winui3.md
-        - name: "Tutorial: Create a simple multi-platform photo viewer"
-          href: get-started/uno-simple-photo-viewer.md
-=======
->>>>>>> 3b5e7c59
         - name: Sample apps for Windows
           href: get-started/samples.md
         - name: Windows developer best practices 
