--- conflicted
+++ resolved
@@ -889,384 +889,6 @@
               href: /windows/windows-app-sdk/api/winrt/
             - name: Win32 API reference
               items:
-<<<<<<< HEAD
-                - name: "Deployment architecture and overview"
-                  href: windows-app-sdk/deployment-architecture.md
-                - name: "Deployment guide for packaged apps"
-                  href: windows-app-sdk/deploy-packaged-apps.md
-                - name: "Deploying apps packaged with external location or unpackaged"
-                  items:
-                    - name: "Deployment guide for apps packaged with external location or unpackaged"
-                      href: windows-app-sdk/deploy-unpackaged-apps.md
-                    - name: "Use the Windows App SDK runtime for apps packaged with external location or unpackaged"
-                      href: windows-app-sdk/use-windows-app-sdk-run-time.md
-                    - name: "Tutorial: Use the bootstrapper API in an app packaged with external location or unpackaged that uses the Windows App SDK"
-                      href: windows-app-sdk/tutorial-unpackaged-deployment.md
-                - name: "Check for installed versions of the Windows App SDK runtime"
-                  href: windows-app-sdk/check-windows-app-sdk-versions.md
-                - name: "Remove outdated Windows App SDK runtime versions"
-                  href: windows-app-sdk/remove-windows-app-sdk-versions.md
-            - name: Deployment guide for self-contained apps
-              href: package-and-deploy/self-contained-deploy/deploy-self-contained-apps.md
-            - name: Set up CI for your WinUI 3 app
-              href: package-and-deploy/ci-for-winui3.md                                                                                                  
-      - name: Windows App SDK API reference
-        href: api-reference/index.md
-        items:
-          - name: Windows SDK API reference
-            items: 
-              - name: WinRT API reference
-                href: /uwp/api/
-              - name: WinUI 2 for UWP API reference
-                href: /windows/winui/api/
-              - name: Win32 API reference
-                href: /windows/win32/api/
-          - name: Windows App SDK API reference
-            items: 
-              - name: WinRT API reference
-                href: /windows/windows-app-sdk/api/winrt/
-              - name: Win32 API reference
-                href: /windows/windows-app-sdk/api/win32
-                items: 
-                  - name: "Bootstrapper C++ API"
-                    href: api-reference/bootstrapper-cpp-api/index.md
-                    items: 
-                      - name: "Constants for use with the Bootstrapper C++ API"
-                        href: api-reference/bootstrapper-cpp-api/bootstrapper-cpp-api-constants.md
-                      - name: "Microsoft::Windows::ApplicationModel namespace"
-                        href: api-reference/bootstrapper-cpp-api/microsoft.windows.applicationmodel/microsoft.windows.applicationmodel.md
-                        items: 
-                          - name: "PackageVersion class"
-                            href: api-reference/bootstrapper-cpp-api/microsoft.windows.applicationmodel/microsoft.windows.applicationmodel.packageversion.md
-                      - name: "Microsoft::Windows::ApplicationModel::DynamicDependency::Bootstrap namespace"
-                        href: api-reference/bootstrapper-cpp-api/microsoft.windows.applicationmodel.dynamicdependency.bootstrap/microsoft.windows.applicationmodel.dynamicdependency.bootstrap.md
-                        items: 
-                          - name: "Initialize function"
-                            href: api-reference/bootstrapper-cpp-api/microsoft.windows.applicationmodel.dynamicdependency.bootstrap/microsoft.windows.applicationmodel.dynamicdependency.bootstrap.initialize.md
-                          - name: "InitializeFailFast function"
-                            href: api-reference/bootstrapper-cpp-api/microsoft.windows.applicationmodel.dynamicdependency.bootstrap/microsoft.windows.applicationmodel.dynamicdependency.bootstrap.initializefailfast.md
-                          - name: "InitializeNoThrow function"
-                            href: api-reference/bootstrapper-cpp-api/microsoft.windows.applicationmodel.dynamicdependency.bootstrap/microsoft.windows.applicationmodel.dynamicdependency.bootstrap.initializenothrow.md
-              - name: WinUI API reference
-                items: 
-                  - name: COM interop APIs for WinUI
-                    href: /windows/windows-app-sdk/api/win32/_winuicominterop/
-                  - name: "C# Interop APIs for WinUI"
-                    href: api-reference/cs-interop-apis/index.md
-                    items: 
-                      - name: "Microsoft.UI namespace"
-                        href: api-reference/cs-interop-apis/microsoft.ui/microsoft.ui.md
-                        items: 
-                          - name: "Win32Interop class"
-                            href: api-reference/cs-interop-apis/microsoft.ui/microsoft.ui.win32interop.md
-                            items: 
-                              - name: "Methods"
-                                items: 
-                                  - name: "Win32Interop.GetDisplayIdFromMonitor"
-                                    href: api-reference/cs-interop-apis/microsoft.ui/microsoft.ui.win32interop.getdisplayidfrommonitor.md
-                                  - name: "Win32Interop.GetIconFromIconId"
-                                    href: api-reference/cs-interop-apis/microsoft.ui/microsoft.ui.win32interop.geticonfromiconid.md
-                                  - name: "Win32Interop.GetIconIdFromIcon"
-                                    href: api-reference/cs-interop-apis/microsoft.ui/microsoft.ui.win32interop.geticonidfromicon.md
-                                  - name: "Win32Interop.GetMonitorFromDisplayId"
-                                    href: api-reference/cs-interop-apis/microsoft.ui/microsoft.ui.win32interop.getmonitorfromdisplayid.md
-                                  - name: "Win32Interop.GetWindowFromWindowId"
-                                    href: api-reference/cs-interop-apis/microsoft.ui/microsoft.ui.win32interop.getwindowfromwindowid.md
-                                  - name: "Win32Interop.GetWindowIdFromWindow"
-                                    href: api-reference/cs-interop-apis/microsoft.ui/microsoft.ui.win32interop.getwindowidfromwindow.md
-              - name: "Bootstrapper C# APIs"
-                href: api-reference/cs-bootstrapper-apis/index.md
-                items: 
-                  - name: "Constants for use with the Bootstrapper C# APIs"
-                    href: api-reference/cs-bootstrapper-apis/cs-bootstrapper-apis-constants.md
-                  - name: "Microsoft.Windows.ApplicationModel.DynamicDependency namespace"
-                    href: api-reference/cs-bootstrapper-apis/microsoft.windows.applicationmodel.dynamicdependency/microsoft.windows.applicationmodel.dynamicdependency.md
-                    items: 
-                      - name: "Bootstrap class"
-                        href: api-reference/cs-bootstrapper-apis/microsoft.windows.applicationmodel.dynamicdependency/microsoft.windows.applicationmodel.dynamicdependency.bootstrap.md
-                      - name: "PackageVersion struct"
-                        href: api-reference/cs-bootstrapper-apis/microsoft.windows.applicationmodel.dynamicdependency/microsoft.windows.applicationmodel.dynamicdependency.packageversion.md
-          - name: .NET API reference
-            href: /dotnet/api/
-          - name: Schema specifications for Windows apps
-            href: /uwp/schemas/                                                                                                                                                                                                         
-  - name: Windows UI Library (WinUI)
-    items:
-      - name: "Overview"
-        href: winui/index.md
-      - name: "Windows UI Library 3"
-        href: winui/winui3/index.md
-        items:
-          - name: "Build a C# .NET app with WinUI 3 and Win32 interop"
-            href: winui/winui3/desktop-winui3-app-with-basic-interop.md
-          - name: "Build XAML controls with C++/WinRT"
-            href: winui/winui3/xaml-templated-controls-cppwinrt-winui-3.md
-          - name: "Build XAML controls with C#"
-            href: winui/winui3/xaml-templated-controls-csharp-winui-3.md
-          - name: "Localize your WinUI 3 app"
-            href: winui/winui3/localize-winui3-app.md
-      - name: "Windows UI Library 2"
-        href: winui/winui2/index.md
-        items: 
-          - name: "Get started with WinUI 2"
-            href: winui/winui2/getting-started.md
-          - name: "NuGet package list"
-            href: winui/winui2/nuget-packages.md
-          - name: "Release notes"
-            items: 
-              - name: "Release notes"
-                href:  winui/winui2/release-notes/index.md
-              - name: "WinUI 2.8"
-                href: winui/winui2/release-notes/winui-2.8.md
-              - name: "WinUI 2.7"
-                href: winui/winui2/release-notes/winui-2.7.md
-              - name: "WinUI 2.6"
-                href: winui/winui2/release-notes/winui-2.6.md
-              - name: "WinUI 2.5"
-                href: winui/winui2/release-notes/winui-2.5.md
-              - name: "WinUI 2.4"
-                href: winui/winui2/release-notes/winui-2.4.md
-              - name: "WinUI 2.3"
-                href: winui/winui2/release-notes/winui-2.3.md
-              - name: "WinUI 2.2"
-                href: winui/winui2/release-notes/winui-2.2.md
-              - name: "WinUI 2.1"
-                href: winui/winui2/release-notes/winui-2.1.md
-              - name: "WinUI 2.0"
-                href: winui/winui2/release-notes/winui-2.0.md
-      - name: .NET MAUI for Windows
-        items:
-          - name: Overview
-            href: windows-dotnet-maui/index.md
-          - name: "Build your first .NET MAUI app for Windows"
-            href: windows-dotnet-maui/walkthrough-first-app.md
-          - name: "Integrate a .NET MAUI app with the Graph SDK"
-            href: windows-dotnet-maui/tutorial-graph-api.md
-          - name: "Create a recommendation app with .NET MAUI and ChatGPT"
-            href: windows-dotnet-maui/tutorial-maui-ai.md
-          - name: "Add DALL-E to a .NET MAUI app for Windows"
-            href: windows-dotnet-maui/dall-e-maui-windows.md
-          - name: "Create a .NET MAUI app with C# Markup"
-            href: windows-dotnet-maui/tutorial-csharp-ui-maui-toolkit.md
-      - name: App lifecycle and system services 
-        items: 
-          - name: Overview
-            href: develop/app-lifecycle-and-system-services.md
-          - name: Manage app lifecycle
-            items:
-              - name: App lifecycle
-                href: windows-app-sdk/applifecycle/applifecycle.md
-              - name: App instancing
-                href: windows-app-sdk/applifecycle/applifecycle-instancing.md
-              - name: Rich activation
-                href: windows-app-sdk/applifecycle/applifecycle-rich-activation.md
-              - name: Power management
-                href: windows-app-sdk/applifecycle/applifecycle-power.md
-              - name: Detect Focus session state
-                href: windows-app-sdk/applifecycle/focus-session.md
-      - name: "Manage app windows"
-        href: windows-app-sdk/windowing/windowing-overview.md
-      - name: Notifications
-        items:
-          - name: "Push notifications"
-            items:
-              - name: "Overview"
-                href: windows-app-sdk/notifications/push-notifications/index.md
-              - name: "Quickstart"
-                href: windows-app-sdk/notifications/push-notifications/push-quickstart.md
-              - name: "Troubleshooting"
-                href: windows-app-sdk/notifications/push-notifications/troubleshooting.md  
-          - name: "App notifications"
-            items:
-              - name: "Overview"
-                href: windows-app-sdk/notifications/app-notifications/index.md
-              - name: "Quickstart"
-                href: windows-app-sdk/notifications/app-notifications/app-notifications-quickstart.md
-      - name: Graphics
-        items: 
-          - name: Overview
-            href: develop/graphics.md
-          - name: Enhance UI with the Visual layer
-            href: windows-app-sdk/composition.md
-          - name: Render text with DWriteCore
-            href: windows-app-sdk/dwritecore.md
-          - name: Win2D
-            items:
-              - name: "Overview of Win2D"
-                href: develop/win2d/index.md
-              - name: "Win2D quickstart"
-                href: develop/win2d/hellowin2dworld.md
-              - name: "Build a simple Win2D app"
-                href: develop/win2d/quick-start.md
-              - name: "Win2D in a Core App project"
-                href: develop/win2d/in-a-core-app.md
-              - name: "Features"
-                href: develop/win2d/features.md
-              - name: Articles
-                items:
-                  - name: "Interop with Direct2D"
-                    href: develop/win2d/interop.md
-                  - name: "Offscreen drawing"
-                    href: develop/win2d/offscreen-drawing.md
-                  - name: "DPI and DIPs"
-                    href: develop/win2d/dpi-and-dips.md
-                  - name: "Choosing control resolution"
-                    href: develop/win2d/choosing-control-resolution.md
-                  - name: "Pixel formats"
-                    href: develop/win2d/pixel-formats.md
-                  - name: "Premultiplied alpha"
-                    href: develop/win2d/premultiplied-alpha.md
-                  - name: "Bitmap block compression"
-                    href: develop/win2d/bitmap-block-compression.md
-                  - name: "Effect precision and clamping"
-                    href: develop/win2d/effect-precision-and-clamping.md
-                  - name: "Handling device lost"
-                    href: develop/win2d/handling-device-lost.md
-                  - name: "Using Win2D without built-in controls"
-                    href: develop/win2d/using-win2d-without-built-in-controls.md
-                  - name: "Loading resources outside of CreateResources"
-                    href: develop/win2d/loading-resources-outside-of-createresources.md
-                  - name: "Avoiding memory leaks"
-                    href: develop/win2d/avoiding-memory-leaks.md
-                  - name: "Custom effects"
-                    href: develop/win2d/custom-effects.md
-
-      - name: Data and files
-        items:
-          - name: App resources
-            items:
-              - name: Manage resources with MRT Core
-                href: windows-app-sdk/mrtcore/mrtcore-overview.md
-              - name: Tailor your resources for language, scale, contrast, others
-                href: windows-app-sdk/mrtcore/tailor-resources-lang-scale-contrast.md
-              - name: Localize strings in your UI and app package manifest
-                href: windows-app-sdk/mrtcore/localize-strings.md
-              - name: Load images, assets tailored for scale, theme, contrast, others
-                href: windows-app-sdk/mrtcore/images-tailored-for-scale-theme-contrast.md
-          - name: Data access
-            items: 
-              - name: Overview
-                href: develop/data-access/index.md
-              - name: Use a SQLite database on Windows
-                href: develop/data-access/sqlite-data-access.md
-              - name: Use SQL Server in a Windows app
-                href: develop/data-access/sql-server-database.md
-              - name: Use Cosmos DB in a Windows app
-                href: develop/data-access/cosmos-db-data-access.md
-              - name: Use MySQL in a Windows app
-                href: develop/data-access/mysql-database.md
-              - name: Use MongoDB in a Windows App
-                href: develop/data-access/mongodb-database.md
-          - name: Data binding
-            items:
-              - name: Data binding
-                href: develop/data-binding/index.md
-              - name: Data binding overview
-                href: develop/data-binding/data-binding-overview.md
-              - name: Data binding in depth
-                href: develop/data-binding/data-binding-in-depth.md
-              - name: Functions in x:Bind
-                href: develop/data-binding/function-bindings.md
-              - name: Bind to hierarchical data and create a master/details view
-                href: develop/data-binding/bind-to-hierarchical-data-and-create-a-master-details-view.md
-              - name: Data binding and MVVM
-                href: develop/data-binding/data-binding-and-mvvm.md
-          - name: Files, folders, and libraries
-            items:
-              - name: Files, folders, and libraries
-                href: develop/files/index.md
-              - name: File access with Windows Runtime APIs
-                href: develop/files/winrt-files.md
-              - name: Access files and folders with .NET
-                href: develop/files/dotnet-files.md
-          - name: Data and files overview
-            href: develop/data-and-files.md
-          - name: Windows Settings access
-            items:
-              - name: Reference for Windows 11 settings
-                href: develop/settings/settings-windows-11.md
-              - name: Reference for Windows 11 and Windows 10 settings
-                href: develop/settings/settings-common.md
-              - name: Cloud Data Store Settings Reader Tool (readCloudDataSettings.exe)
-                href: develop/settings/readclouddatasettings-exe.md
-      - name: People and places
-        items:
-          - name: Third party contacts for Windows People Experiences
-            href: develop/contacts-and-calendar/third-party-contacts-for-windows-people.md
-      - name: Communication
-        href: develop/communication.md
-      - name: Accessibility
-        href: develop/accessibility.md
-      - name: Audio, video, and camera
-        href: develop/audio-video-camera.md
-      - name: Devices and sensors
-        href: develop/devices-and-sensors.md
-      - name: Security and identity
-        href: develop/security-and-identity.md
-      - name: Speech
-        href: develop/speech.md
-      - name: DispatcherQueue
-        href: develop/dispatcherqueue.md
-      - name: Windows AI and machine learning
-        href: /windows/ai/
-      - name: Windows Search providers
-        items:
-        - name: Overview
-          href: develop/search/search-providers.md
-      - name: Windows widget providers
-        items:
-        - name: Overview
-          href: develop/widgets/widget-providers.md
-        - name: Implement a widget provider in a win32 app (C#)
-          href: develop/widgets/implement-widget-provider-cs.md
-        - name: Implement a widget provider in a win32 app (C++/WinRT)
-          href: develop/widgets/implement-widget-provider-win32.md
-        - name: Widget provider package manifest XML format
-          href: develop/widgets/widget-provider-manifest.md
-        - name: Widget provider ActivateApplication protocol
-          href: develop/widgets/widget-provider-activateapplication-protocol.md
-      - name: Windows feed providers
-        items:
-        - name: Overview
-          href: develop/feeds/feed-providers.md
-        - name: Implement a feed provider in a win32 app (C#)
-          href: develop/feeds/implement-feed-provider-cs.md
-        - name: Implement a feed provider in a win32 app (C++/WinRT)
-          href: develop/feeds/implement-feed-provider-win32.md
-        - name: Feed provider package manifest XML format
-          href: develop/feeds/feed-provider-manifest.md
-      - name: Platform
-        items:
-        - name: C#/WinRT
-          items:
-          - name: Overview
-            href: develop/platform/csharp-winrt/index.md
-          - name: .NET mappings of WinRT types in C#/WinRT
-            href: develop/platform/csharp-winrt/net-mappings-of-winrt-types.md
-          - name: "Agile objects"
-            href: develop/platform/csharp-winrt/agile-objects.md
-          - name: "Walkthrough: Generate a C# projection from a C++/WinRT component"
-            href: develop/platform/csharp-winrt/net-projection-from-cppwinrt-component.md
-          - name: Windows Runtime components with C#/WinRT
-            items:
-              - name: "Author Windows Runtime components with C#/WinRT"
-                href: develop/platform/csharp-winrt/authoring.md
-              - name: "Walkthrough: Create a C#/WinRT component, and consume it from C++/WinRT"
-                href: develop/platform/csharp-winrt/create-windows-runtime-component-cswinrt.md
-              - name: "Walkthrough: Create a C# component with WinUI 3 controls, and consume it from a C++ Windows App SDK app"
-                href: develop/platform/csharp-winrt/create-winrt-component-winui-cswinrt.md
-              - name: "Diagnose component errors"
-                href: develop/platform/csharp-winrt/authoring-diagnostics.md
-      - name: Smart App Control
-        items: 
-          - name: Smart App Control
-            href: develop/smart-app-control/overview.md
-          - name: Sign your app for Smart App Control compliance
-            href: develop/smart-app-control/code-signing-for-smart-app-control.md
-          - name: Test your app's signature with Smart App Control
-            href: develop/smart-app-control/test-your-app-with-smart-app-control.md
- 
-=======
                 - name: Win32 API reference >>
                   href: /windows/windows-app-sdk/api/win32
                 - name: Bootstrapper C++ API
@@ -1331,4 +953,3 @@
           href: /dotnet/api/
         - name: Schema specifications for Windows apps >>
           href: /uwp/schemas/
->>>>>>> 61e96c0d
