--- conflicted
+++ resolved
@@ -311,15 +311,10 @@
 - If you want to `co_await` on the [DispatcherQueue.TryEnqueue](/windows/winui/api/microsoft.ui.dispatching.dispatcherqueue.tryenqueue) method, use the [resume_foreground](https://github.com/microsoft/wil/blob/68f211ddef18686d957606fa45ccd0e7177e20bd/include/wil/cppwinrt_helpers.h#L97-L107) helper function in the [Windows Implementation Library (WIL)](https://github.com/microsoft/wil):
 
     1. Add a reference to [Microsoft.Windows.ImplementationLibrary](https://www.nuget.org/packages/Microsoft.Windows.ImplementationLibrary/) NuGet package.
-<<<<<<< HEAD
     2. Add the `#include <winrt/Microsoft.UI.Dispatching.h>` statement to your code file.
     3. Add the `#include <wil/cppwinrt_helpers.h>` statement to your code file.
     4. Use `wil::resume_foreground(your_dispatcher);` to `co_await` the result.
-=======
-    2. Add the `#include <wil/cppwinrt_helpers.h>` statement to your code file.
-    3. Use `wil::resume_foreground(your_dispatcher);` to `co_await` the result.
->>>>>>> 279f5961
-
+    
 ## Version 1.0 Preview 1 (1.0.0-preview1)
 
 > [!IMPORTANT]
@@ -399,14 +394,10 @@
 - If you want to `co_await` on the [DispatcherQueue.TryEnqueue](/windows/winui/api/microsoft.ui.dispatching.dispatcherqueue.tryenqueue) method, use the [resume_foreground](https://github.com/microsoft/wil/blob/68f211ddef18686d957606fa45ccd0e7177e20bd/include/wil/cppwinrt_helpers.h#L97-L107) helper function in the [Windows Implementation Library (WIL)](https://github.com/microsoft/wil):
 
     1. Add a reference to [Microsoft.Windows.ImplementationLibrary](https://www.nuget.org/packages/Microsoft.Windows.ImplementationLibrary/) NuGet package.
-<<<<<<< HEAD
     2. Add the `#include <winrt/Microsoft.UI.Dispatching.h>` statement to your code file.
     3. Add the `#include <wil/cppwinrt_helpers.h>` statement to your code file.
     4. Use `wil::resume_foreground(your_dispatcher);` to `co_await` the result.
-=======
-    2. Add the `#include <wil/cppwinrt_helpers.h>` statement to your code file.
-    3. Use `wil::resume_foreground(your_dispatcher);` to `co_await` the result.
->>>>>>> 279f5961
+
 
 - **No support for Any CPU build configuration**: The Windows App SDK is written in native code and thus does not support **Any CPU** build configurations. The [WinUI project templates](../winui/winui3/winui-project-templates-in-visual-studio.md) only allow architecture-specific builds. When [adding the Windows App SDK](use-windows-app-sdk-in-existing-project.md) to an existing .NET application or component that supports **Any CPU**, you must specify the desired architecture: `x86`, `x64` or `arm64`.
 
