--- conflicted
+++ resolved
@@ -34,19 +34,9 @@
 
 ## Install the single-project MSIX packaging tools
 
-<<<<<<< HEAD
-The single-project MSIX packaging tools, which include project templates you can use to create new MSIX-packaged WinUI 3 apps, are included with the Windows App SDK extension for Visual Studio. 
-
-For installation instructions for the SDK, see [Install developer tools](set-up-your-development-environment.md).
-
-
-- **Windows App SDK 0.8 AND C# version of 1.0 Preview 3:** You must install the single-project MSIX packaging tools extension separately. 
-
-=======
-The single-project MSIX packaging tools are included with the Windows App SDK extension for Visual Studio. For these releases, the tools include project templates you can use to create new MSIX-packaged WinUI 3 apps. For installation instructions for the SDK, see [Install the Windows App SDK extension for Visual Studio](set-up-your-development-environment.md).
-
->>>>>>> c3a70880
-  To install the single-project MSIX packaging tools extension:
+The single-project MSIX packaging tools, which include project templates you can use to create new MSIX-packaged WinUI 3 apps, are included with the Windows App SDK extension for Visual Studio. For installation instructions for the SDK, see [Install developer tools](set-up-your-development-environment.md).
+
+**Windows App SDK 0.8 AND C# version of 1.0 Preview 3:** You must install the single-project MSIX packaging tools extension separately.
 
   - **Visual Studio 2019:** Install the [Single-project MSIX Packaging Tools for Visual Studio 2019 VSIX extension](https://marketplace.visualstudio.com/items?itemName=ProjectReunion.MicrosoftSingleProjectMSIXPackagingTools). The extension requires Visual Studio 2019 version 16.10.x or later.
 
