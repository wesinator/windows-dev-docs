--- conflicted
+++ resolved
@@ -15,36 +15,28 @@
 
 The following table provides an overview of the different release channels. For a comprehensive list of all current and previous releases of the Windows App SDK, including download locations, see [Downloads for the Windows App SDK](downloads.md).
 
-|   | Channel | Description | Release cadence | Supported? | Latest release |
-|---|---|---|---|---|---|
-<<<<<<< HEAD
-| **✅** | Stable ([release notes](stable-channel.md)) | This channel is supported for use by apps in production environments. It only includes stable APIs. | No faster than every six months<br>(+ servicing) | Yes | [1.0.2](stable-channel.md#version-102) (04/06/2022) |
-=======
-| **✅** | Stable ([release notes](stable-channel.md)) | This channel is supported for use by apps in production environments. It only includes stable APIs. | No faster than every six months<br>(+ servicing) | Yes | [1.0.3](stable-channel.md#version-103) (04/18/2022) |
-<<<<<<< HEAD
->>>>>>> main
-| **❇️** | Preview ([release notes](preview-channel.md)) | This channel provides a preview of the next stable release. There may be breaking API changes between a given preview channel release and the next stable release. | At least two previews per stable version | No | [1.1.0-preview1](preview-channel.md#version-11-preview-1-110-preview1) (03/29/2022) |
-=======
-| **❇️** | Preview ([release notes](preview-channel.md)) | This channel provides a preview of the next stable release. There may be breaking API changes between a given preview channel release and the next stable release. | At least two previews per stable version | No | [1.1.0-preview3](preview-channel.md#version-11-preview-3-110-preview3) (05/03/2022) |
->>>>>>> d3fe0656
-| **🔄️** | Experimental ([release notes](experimental-channel.md)) | This channel includes experimental features that are in early stages of development. Experimental features may be removed from the next release, or may never be released. | As needed when requiring feedback for features in early design or prototype stages | No | [1.0.0-experimental1](experimental-channel.md#version-10-experimental-100-experimental1) (8/9/2021) |
+|         | Channel                                                 | Description                                                                                                                                                                | Release cadence                                                                    | Supported? | Latest release                                                                                      |
+|---------|---------------------------------------------------------|----------------------------------------------------------------------------------------------------------------------------------------------------------------------------|------------------------------------------------------------------------------------|------------|-----------------------------------------------------------------------------------------------------|
+| **✅**   | Stable ([release notes](stable-channel.md))             | This channel is supported for use by apps in production environments. It only includes stable APIs.                                                                        | No faster than every six months<br>(+ servicing)                                   | Yes        | [1.0.3](stable-channel.md#version-103) (04/18/2022)                                                 |
+| **❇️**  | Preview ([release notes](preview-channel.md))           | This channel provides a preview of the next stable release. There may be breaking API changes between a given preview channel release and the next stable release.         | At least two previews per stable version                                           | No         | [1.1.0-preview3](preview-channel.md#version-11-preview-3-110-preview3) (05/03/2022)                 |
+| **🔄️** | Experimental ([release notes](experimental-channel.md)) | This channel includes experimental features that are in early stages of development. Experimental features may be removed from the next release, or may never be released. | As needed when requiring feedback for features in early design or prototype stages | No         | [1.0.0-experimental1](experimental-channel.md#version-10-experimental-100-experimental1) (8/9/2021) |
 
 ## Features available by release channel
 
 The following table shows which features are currently available in each release channel. To learn more about what's coming next, [see our roadmap](https://aka.ms/winappsdkportal).
 
-| Feature | ✅&nbsp;&nbsp;[Stable](stable-channel.md) | ❇️&nbsp;&nbsp;[Preview](preview-channel.md) |🔄️&nbsp;&nbsp;[Experimental](experimental-channel.md) |
-|--|--|--|--|
-| [MSIX desktop app support](deploy-packaged-apps.md) | :heavy_check_mark: Available | :heavy_check_mark: Available  |  :heavy_check_mark: Available |
-| [Unpackaged desktop app support](deploy-unpackaged-apps.md) | :heavy_check_mark: Available | :heavy_check_mark: Available  |  :heavy_check_mark: Available |
-| [WinUI 3](../winui/winui3/index.md) | :heavy_check_mark: Available | :heavy_check_mark: Available | :heavy_check_mark: Available for MSIX<br> :x: Not available for unpackaged |
-| [Text rendering](dwritecore.md) | :heavy_check_mark: Available| :heavy_check_mark: Available  | :heavy_check_mark: Available |
-| [Manage resources](mrtcore/mrtcore-overview.md) | :heavy_check_mark: Available | :heavy_check_mark: Available  | :heavy_check_mark: Available |
-| [App lifecycle: App instancing](applifecycle/applifecycle-instancing.md) |  :heavy_check_mark: Available | :heavy_check_mark: Available  | :heavy_check_mark: Available |
-| [App lifecycle: Rich activation](applifecycle/applifecycle-rich-activation.md) |  :heavy_check_mark: Available | :heavy_check_mark: Available  | :heavy_check_mark: Available |
-| [App lifecycle: Power management](applifecycle/applifecycle-power.md) |  :heavy_check_mark: Available | :heavy_check_mark: Available  | :heavy_check_mark: Available |
-| [Manage app windows](windowing/windowing-overview.md) | :heavy_check_mark: Available | :heavy_check_mark: Available | :heavy_check_mark: Available |
-| [Push notifications](notifications/push/index.md) | :x: Not available | :heavy_check_mark: Available  | :heavy_check_mark: Available |
+| Feature                                                                        | ✅&nbsp;&nbsp;[Stable](stable-channel.md) | ❇️&nbsp;&nbsp;[Preview](preview-channel.md) | 🔄️&nbsp;&nbsp;[Experimental](experimental-channel.md)                     |
+|--------------------------------------------------------------------------------|------------------------------------------|---------------------------------------------|----------------------------------------------------------------------------|
+| [MSIX desktop app support](deploy-packaged-apps.md)                            | :heavy_check_mark: Available             | :heavy_check_mark: Available                | :heavy_check_mark: Available                                               |
+| [Unpackaged desktop app support](deploy-unpackaged-apps.md)                    | :heavy_check_mark: Available             | :heavy_check_mark: Available                | :heavy_check_mark: Available                                               |
+| [WinUI 3](../winui/winui3/index.md)                                            | :heavy_check_mark: Available             | :heavy_check_mark: Available                | :heavy_check_mark: Available for MSIX<br> :x: Not available for unpackaged |
+| [Text rendering](dwritecore.md)                                                | :heavy_check_mark: Available             | :heavy_check_mark: Available                | :heavy_check_mark: Available                                               |
+| [Manage resources](mrtcore/mrtcore-overview.md)                                | :heavy_check_mark: Available             | :heavy_check_mark: Available                | :heavy_check_mark: Available                                               |
+| [App lifecycle: App instancing](applifecycle/applifecycle-instancing.md)       | :heavy_check_mark: Available             | :heavy_check_mark: Available                | :heavy_check_mark: Available                                               |
+| [App lifecycle: Rich activation](applifecycle/applifecycle-rich-activation.md) | :heavy_check_mark: Available             | :heavy_check_mark: Available                | :heavy_check_mark: Available                                               |
+| [App lifecycle: Power management](applifecycle/applifecycle-power.md)          | :heavy_check_mark: Available             | :heavy_check_mark: Available                | :heavy_check_mark: Available                                               |
+| [Manage app windows](windowing/windowing-overview.md)                          | :heavy_check_mark: Available             | :heavy_check_mark: Available                | :heavy_check_mark: Available                                               |
+| [Push notifications](notifications/push/index.md)                              | :x: Not available                        | :heavy_check_mark: Available                | :heavy_check_mark: Available                                               |
 
 ## Windows App SDK release policy
 
@@ -54,11 +46,11 @@
 
 The Windows App SDK has a lifecycle. A lifecycle begins when a version or service is released and ends when it's no longer supported. Knowing key dates in this release lifecycle helps you make informed decisions about when to upgrade or make other changes to your software.
 
-| Windows App SDK version | Original release date  | Latest patch version  | Patch release date | Support level | End of support |
-|---|---|---|---|---|---|
-|1.0| 11/16/2021 | - | - |Current | 11/16/2022 |
-|0.8| 6/24/2021 |0.8.8| 04/20/2022| Current | 6/24/2022 |
-|0.5| 3/29/2021 | 0.5.9 | 8/10/2021 | Maintenance | 11/1/2021 |
+| Windows App SDK version | Original release date | Latest patch version | Patch release date | Support level | End of support |
+|-------------------------|-----------------------|----------------------|--------------------|---------------|----------------|
+| 1.0                     | 11/16/2021            | -                    | -                  | Current       | 11/16/2022     |
+| 0.8                     | 6/24/2021             | 0.8.8                | 04/20/2022         | Current       | 6/24/2022      |
+| 0.5                     | 3/29/2021             | 0.5.9                | 8/10/2021          | Maintenance   | 11/1/2021      |
 
 ### Servicing  
 
