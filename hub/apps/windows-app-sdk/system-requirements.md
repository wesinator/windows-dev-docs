--- conflicted
+++ resolved
@@ -1,60 +1,3 @@
-<<<<<<< HEAD
----
-title: System requirements for Windows app development
-description: The minimum system requirements for the tools required to develop Windows apps.
-ms.topic: article
-ms.date: 10/12/2022
-keywords: windows win32, windows app development, Windows App SDK
-ms.author: stwhi
-author: stevewhims
-ms.localizationpriority: medium
----
-
-# System requirements for Windows app development
-
-To develop apps for Windows 10 and 11, you'll need *Visual Studio*, the *Windows SDK*, and the *Windows App SDK*. Before installing these tools, make sure your development computer meets the minimum system requirements.
-
-[Install the tools for the Windows App SDK](/windows/apps/windows-app-sdk/set-up-your-development-environment) to get started.
-
-## Visual Studio
-
-Visual Studio is a comprehensive *Integrated Development Envrionment (IDE)* that's used to *edit*, *debug*, *build*, and *publish* apps.
-
-For the minimum system requirements, see:
-
-- [Visual Studio 2022 system requirements](/visualstudio/releases/2022/system-requirements#visual-studio-2022-system-requirements)
-
-## Windows SDK
-
-The Windows SDK provides access to all of the APIs and development features exposed by the Windows OS. The Windows SDK is required for building Windows apps as well as other types of components (such as services and drivers). The latest Windows SDK is installed with *Visual Studio 2022* by default.
-
-For the minimum system requirements, see [Windows SDK system requirements](/windows/downloads/windows-sdk/#sysreq).
-
-## Windows App SDK
-
-The [Windows App SDK](/windows/apps/windows-app-sdk/) is a set of developer tools that represent the next evolution in the Windows app development platform. It provides a unified set of APIs and tools that can be used in a consistent way by any desktop app on Windows 11 (and it's backward-compatible for Windows 10, version 1809).
-
-> [!NOTE]
-> The Windows App SDK was previously known by the code name *Project Reunion*. Some SDK assets (such as the VSIX extension and certain NuGet packages) still use this name, but these assets will be renamed in a future release. Some documentation still uses *Project Reunion* when referring to an existing asset or a specified earlier release.
-
-The Windows App SDK has the following minimum system requirements:
-
-- Windows 10, version 1809 (build 17763) or later.
-- Visual Studio 2022, version 17.0 or later, with the [required workloads and components](/windows/apps/windows-app-sdk/set-up-your-development-environment#required-workloads-and-components).
-  - Visual Studio 2019, version 16.9 or later only supports WinAppSDK 1.1 and earlier
-- Windows SDK, version 2004 (build 19041) or later (included with Visual Studio 2019 and 2022 by default).
-- If you plan to build .NET apps, you'll also need .NET 6 or later (see [Download .NET](https://dotnet.microsoft.com/en-us/download)).
-
-## Visual Studio support for WinUI 3 tools
-
-You can build, run, and deploy apps built with stable versions of the Windows App SDK on Visual Studio 2019 versions *16.9*, *16.10*, and *16.11 Preview*. You can also use Visual Studio 2022 *17.0 Preview 2 and later* to build apps with the Windows App SDK *v0.8.2 and later*. However, in order to take advantage of the latest WinUI 3 tooling features such as *hot reload*, *live visual tree*, and *live property explorer*, you'll need the version of Visual Studio 2019 with a stable version of the Windows App SDK as shown in the following table:
-
-| | Visual Studio 2019 16.9 | Visual Studio 2019 16.10 | Visual Studio 2019 16.11 Preview | Visual Studio 2022 17.0 Preview |
-|-|-|-|-|-|
-| **Windows App SDK 0.5** | Tools unavailable | Tools available | Tools unavailable | Tools unavailable |
-| **Windows App SDK 0.8** | Tools unavailable | Tools unavailable | Tools available (starting with Visual Studio 2019 16.11 Preview). | Tools available (starting with Visual Studio 2022 17.0 Preview 2). *Requires Windows App SDK v0.8.2 or higher*. |
-| **Windows App SDK 1.0 Experimental** | Tools unavailable | Tools unavailable | Tools available (starting with Visual Studio 2019 16.11 Preview 3). | Tools available (starting with Visual Studio 2022 17.0 Preview 2). |
-=======
 ---
 title: System requirements for Windows app development
 description: The minimum system requirements for the tools required to develop Windows apps.
@@ -97,6 +40,7 @@
 The Windows App SDK has the following minimum system requirements:
 
 - Windows 10, version 1809 (build 17763) or later.
+- Visual Studio 2022, version 17.0 or later, with the [required workloads and components](/windows/apps/windows-app-sdk/set-up-your-development-environment#required-workloads-and-components).
 - Visual Studio 2019, version 16.9 or later, with the [required workloads and components](./set-up-your-development-environment.md#required-workloads-and-components).
 - Windows SDK, version 2004 (build 19041) or later (included with Visual Studio 2019 and 2022 by default).
 - If you plan to build .NET apps, you'll also need .NET 6 or later (see [Download .NET](https://dotnet.microsoft.com/en-us/download)).
@@ -110,5 +54,4 @@
 | **Windows App SDK 0.5** | Tools unavailable | Tools available | Tools unavailable | Tools unavailable |
 | **Windows App SDK 0.8** | Tools unavailable | Tools unavailable | Tools available (starting with Visual Studio 2019 16.11 Preview). | Tools available (starting with Visual Studio 2022 17.0 Preview 2). *Requires Windows App SDK v0.8.2 or later*. |
 | **Windows App SDK 1.0 Experimental** | Tools unavailable | Tools unavailable | Tools available (starting with Visual Studio 2019 16.11 Preview 3). | Tools available (starting with Visual Studio 2022 17.0 Preview 2). |
->>>>>>> 85819734
 | **Windows App SDK 1.0 Preview 2** | Tools unavailable | Tools unavailable | Tools available (starting with Visual Studio 2019 16.11 Preview 3). | Tools available (starting with Visual Studio 2022 17.0 Preview 2). |