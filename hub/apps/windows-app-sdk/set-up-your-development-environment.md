--- conflicted
+++ resolved
@@ -35,12 +35,8 @@
   - **Desktop development with C++**
 
 - On the **Individual components** tab of the installation dialog, make sure **Windows 10 SDK (10.0.19041.0)** is selected in the **SDKs, libraries, and frameworks** section.
+- In the **Installation details** pane of the installation dialog, make sure **C++ (v142) Universal Windows Platform tools** is selected in the **Universal Windows Platform development** section:
 
-<<<<<<< HEAD
-- In the **Installation details** pane of the installation dialog, make sure **C++ (v142) Universal Windows Platform tools** is selected in the **Universal Windows Platform development** section:
-=======
-- In the **Installation details** pane of the installation dialog, make sure **C++ (v142) Universal Windows Platform tools** is selected in the **Universal Windows Platform development** section.
->>>>>>> 019f2dc7
 
 ## 2. Install the Windows App SDK extension for Visual Studio (VSIX)
 
