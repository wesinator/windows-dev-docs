---
description: Overview of Windowing APIs in the Windows App SDK
title: Manage app windows (Windows App SDK)
ms.topic: article
ms.date: 10/05/2021
keywords: windowing, window, Windows App SDK
ms.author: rokarman
author: rkarman
ms.localizationpriority: medium
---

# Manage app windows

The Windows App SDK provides an [AppWindow](/windows/windows-app-sdk/api/winrt/microsoft.ui.windowing.appwindow) class that evolves the previous easy-to-use [Windows.UI.WindowManagement.AppWindow preview](/uwp/api/windows.ui.windowmanagement.appwindow) class and makes it available to all Windows apps, including Win32, WPF, and WinForms.

For this version of [AppWindow](/windows/windows-app-sdk/api/winrt/microsoft.ui.windowing.appwindow), we're taking the opportunity to address some of the major feedback we've gotten for the previous AppWindow preview - the most significant one being that `AppWindow` in the Windows App SDK does not rely on async patterns, and it provides immediate feedback to your app as to whether or not API calls succeeded.

The Windows App SDK windowing APIs will be the focus for introducing new features, integration with Windows UX, and enabling new windowing scenarios going forward. We therefore recommend all apps to start leveraging these APIs for windowing operations.

## Prerequisites

To use the windowing APIs in the Windows App SDK:

1. Download and install the latest release of the Windows App SDK. For more information, see [Install developer tools](../set-up-your-development-environment.md).
2. Follow the instructions to [create a new project that uses the Windows App SDK](../../winui/winui3/create-your-first-winui3-app.md) or to [use the Windows App SDK in an existing project](../use-windows-app-sdk-in-existing-project.md).

## AppWindow

[AppWindow](/windows/windows-app-sdk/api/winrt/microsoft.ui.windowing.appwindow) is a high-level windowing API that allows for easy-to-use windowing scenarios that integrates well with the Windows user experience and with other apps.

[AppWindow](/windows/windows-app-sdk/api/winrt/microsoft.ui.windowing.appwindow) represents a high-level abstraction of a system-managed container of the content of an app. This is the container in which your content is hosted, and represents the entity that users interact with when they resize and move your app on screen. For developers familiar with Win32, the `AppWindow` can be seen as a high-level abstraction of the `HWND`. For developers familiar with UWP, the `AppWindow` can be seen as a replacement for [CoreWindow](/uwp/api/windows.ui.core.corewindow)/[ApplicationView](/uwp/api/windows.ui.viewmanagement.applicationview)/[Windows.UI.WindowManagement.AppWindow](/uwp/api/windows.ui.windowmanagement.appwindow).

For this version of [AppWindow](/windows/windows-app-sdk/api/winrt/microsoft.ui.windowing.appwindow) we're only supporting top-level `HWND`s (there's a 1:1 mapping between an `AppWindow` and a top-level `HWND`).

The lifetime of an `AppWindow` is the same as for an `HWND`, meaning that the `AppWindow` object is available immediately after the window has been created, and is destroyed when the window gets closed.

## Presenters

Each [AppWindow](/windows/windows-app-sdk/api/winrt/microsoft.ui.windowing.appwindow) has an [AppWindowPresenter](/windows/windows-app-sdk/api/winrt/microsoft.ui.windowing.appwindowpresenter) (Presenter) applied to it. To the UWP developer who has worked with [Windows.UI.WindowManagement.AppWindow](/uwp/api/windows.ui.windowmanagement.appwindow) before, this will be familiar but not a 1:1 mapping of functionality and behavior. As a new concept to the Win32 application model they are akin to, but not the same, as a combination of window state and styles. Some Presenters also have UX behaviors defined in them that are not inspectable from classic window state and style properties (such as auto-hiding titlebar, for example).

By default, a Presenter will be created by the system and applied to an [AppWindow](/windows/windows-app-sdk/api/winrt/microsoft.ui.windowing.appwindow) at creation time. In Windows App SDK 1.0, on Windows Desktop, this is the [OverlappedPresenter](/windows/windows-app-sdk/api/winrt/microsoft.ui.windowing.overlappedpresenter). There is no need for apps to stash it or keep a reference to it in order to "go back" to the default Presenter for a window after having applied another Presenter. The system will keep the same instance of this Presenter around for the lifetime of the `AppWindow` for which it was created and the app can reapply it by calling the [SetPresenter](/windows/windows-app-sdk/api/winrt/microsoft.ui.windowing.appwindow.setpresenter) method with [AppWindowPresenterKind.Default](/windows/windows-app-sdk/api/winrt/microsoft.ui.windowing.appwindowpresenterkind) as a parameter.

A Presenter can only be applied to a single window at a time. Trying to apply a Presenter to a second window will throw an exception. This means that if you have multiple windows and want to switch each one into a specific presentation mode, you need to create multiple Presenters of the same kind and then apply each to its own window.

Some Presenters have functionality that allows a user to make changes outside of the apps own control. When such a change happens the app will be notified by a [Changed](/windows/windows-app-sdk/api/winrt/microsoft.ui.windowing.appwindow.changed) event on the affected [AppWindow](/windows/windows-app-sdk/api/winrt/microsoft.ui.windowing.appwindow) with the [DidPresenterChange](/windows/windows-app-sdk/api/winrt/microsoft.ui.windowing.appwindowchangedeventargs.didpresenterchange) event arg property set to `true`. The app will then have to inspect the property of the applied presenter to see what changed.

The applied presenter is a live object. Changing any property of the [AppWindow.Presenter](/windows/windows-app-sdk/api/winrt/microsoft.ui.windowing.appwindow.presenter) object will take effect immediately.

A Presenter cannot be destroyed while it is applied to a window. In order to destroy a Presenter object, you must first apply another presenter to the window so that the Presenter you intend to destroy is removed from the window. This can be done by either applying another specific Presenter to the window, or by calling the [SetPresenter](/windows/windows-app-sdk/api/winrt/microsoft.ui.windowing.appwindow.setpresenter) method with [AppWindowPresenterKind.Default](/windows/windows-app-sdk/api/winrt/microsoft.ui.windowing.appwindowpresenterkind) as an argument, which will reapply the default system-created Presenter to the window. If you kept a reference to the system-created Presenter for the window, it will be valid at this point (i.e. the same instance as was first created for the window will have been re-applied).

### Available presenters

The following Presenters are provided in the current release and they are available on all the supported OS versions for this release.

* [OverlappedPresenter](/windows/windows-app-sdk/api/winrt/microsoft.ui.windowing.overlappedpresenter) - the system created "default" Presenter which allows apps to request and react to Minimize/Maximize/Restore operations and state changes.
* [FullScreenPresenter](/windows/windows-app-sdk/api/winrt/microsoft.ui.windowing.fullscreenpresenter) - allows a window to go into a FullScreen UX.
* [CompactOverlayPresenter](/windows/windows-app-sdk/api/winrt/microsoft.ui.windowing.compactoverlaypresenter) - creates an "always on top" window of a fixed size, with a 16:9 aspect ratio to allow for Picture-in-Picture like experiences.

## UI framework and HWND interop

The [AppWindow](/windows/windows-app-sdk/api/winrt/microsoft.ui.windowing.appwindow) class is available for any top-level `HWND` in your app. This means that when you are working with a UI framework you can continue to use that framework's entry point for creating a window and attaching its content, and once you have created a window you can use the windowing interop functions provided in the Windows App SDK to access the corresponding `AppWindow` and its methods, properties, and events. The interop functions are defined in [Microsoft.UI.Interop.h](/windows/windows-app-sdk/api/win32/microsoft.ui.interop). .NET wrappers for these functions are also available in the `Microsoft.UI.Win32Interop` namespace.

To retrieve an `AppWindow` object given an HWND for an existing window, use the [GetWindowIdFromWindow](/windows/windows-app-sdk/api/win32/microsoft.ui.interop/nf-microsoft-ui-interop-getwindowidfromwindow) interop function. For examples that demonstrate how to do this for a WinUI 3 window, see the [samples](#samples) section in this article. These samples show how to use both the native and .NET interop methods.

Some of the benefits of using the [AppWindow](/windows/windows-app-sdk/api/winrt/microsoft.ui.windowing.appwindow) even when working with a UI framework are:

* Easy TitleBar customization that by default maintains the Windows 11 UX experience (rounded corners, snap group flyout);
* System provided FullScreen and CompactOverlay (Picture-in-Picture) experiences;
* WinRT API surface for some of the core Win32 windowing concepts.

## Limitations

- This release of [AppWindow](/windows/windows-app-sdk/api/winrt/microsoft.ui.windowing.appwindow) is currently available only to Win32 apps (both packaged and unpackaged).
- The Windows App SDK does not currently provide methods for attaching UI framework content to an `AppWindow`. You are limited to using the `HWND` interop access methods demonstrated in the [samples](#samples) section in this article.

## Samples

The following code examples demonstrate how to retrieve an [AppWindow](/windows/windows-app-sdk/api/winrt/microsoft.ui.windowing.appwindow) from a WinUI 3 Window. For more details on how to work with `AppWindow`, see the [windowing samples](https://github.com/microsoft/WindowsAppSDK-Samples).

### C++ Sample for getting an AppWindow for a WinUI 3 window

```cpp
// The include- and using-statements below are in addition to the ones you need for WinUI 3
// You can add these to your pch.cpp file in order to not have to include them in each xaml.cpp file
// where you need to access windowing APIs.
#include <winrt/Microsoft.UI.h>
#include <winrt/Microsoft.UI.Windowing.h>
#include "microsoft.ui.windowing.core.interop.h"
// For access to WindowId
#include <Microsoft.UI.h>
// For access to hwnd interop methods
#include <Microsoft.UI.Interop.h>
// For the WinRT windowing APIs
#include <Microsoft.UI.Windowing.h>

// This include file is needed for the XAML Native Window Interop.
#include "microsoft.ui.xaml.window.h"

namespace winrt
{
    using namespace Microsoft::UI::Windowing;
    using namespace Microsoft::UI;
}

namespace winrt::SampleApp::implementation
{

    MainWindow::MainWindow()
    {
        InitializeComponent();
        m_appWindow = GetAppWindowForCurrentWindow();
    }

    winrt::AppWindow MainWindow::GetAppWindowForCurrentWindow()
    {
        winrt::AppWindow appWindow = nullptr;
        
        //Get the HWND for the XAML Window
        HWND hWnd;
        Window window = this->try_as<Window>();
        window.as<IWindowNative>()->get_WindowHandle(&hWnd);

        // Get the WindowId for the HWND
        winrt::WindowId windowId;
        if(SUCCEEDED(GetWindowIdFromWindow(hWnd, &windowId))
        {
            // Get the AppWindow for the WindowId
            appWindow = winrt::AppWindow::GetFromWindowId(windowId);
        }
        return appWindow;
    }

    void MainWindow::myButton_Click(IInspectable const&, RoutedEventArgs const&)
    {
        winrt::AppWindow appWindow = GetAppWindowForCurrentWindow();

        // Check to see that we indeed got an AppWindow.
        if(appWindow)
        {
            // You now have an AppWindow object and can call its methods to manipulate the window.
            // Just to do something here, let's change the title of the window...
            appWindow.Title("WinUI ❤️ AppWindow");
        }
    }
}
```

### C# Sample for getting an AppWindow for a WinUI 3 window

```csharp
using Microsoft.UI.Xaml;
using Microsoft.UI.Xaml.Controls;
using Microsoft.UI.Xaml.Controls.Primitives;
using Microsoft.UI.Xaml.Data;
using Microsoft.UI.Xaml.Input;
using Microsoft.UI.Xaml.Media;
using Microsoft.UI.Xaml.Navigation;
using System;
using System.Collections.Generic;
using System.IO;
using System.Linq;
using System.Runtime.InteropServices.WindowsRuntime;
using Windows.Foundation;
using Windows.Foundation.Collections;
using WinRT;
// Needed for WindowId
using Microsoft.UI;
// Needed for AppWindow
using Microsoft.UI.Windowing;
// Needed for XAML hwnd interop
using WinRT.Interop;

namespace SampleApp
{
    /// <summary>
    /// An empty window that can be used on its own or navigated to within a Frame.
    /// </summary>
    public sealed partial class MainWindow : Window
    {
        private AppWindow m_appWindow;

        public MainWindow()
        {
            this.InitializeComponent();
            // Get the AppWindow for our XAML Window
            m_appWindow = GetAppWindowForCurrentWindow();
            if (m_appWindow != null)
            {
                // You now have an AppWindow object and can call its methods to manipulate the window.
                // Just to do something here, let's change the title of the window...
                m_appWindow.Title = "WinUI ❤️ AppWindow";
            }
        }

        private AppWindow GetAppWindowForCurrentWindow()
        {
<<<<<<< HEAD
            IntPtr hWnd = WinRT.Interop.WindowNative.GetWindowHandle(this);
            GetWindowIdFromWindowHandle(hWnd, out WindowId myWndId);
=======
            IntPtr hWnd = WinRT.Interop.WindowNative.GetWindowHandle(window);
            WindowId myWndId = Microsoft.UI.Win32Interop.GetWindowIdFromWindow(hWnd);
>>>>>>> e4537e5b
            return AppWindow.GetFromWindowId(myWndId);
        }
   }
}
```<|MERGE_RESOLUTION|>--- conflicted
+++ resolved
@@ -194,13 +194,8 @@
 
         private AppWindow GetAppWindowForCurrentWindow()
         {
-<<<<<<< HEAD
             IntPtr hWnd = WinRT.Interop.WindowNative.GetWindowHandle(this);
-            GetWindowIdFromWindowHandle(hWnd, out WindowId myWndId);
-=======
-            IntPtr hWnd = WinRT.Interop.WindowNative.GetWindowHandle(window);
             WindowId myWndId = Microsoft.UI.Win32Interop.GetWindowIdFromWindow(hWnd);
->>>>>>> e4537e5b
             return AppWindow.GetFromWindowId(myWndId);
         }
    }
