---
description: Overview of Windowing APIs in the Windows App SDK
title: Manage app windows (Windows App SDK)
ms.topic: article
ms.date: 08/04/2021
keywords: windowing, window, Windows App SDK
ms.author: rokarman
author: rkarman
ms.localizationpriority: medium
---

# Manage app windows

> [!IMPORTANT]
> Windowing APIs are an experimental feature that is currently supported only in the [experimental](../experimental-channel.md) release channel of the Windows App SDK, and the API surface is subject to change. This feature is not supported for use by apps in production environments.

The Windows App SDK provides an `AppWindow` class that evolves the previous easy-to-use [AppWindow preview](/uwp/api/windows.ui.windowmanagement.appwindow) class and makes it available to all Windows apps, including Win32, WPF, and WinForms.

For this version of `AppWindow`, we're taking the opportunity to address some of the major feedback we've gotten for the previous AppWindow preview - the most significant one being that `AppWindow` in the Windows App SDK does not rely on async patterns, and it provides immediate feedback to your app as to whether or not API calls succeeded.

The Windows App SDK windowing APIs will be the focus for introducing new features, integration with Windows UX, and enabling new windowing scenarios going forward. We therefore recommend all apps to start leveraging these APIs for windowing operations.

## AppWindow

`AppWindow` is a high-level windowing API that allows for easy-to-use windowing scenarios that integrates well with the Windows user experience and with other apps.

`AppWindow` represents a high-level abstraction of a system-managed container of the content of an app. This is the container in which your content is hosted, and represents the entity that users interact with when they resize and move your app on screen. For developers familiar with Win32, the `AppWindow` can be seen as a high-level abstraction of the `HWND`. For developers familiar with UWP, the `AppWindow` can be seen as a replacement for `CoreWindow`/`ApplicationView`/`AppWindow`.

For this version of `AppWindow` we're only supporting top-level `HWND`s (there's a 1:1 mapping between an `AppWindow` and a top-level `HWND`).

The lifetime of an `AppWindow` is the same as for an `HWND`, meaning that the `AppWindow` object is available immediately after the window has been created, and is destroyed when the window gets closed.

## Presenters

Each `AppWindow` has an `AppWindowPresenter` (Presenter) applied to it. To the UWP developer who has worked with AppWindow before, this will be familiar but not a 1:1 mapping of functionality and behavior. As a new concept to the Win32 application model they are akin to, but not the same, as a combination of window state and styles. Some Presenters also have UX behaviors defined in them that are not inspectable from classic window state and style properties (such as auto-hiding titlebar, for example).

By default, a Presenter will be created by the system and applied to an `AppWindow` at creation time. In Windows App SDK 1.0, on Windows Desktop, this is the `OverlappedPresenter`. There is no need for apps to stash it or keep a reference to it in order to "go back" to the default Presenter for a window after having applied another Presenter. The system will keep the same instance of this Presenter around for the lifetime of the `AppWindow` for which it was created and the app can reapply it by calling the `TrySetPresenter` method with `AppWindowPresenterKind.Default` as a parameter.

A Presenter can only be applied to a single window at a time. Trying to apply a Presenter to a second window will throw an exception. This means that if you have multiple windows and want to switch each one into a specific presentation mode, you need to create multiple Presenters of the same kind and then apply each to its own window.

Some Presenters have functionality that allows a user to make changes outside of the apps own control. When such a change happens the app will be notified by a `Changed` event on the affected `AppWindow` with the `DidPresenterChange` event arg property set to `true`. The app will then have to inspect the property of the applied presenter to see what changed.

The applied presenter is a live object. Changing any property of the `AppWindow.Presenter` object will take effect immediately.

A Presenter cannot be destroyed while it is applied to a window. In order to destroy a Presenter object, you must first apply another presenter to the window so that the Presenter you intend to destroy is removed from the window. This can be done by either applying another specific Presenter to the window, or by calling the `TryApplyPresenter` method with `AppWindowPresenterKind.Default` as an argument, which will reapply the default system-created Presenter to the window. If you kept a reference to the system-created Presenter for the window, it will be valid at this point (i.e. the same instance as was first created for the window will have been re-applied).

### Available Presenters

The following Presenters are provided in the current release and they are available on all the supported OS versions for this release.

* `OverlappedPresenter` - the system created "default" Presenter which allows apps to request and react to Minimize/Maximize/Restore operations and state changes.
* `FullScreenPresenter` - allows a window to go into a FullScreen UX.
* `CompactOverlayPresenter` - creates an "always on top" window of a fixed size, with a 16:9 aspect ratio to allow for Picture-in-Picture like experiences.

## UI framework and HWND interop

The `AppWindow` class is available for any top-level `HWND` in your app. This means that when you are working with a UI framework you can continue to use that framework's entry point for creating a window and attaching its content, and once you have created a window you can use the windowing interop methods provided in the Windows App SDK to access the corresponding `AppWindow` and its methods, properties, and events. For examples on how to do this for a WinUI3 window, see the [samples](#samples) section in this article.

Some of the benefits of using the `AppWindow` even when working with a UI framework are:

* Easy TitleBar customization that by default maintains the Windows 11 UX experience (rounded corners, snap group flyout);
* System provided FullScreen and CompactOverlay (Picture-in-Picture) experiences;
* WinRT API surface for some of the core Win32 windowing concepts.

## Limitations

- This release of `AppWindow` is currently available only to Win32 apps (both packaged and unpackaged).
- The Windows App SDK does not currently provide methods for attaching UI framework content to an `AppWindow`. You are limited to using the `HWND` interop access methods demonstrated in the [samples](#samples) section in this article.
- The Windowing APIs currently do not work on Windows 10 version 1809 and Windows 10 version 1903 for AMD64.

## Samples

Below are sample code for how to retrieve an `AppWindow` from a WinUI3 Window. For more details on how to work with `AppWindow`, see the [windowing samples](https://github.com/microsoft/WindowsAppSDK-Samples).

### C++ Sample for getting an AppWindow for a WinUI 3 window

```cpp
#using namespace winrt;
#using namespace Microsoft::UI::Xaml;

// The include- and using-statements below are in addition to the ones you need for WinUI3
// You can add these to your pch.cpp file in order to not have to include them in each xaml.cpp file
// wghere you need to access windowing APIs.
#include <winrt/Microsoft.UI.h>
#include <winrt/Microsoft.UI.Windowing.h>
#include "microsoft.ui.windowing.core.interop.h"
// For access to WindowId
#include <Microsoft.UI.h>
// For access to hwnd interop methods
#include <Microsoft.UI.Interop.h>
// For the WinRT windowing APIs
#include <Microsoft.UI.Windowing.h>

// This include file is needed for the XAML Native Window Interop.
#include "microsoft.ui.xaml.window.h"

namespace winrt
{
    using namespace Microsoft::UI::Windowing;
    using namespace Microsoft::UI;
}

namespace winrt::SampleApp::implementation
{

    MainWindow::MainWindow()
    {
        InitializeComponent();
        m_appWindow = GetAppWindowForCurrentWindow();
    }

    winrt::AppWindow MainWindow::GetAppWindowForCurrentWindow()
    {
        winrt::AppWindow appWindow = nullptr;
        
<<<<<<< HEAD
        //Get the `HWND` for the XAML Window
=======
        //Get the HWND for the XAML Window
>>>>>>> 58b5a25f
        HWND hWnd;
        Window window = this->try_as<Window>();
        window.as<IWindowNative>()->get_WindowHandle(&hWnd);

        // Get the WindowId for the HWND
        winrt::WindowId windowId;
        if(SUCCEEDED(GetWindowIdFromWindowHandle(hWnd, &windowId))
        {
            // Get the AppWindow for the WindowId
            appWindow = winrt::AppWindow::GetFromWindowId(windowId);
        }
        return appWindow;
    }

    void MainWindow::myButton_Click(IInspectable const&, RoutedEventArgs const&)
    {
        winrt::AppWindow appWindow = GetAppWindowForCurrentWindow();

        // Check to see that we indeed got an AppWindow.
        if(appWindow)
        {
            // You now have an AppWindow object and can call its methods to manipulate the window.
            // Just to do something here, let's change the title of the window...
            appWindow.Title("WinUI ❤️ AppWindow");
        }
    }
}
```

### C# Sample for getting an AppWindow for a WinUI 3 window

```csharp
using Microsoft.UI.Xaml;
using Microsoft.UI.Xaml.Controls;
using Microsoft.UI.Xaml.Controls.Primitives;
using Microsoft.UI.Xaml.Data;
using Microsoft.UI.Xaml.Input;
using Microsoft.UI.Xaml.Media;
using Microsoft.UI.Xaml.Navigation;
using System;
using System.Collections.Generic;
using System.IO;
using System.Linq;
using System.Runtime.InteropServices.WindowsRuntime;
using Windows.Foundation;
using Windows.Foundation.Collections;
using WinRT;
// Needed for WindowId
using Microsoft.UI;
// Needed for AppWindow
using Microsoft.UI.Windowing;
// Needed for XAML hwnd interop
using WinRT.Interop;

namespace SampleApp
{
    /// <summary>
    /// An empty window that can be used on its own or navigated to within a Frame.
    /// </summary>
    public sealed partial class MainWindow : Window
    {
        // For the simplicity of this code snippet we import the DLL and declare
        // the methods in the MainWindow class here. It is recommended that you
        // break this out into a support class that you use wherever needed instead.
        // See the Windows App SDK windowing sample for more details.
        [DllImport("Microsoft.UI.Windowing.Core.dll", CharSet = CharSet.Unicode)]
        private static extern int GetWindowHandleFromWindowId(WindowId windowId, out IntPtr result);

        [DllImport("Microsoft.UI.Windowing.Core.dll", CharSet = CharSet.Unicode)]
        private static extern int GetWindowIdFromWindowHandle(IntPtr hwnd, out WindowId result);

        private AppWindow m_appWindow;

        public MainWindow()
        {
            this.InitializeComponent();
            // Get the AppWindow for our XAML Window
            m_appWindow = GetAppWindowForCurrentWindow();
            if (m_appWindow != null)
            {
                // You now have an AppWindow object and can call its methods to manipulate the window.
                // Just to do something here, let's change the title of the window...
                m_appWindow.Title = "WinUI ❤️ AppWindow";
            }
        }

        private AppWindow GetAppWindowForCurrentWindow()
        {
<<<<<<< HEAD
            IntPtr hWnd = this.As<IWindowNative>().WindowHandle;
            _ = GetWindowIdFromWindowHandle(hWnd, out WindowId myWndId);
=======
            IntPtr hWnd = WinRT.Interop.WindowNative.GetWindowHandle(window);
            GetWindowIdFromWindowHandle(hWnd, out WindowId myWndId);
>>>>>>> 58b5a25f
            return AppWindow.GetFromWindowId(myWndId);
        }
   }
}
```<|MERGE_RESOLUTION|>--- conflicted
+++ resolved
@@ -113,11 +113,7 @@
     {
         winrt::AppWindow appWindow = nullptr;
         
-<<<<<<< HEAD
-        //Get the `HWND` for the XAML Window
-=======
         //Get the HWND for the XAML Window
->>>>>>> 58b5a25f
         HWND hWnd;
         Window window = this->try_as<Window>();
         window.as<IWindowNative>()->get_WindowHandle(&hWnd);
@@ -206,13 +202,8 @@
 
         private AppWindow GetAppWindowForCurrentWindow()
         {
-<<<<<<< HEAD
-            IntPtr hWnd = this.As<IWindowNative>().WindowHandle;
-            _ = GetWindowIdFromWindowHandle(hWnd, out WindowId myWndId);
-=======
             IntPtr hWnd = WinRT.Interop.WindowNative.GetWindowHandle(window);
             GetWindowIdFromWindowHandle(hWnd, out WindowId myWndId);
->>>>>>> 58b5a25f
             return AppWindow.GetFromWindowId(myWndId);
         }
    }
