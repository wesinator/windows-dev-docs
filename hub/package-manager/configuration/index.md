---
title: WinGet Configuration
description: WinGet Configuration uses the winget configure command, PowerShell, and a YAML-formatted configuration file listing all of the software versions, packages, tools, and settings required to achieve the set up the desired state of the development environment on your Windows machine. Minimizing manual project setup and onboarding to a single command that is reliable and repeatable.
ms.date: 07/10/2023
ms.topic: overview
---

# WinGet Configuration

Using a WinGet Configuration file, you can consolidate manual machine setup and project onboarding to a single command that is reliable and repeatable. To achieve this, WinGet utilizes:

- A YAML-formatted WinGet Configuration file that lists all of the software versions, packages, tools, dependencies, and settings required to set up the desired state of the development environment on your Windows machine.
- [PowerShell Desired State Configuration (DSC)](/powershell/dsc/overview) to automate the configuration of your Windows operating system.
- The Windows Package Manager [`winget configure` command](../winget/configure.md) to initiate the configuration process.

## Benefits for machine setup and project onboarding

The benefits of using a WinGet Configuration file include:

- **Unattended setup**: Enter the `winget configure` command and let Windows Package Manager and PowerShell DSC automate the installation and set up of all the requirements needed to get the desired development environment configured on your Windows machine.
- **Reliable and repeatable**: Remove the worry over finding the right versions of software, packages, tools, frameworks, and configuring the correct machine settings for your development environment when onboarding to a new team or project because they are pre-defined in the WinGet Configuration file using a YAML format (with a JSON schema).
- **Supports Open Source collaboration**: WinGet Configuration files can be hosted in a GitHub repository where issues or contributions can be filed or can be kept private in a secure storage location (like OneDrive) and shared via private email or other secured channels.

> [!WARNING]
> WinGet Configuration files and any associated PowerShell DSC Resources should be checked to ensure that they are trustworthy before applying them.

## Use a WinGet Configuration file to configure your machine

To set up your machine using a WinGet Configuration file, you can:

1. [Install Dev Home](../../dev-home/index.md), go to **Machine configuration**, select **Configuration file**, and choose the WinGet configuration file that you would like to use. (To create a configuration file, see [How to author a WinGet Configuration file](create.md)).

2. Use [winget configure](../winget/configure.md) in the command line. To use the `winget configure` command, you must be running WinGet version [v1.6.2631 or later](https://github.com/microsoft/winget-cli/releases).

## WinGet Configuration FAQs

Find answers to some of the most frequently asked questions about WinGet Configuration.

### How do WinGet Configuration files work?

WinGet Configuration files are written in YAML and define what is installed on the device to make up your development environment, as well as the configuration state for your machine and installed applications.

Rather than an imperative sequence of steps to be followed, a WinGet Configuration file is declarative, defining the desired machine configuration state result. By using Windows Package Manager and PowerShell DSC Resources, the declarative WinGet Configuration file can install, configure, and apply settings to your environment resulting in a ready-to-code state.

WinGet will parse the configuration file to ensure it's valid, then download all associated PowerShell modules (containing the DSC resources) required to achieve your desired state. Once these resources have been download and you've [checked the trustworthiness of the WinGet Configuration file](check.md), agreeing that you've verified the safety of the file, WinGet will begin testing all required [assertions](./create.md#assertions-section) and applying the desired state.

The sequence in which the WinGet Configuration file resources are ordered is inconsequential. Some install and configuration processes may even run in parallel. The assertions directly correspond with the `dependsOn` field defined in each [Resource](create.md#resources-section). If the resource includes a dependency on an assertion, the assertion will be checked first. If the assertion fails, the dependent resource will also fail. However, the configuration file will continue to run, accomplishing as many tasks as possible, even if some of the assertions or resource dependencies fail, bringing your machine as far along in the set up process as possible before completing. Once the configuration has completed, it is your responsibility to check for any failures.

For example, after running the WinGet Configuration file, you may see a result like:

```powershell
Assert:: OsVersion
The configuration unit could not be found.
Apply :: DeveloperMode
  This configuration unity was not run because an assert failed or was false.
Apply :: WinGetPackage [vsPackage]
  This configuration unity was not run because an assert failed or was false.
```

In this example, the assertion checking for the required version of the Operating System failed, so the DeveloperMode and WinGetPackage resources that included a dependency on that assertion for the operating system version also failed. However, any other installation and configuration tasks listed in the configuration file would continue to move forward.

A benefit to the declarative (non-sequential) nature of WinGet configuration files is that the position of new resources being added to the file does not matter. This is especially helpful for long configuration files as you can just add additional resources to the bottom of the file. As long as you have properly defined the assertions and dependencies, you do not need to be concerned with the sequence, or which set up steps occur first, second, etc.

![Screenshot of a PowerShell terminal running a WinGet Configuration file with the OSVersion assertion and dependent resources failing.](../../images/winget-configuration-results.png)

### How do I use a WinGet Configuration file?

To run a WinGet Configuration file, use the [`winget configure` command](../winget/configure.md).

### How do I author a WinGet Configuration?

To create a WinGet Configuration file, follow the guidance in the [How to author a WinGet Configuration file](create.md) doc.

### How can I assure that a WinGet Configuration file is trustworthy?

We recommend ALWAYS validating the integrity of a WinGet Configuration file before running it by reviewing it's contents and testing the configuration in an isolated environment. See [How to check the trustworthiness of a WinGet Configuration file](check.md).

### Where can I find sample WinGet Configuration files?

<<<<<<< HEAD
For WinGet Configuration file samples, see [Sample configuration.dsc.yaml files](https://github.com/microsoft/devhome/tree/main/sampleConfigurations).
=======
You can find sample WinGet Configuration files in the Windows Dev Home repo: [https://aka.ms/dsc.yaml](https://aka.ms/dsc.yaml).
>>>>>>> 96001546

### When will WinGet configuration move from a preview to a stable feature?

There are no firm dates established. WinGet Configuration will become a stable feature in a future [stable release of WinGet](https://github.com/microsoft/winget-cli/releases).

### Where can I find examples of PowerShell modules containing DSC resources?

The [PowerShell Gallery](https://www.powershellgallery.com/packages) hosts hundreds of PowerShell Modules containing Desired State Configuration (DSC) resources. You can filter search results by applying the “DSC Resource” filter under “Categories”.

![Desired State Configuration PowerShell module search results from the PowerShell Gallery](../../images/winget-config-powershellgallery-dsc-examples.png)

### Can I set up a policy to block the use of WinGet Configuration files in my organization?

Yes. [Group Policy Objects](/microsoft-365/compliance/device-onboarding-gp) **EnableWindowsPackageManagerConfiguration** and **EnableWindowsPackageManagerConfigurationExplanation** can be utilized for disabling WinGet Configuration feature in your organization.

## Troubleshooting WinGet Configurations

The most common reason for a WinGet Configuration to fail is due to a PowerShell DSC resource requiring administrative access to apply the desired state. Not all DSC resources surface explicit reasons for failure.

More common troubleshooting issues will be added soon. In the meantime, check the related issues filed in the [WinGet CLI repo on GitHub](https://github.com/microsoft/winget-cli/issues?q=is%3Aissue+is%3Aopen+label%3Acommand-configure).<|MERGE_RESOLUTION|>--- conflicted
+++ resolved
@@ -77,11 +77,7 @@
 
 ### Where can I find sample WinGet Configuration files?
 
-<<<<<<< HEAD
-For WinGet Configuration file samples, see [Sample configuration.dsc.yaml files](https://github.com/microsoft/devhome/tree/main/sampleConfigurations).
-=======
 You can find sample WinGet Configuration files in the Windows Dev Home repo: [https://aka.ms/dsc.yaml](https://aka.ms/dsc.yaml).
->>>>>>> 96001546
 
 ### When will WinGet configuration move from a preview to a stable feature?
 
