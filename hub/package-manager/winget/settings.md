---
title: settings command
description: Provides customizations for the Windows Package Manager.
ms.date: 08/02/2022
ms.topic: article
ms.localizationpriority: medium
---

# settings command (winget)

The **settings** command of the [winget](./index.md) tool allows you to customize your Windows Package Manager client experience. You can change defaults and try out experimental features that are enabled in your client.

The **settings** command will launch your default text editor. Windows by default will launch Notepad as an option.  We recommend using a tool like [Visual Studio code](https://code.visualstudio.com/).  

>[!NOTE]
>You can easily install Visual Studio Code by typing `winget install Microsoft.VisualStudioCode`

## Use the winget settings command

Launch your default JSON editing tool: `winget settings`

When you launch the settings for the first time, there will be no settings specified. At the top of the JSON file we provide a [link](https://aka.ms/winget-settings) where you can discover the latest experimental features and settings.

The code snippet below is an example of what your settings file should look like if you would like to enable or modify some of these experimental features and settings.

```json
{
    "$schema": "https://aka.ms/winget-settings.schema.json",

    // For documentation on these settings, see: https://aka.ms/winget-settings
    "experimentalFeatures": {
	  "dependencies": true,
	  "directMSI": false,
	  "zipInstall": false,
    },
    "visual": {
        "progressBar": "rainbow"
    },
    "source": {
        "autoUpdateIntervalInMinutes": 5
    },
}
```

We have also defined a schema for the settings file. This allows you to use TAB to discover settings and syntax if your JSON editor supports JSON schemas.

<<<<<<< HEAD
> [!NOTE]
> Experimental features are only available in preview builds. Instructions for obtaining a preview build can be found in the [GitHub repository](https://github.com/microsoft/winget-cli).

## Updating settings
=======
## Update settings
>>>>>>> 6c1fe94b

The following settings are available for the 1.0 release of the Windows Package Manager.

### source settings

The `source` settings involve configuration to the WinGet source.

```json
"source": {
    "autoUpdateIntervalInMinutes": 3
},
```

#### autoUpdateIntervalInMinutes

A positive integer represents the update interval in minutes. The check for updates only happens when a source is used. A zero will disable the check for updates to a source. Any other values are invalid.

- Disable: 0
- Default: 5

To manually update the source use `winget source update`.

### visual settings

The `visual` settings involve visual elements that are displayed by WinGet

```json
"visual": {
    "progressBar": "accent"
},
```

#### progressBar

Color of the progress bar that WinGet displays when not specified by arguments. 

- accent (default)
- retro
- rainbow

### installBehavior settings

The `installBehavior` settings affect the default behavior of installing and upgrading (where applicable) packages.

### disableInstallNotes
The `disableInstallNotes` behavior affects whether installation notes are shown after a successful install. Defaults to `false` if value is not set or is invalid.

```json
    "installBehavior": {
        "disableInstallNotes": true
    },
```

### portablePackageUserRoot setting

The `portablePackageUserRoot` setting affects the default root directory where packages are installed to under `User` scope. This setting only applies to packages with the `portable` installer type. Defaults to `%LOCALAPPDATA%/Microsoft/WinGet/Packages/` if value is not set or is invalid.

> Note: This setting value must be an absolute path.

```json
    "installBehavior": {
        "portablePackageUserRoot": "C:/Users/FooBar/Packages"
    },
```

### portablePackageMachineRoot setting

The `portablePackageMachineRoot` setting affects the default root directory where packages are installed to under `Machine` scope. This setting only applies to packages with the `portable` installer type. Defaults to `%PROGRAMFILES%/WinGet/Packages/` if value is not set or is invalid.

> Note: This setting value must be an absolute path.

```json
    "installBehavior": {
        "portablePackageMachineRoot": "C:/Program Files/Packages/Portable"
    },
```

### preferences and requirements settings

Some of the settings are duplicated under `preferences` and `requirements`. 

- The `preferences` setting affects how the various available options are sorted when choosing the one to act on. For example, the default scope of package installs is for the current user, but if that is not an option then a machine level installer will be chosen.
- The `requirements` setting filters the options, potentially resulting in an empty list and a failure to install. In the previous example, a user scope requirement would result in no applicable installers and an error.

Any arguments passed on the command line will effectively override the matching `requirement` setting for the duration of that command.

#### scope

The `scope` behavior affects the choice between installing a package for the current user or for the entire machine. The matching parameter is `--scope`, and uses the same values (`user` or `machine`).

```json
"installBehavior": {
    "preferences": {
        "scope": "user"
    }
},
```

#### locale

The `locale` behavior affects the choice of installer based on installer locale. The matching parameter is `--locale`, and uses bcp47 language tag.

```json
"installBehavior": {
    "preferences": {
        "locale": [ "en-US", "fr-FR" ]
    }
},
```

#### architectures

The `architectures` behavior affects what architectures will be selected when installing a package. The matching parameter is `--architecture`. Note that only architectures compatible with your system can be selected.

```json
    "installBehavior": {
        "preferences": {
            "architectures": ["x64", "arm64"]
        }
    },
```

### uninstallBehavior

The `uninstallBehavior` settings affect the default behavior of uninstalling (where applicable) packages.

### purgePortablePackage

The `purgePortablePackage` behavior affects the default behavior for uninstalling a portable package. If set to `true`, uninstall will remove all files and directories relevant to the `portable` package. This setting only applies to packages with the `portable` installer type. Defaults to `false` if value is not set or is invalid.

```json
    "uninstallBehavior": {
        "purgePortablePackage": true
    },
```

### telemetry settings

The `telemetry` settings control whether winget writes ETW events that may be sent to Microsoft on a default installation of Windows.

See [details on telemetry](https://github.com/microsoft/winget-cli/blob/master/README.md#datatelemetry), and our [primary privacy statement](https://github.com/microsoft/winget-cli/blob/master/privacy.md).

#### disable

```json
"telemetry": {
    "disable": true
},
```

If set to true, the `telemetry.disable` setting will prevent any event from being written by the program.

### network settings

The `network` settings influence how winget uses the network to retrieve packages and metadata.

#### downloader

The `downloader` setting controls which code is used when downloading packages. The default is `default`, which may be any of the options based on our determination.

`wininet` uses the [WinINet](/windows/win32/wininet/about-wininet) APIs, while `do` uses the [Delivery Optimization](https://support.microsoft.com/windows/delivery-optimization-in-windows-10-0656e53c-15f2-90de-a87a-a2172c94cf6d) service.

```json
"network": {
    "downloader": "do"
}
```

### logging settings

The `logging` settings control the level of detail in log files. `--verbose-logs` will override this setting and always creates a verbose log.


```json
"logging": {
    "level": "verbose"
}
```

#### level

The following logging levels are available. Defaults to `info` if the value is not set or is invalid. 

- verbose
- info
- warning
- error
- critical

## Enabling experimental features

To discover which experimental features are available, go to [https://aka.ms/winget-settings](https://aka.ms/winget-settings) where you can see the experimental features available to you.<|MERGE_RESOLUTION|>--- conflicted
+++ resolved
@@ -44,14 +44,10 @@
 
 We have also defined a schema for the settings file. This allows you to use TAB to discover settings and syntax if your JSON editor supports JSON schemas.
 
-<<<<<<< HEAD
 > [!NOTE]
 > Experimental features are only available in preview builds. Instructions for obtaining a preview build can be found in the [GitHub repository](https://github.com/microsoft/winget-cli).
 
 ## Updating settings
-=======
-## Update settings
->>>>>>> 6c1fe94b
 
 The following settings are available for the 1.0 release of the Windows Package Manager.
 
